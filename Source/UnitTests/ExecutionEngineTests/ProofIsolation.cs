--- conflicted
+++ resolved
@@ -23,23 +23,16 @@
       CommandLineOptions.Clo.Parse(new string[]{});
       ExecutionEngine.printer = new ConsolePrinter();
       
-<<<<<<< HEAD
       var proverLog1 = GetProverLogForProgram(procedure);
       Assert.True(proverLog1.Contains("skolemid"));
       Assert.True(proverLog1.Contains("qid"));
       Assert.True(proverLog1.Contains(":boogie-vc-id"));
-=======
-      var proverLog1 = GetProverLogForProgram(procedure).ToList();
-      Assert.True(proverLog1[0].Contains("skolemid"));
-      Assert.True(proverLog1[0].Contains("qid"));
-      Assert.True(proverLog1[0].Contains(":boogie-vc-id"));
->>>>>>> ab99c86b
       
       CommandLineOptions.Install(new CommandLineOptions());
       CommandLineOptions.Clo.Parse(new string[]{});
       CommandLineOptions.Clo.EmitDebugInformation = false;
       ExecutionEngine.printer = new ConsolePrinter();
-<<<<<<< HEAD
+      
       var proverLog2 = GetProverLogForProgram(procedure);
       Assert.True(!proverLog2.Contains("skolemid"));
       Assert.True(!proverLog2.Contains("qid"));
@@ -121,12 +114,6 @@
       var proverLog1 = GetProverLogForProgram(procedure1);
       var proverLog2 = GetProverLogForProgram(procedure2);
       Assert.AreEqual(proverLog1, proverLog2);
-=======
-      var proverLog2 = GetProverLogForProgram(procedure).ToList();
-      Assert.True(!proverLog2[0].Contains("skolemid"));
-      Assert.True(!proverLog2[0].Contains("qid"));
-      Assert.True(!proverLog2[0].Contains(":boogie-vc-id"));
->>>>>>> ab99c86b
     }
 
     [Test()]
