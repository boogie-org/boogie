﻿using System;
using Microsoft.Boogie;
using Microsoft.BaseTypes;
using NUnit.Framework;
using System.Collections.Generic;
using System.IO;
using System.Linq;

namespace ExecutionEngineTests
{
  [TestFixture]
  public class ProofIsolation
  {
    [Test()]
<<<<<<< HEAD
    public void TestNameDiscarding()
    {
      var procedure1 = @"
type Wicket;
const w : Wicket;
function age(Wicket) returns (int);
axiom age(w) == 7;

var favorite: Wicket;
var alternative: Wicket;

type Barrel a;
type RGBColor;
const unique red: RGBColor;
const unique green: RGBColor;
const unique blue: RGBColor;

const m: [Barrel Wicket] Wicket;
const n: <a> [Barrel a] a;

type MySynonym a = int;
type ComplicatedInt = MySynonym (MySynonym bool);

procedure M(x: int, coloredBarrel: Barrel RGBColor)
  requires x == 2; 
  modifies favorite;
  ensures age(favorite) == 42; 
{
  var y: ComplicatedInt;
  favorite := alternative;
  assert y == 3;
}
";
      
      var procedure2 = @"
type Wicket2;
const w2 : Wicket2;
function age2(Wicket2) returns (int);
axiom age2(w2) == 7;

var favorite2: Wicket2;
var alternative2: Wicket2;

type Barrel2 a;
type RGBColor2;
const unique red2: RGBColor2;
const unique green2: RGBColor2;
const unique blue2: RGBColor2;

const m2: [Barrel2 Wicket2] Wicket2;
const n2: <a2> [Barrel2 a2] a2;

type MySynonym2 a2 = int;
type ComplicatedInt2 = MySynonym2 (MySynonym2 bool);

procedure M(x2: int, coloredBarrel: Barrel2 RGBColor2)
  requires x2 == 2; 
  modifies favorite2;
  ensures age2(favorite2) == 42; 
{
  var y2: ComplicatedInt2;
  favorite2 := alternative2;
  assert y2 == 3;
}
";
      
      CommandLineOptions.Install(new CommandLineOptions());
      CommandLineOptions.Clo.Parse(new string[]{});
      CommandLineOptions.Clo.DiscardNames = true;
      ExecutionEngine.printer = new ConsolePrinter();
      
      var proverLog1 = GetProverLogForProgram(procedure1);
      var proverLog2 = GetProverLogForProgram(procedure2);
      Assert.AreEqual(proverLog1, proverLog2);
    }
    
=======
    public void TurnOffEmitSkolemIdAndQId()
    {
      var procedure = @"
procedure M(x: int) 
  requires x == 2; {
  assert (exists y:int :: x + y + x - y == 4);
  assert (forall y:int :: x + y + x - y == 4);
}";
      
      CommandLineOptions.Install(new CommandLineOptions());
      CommandLineOptions.Clo.Parse(new string[]{});
      ExecutionEngine.printer = new ConsolePrinter();
      
      var proverLog1 = GetProverLogForProgram(procedure).ToList();
      Assert.True(proverLog1[0].Contains("skolemid"));
      Assert.True(proverLog1[0].Contains("qid"));
      
      CommandLineOptions.Install(new CommandLineOptions());
      CommandLineOptions.Clo.Parse(new string[]{});
      CommandLineOptions.Clo.EmitSkolemIdAndQId = false;
      ExecutionEngine.printer = new ConsolePrinter();
      var proverLog2 = GetProverLogForProgram(procedure).ToList();
      Assert.True(!proverLog2[0].Contains("skolemid"));
      Assert.True(!proverLog2[0].Contains("qid"));
    }

>>>>>>> d085aa49
    [Test()]
    public void ControlFlowIsIsolated()
    {
      var procedure1 = @"
procedure M(x: int) 
  requires x == 2; {
  assert x + x == 4;
}";
      
      var procedure2 = @"
procedure N(x: int) 
  requires x == 3; {
  assert x * x == 9;
}";
      
      var procedure1And2 = $@"
{procedure1}
{procedure2}";
      
      var procedure2And1 = $@"
{procedure1}
{procedure2}";
      CommandLineOptions.Install(new CommandLineOptions());
      CommandLineOptions.Clo.Parse(new string[]{});
      ExecutionEngine.printer = new ConsolePrinter();
      
      var proverLog1 = GetProverLogForProgram(procedure1);
      CommandLineOptions.Clo.ProcsToCheck.Add("M");
      var proverLog2 = GetProverLogForProgram(procedure1And2);
      Assert.AreEqual(proverLog1, proverLog2);
      var proverLog3 = GetProverLogForProgram(procedure2And1);
      Assert.AreEqual(proverLog3, proverLog2);
    }
    
    [Test()]
    public void ConstantsFunctionsAxiomsAndTypesAreIsolated()
    {
      var procedure1 = @"
type Wicket;
const w : Wicket;
function age(Wicket) returns (int);
axiom age(w) == 7;

var favorite: Wicket;
var alternative: Wicket;

type Barrel a;
type RGBColor;
const unique red: RGBColor;
const unique green: RGBColor;
const unique blue: RGBColor;

const m: [Barrel Wicket] Wicket;
const n: <a> [Barrel a] a;

type MySynonym a = int;
type ComplicatedInt = MySynonym (MySynonym bool);

procedure M(x: int, coloredBarrel: Barrel RGBColor)
  requires x == 2; 
  modifies favorite;
  ensures age(favorite) == 42; 
{
  var y: ComplicatedInt;
  favorite := alternative;
  assert y == 3;
}
";
      
      var procedure2 = @"
type Wicket2;
const w2 : Wicket2;
function age2(Wicket2) returns (int);
axiom age2(w2) == 7;

var favorite2: Wicket2;
var alternative2: Wicket2;

type Barrel2 a;
type RGBColor2;
const unique red2: RGBColor2;
const unique green2: RGBColor2;
const unique blue2: RGBColor2;

const m2: [Barrel2 Wicket2] Wicket2;
const n2: <a> [Barrel2 a] a;

type MySynonym2 a = int;
type ComplicatedInt2 = MySynonym2 (MySynonym2 bool);

procedure M2(x: int, coloredBarrel: Barrel2 RGBColor2)
  requires x == 2; 
  modifies favorite2;
  ensures age2(favorite2) == 42; 
{
  var y: ComplicatedInt2;
  favorite2 := alternative2;
  assert y == 3;
}
";
      
      var procedure1And2 = $@"
{procedure1}
{procedure2}";
      
      var procedure2And1 = $@"
{procedure1}
{procedure2}";
      CommandLineOptions.Install(new CommandLineOptions());
      CommandLineOptions.Clo.PruneFunctionsAndAxioms = true;
      CommandLineOptions.Clo.Parse(new string[]{});
      ExecutionEngine.printer = new ConsolePrinter();
      
      var proverLog1 = GetProverLogForProgram(procedure1);
      CommandLineOptions.Clo.ProcsToCheck.Add("M");
      var proverLog2 = GetProverLogForProgram(procedure1And2);
      Assert.AreEqual(proverLog1, proverLog2);
      var proverLog3 = GetProverLogForProgram(procedure2And1);
      Assert.AreEqual(proverLog3, proverLog2);
    }

    private static string GetProverLogForProgram(string procedure)
    {
      var logs = GetProverLogsForProgram(procedure).ToList();
      Assert.AreEqual(1, logs.Count);
      return logs[0];
    }
    
    private static IEnumerable<string> GetProverLogsForProgram(string procedure1)
    {
      var defines = new List<string>() { "FILE_0" };

      // Parse error are printed to StdOut :/
      int errorCount = Parser.Parse(new StringReader(procedure1), "1", defines, out Program program1,
        CommandLineOptions.Clo.UseBaseNameForFileName);
      Assert.AreEqual(0, errorCount);
      string directory = Path.Combine(Path.GetTempPath(), Path.GetRandomFileName());
      Directory.CreateDirectory(directory);
      var temp1 = directory + "/proverLog";
      CommandLineOptions.Clo.ProverLogFilePath = temp1;
      var success1 = ExecutionEngine.ProcessProgram(program1, "1");
      foreach (var proverFile in Directory.GetFiles(directory)) {
        yield return File.ReadAllText(proverFile);
      }
    }
  }  
}
<|MERGE_RESOLUTION|>--- conflicted
+++ resolved
@@ -12,7 +12,6 @@
   public class ProofIsolation
   {
     [Test()]
-<<<<<<< HEAD
     public void TestNameDiscarding()
     {
       var procedure1 = @"
@@ -68,7 +67,7 @@
 type MySynonym2 a2 = int;
 type ComplicatedInt2 = MySynonym2 (MySynonym2 bool);
 
-procedure M(x2: int, coloredBarrel: Barrel2 RGBColor2)
+procedure M2(x2: int, coloredBarrel: Barrel2 RGBColor2)
   requires x2 == 2; 
   modifies favorite2;
   ensures age2(favorite2) == 42; 
@@ -82,6 +81,7 @@
       CommandLineOptions.Install(new CommandLineOptions());
       CommandLineOptions.Clo.Parse(new string[]{});
       CommandLineOptions.Clo.DiscardNames = true;
+      CommandLineOptions.Clo.EmitDebugInformation = false;
       ExecutionEngine.printer = new ConsolePrinter();
       
       var proverLog1 = GetProverLogForProgram(procedure1);
@@ -89,7 +89,7 @@
       Assert.AreEqual(proverLog1, proverLog2);
     }
     
-=======
+    [Test()]
     public void TurnOffEmitSkolemIdAndQId()
     {
       var procedure = @"
@@ -103,20 +103,19 @@
       CommandLineOptions.Clo.Parse(new string[]{});
       ExecutionEngine.printer = new ConsolePrinter();
       
-      var proverLog1 = GetProverLogForProgram(procedure).ToList();
-      Assert.True(proverLog1[0].Contains("skolemid"));
-      Assert.True(proverLog1[0].Contains("qid"));
-      
-      CommandLineOptions.Install(new CommandLineOptions());
-      CommandLineOptions.Clo.Parse(new string[]{});
-      CommandLineOptions.Clo.EmitSkolemIdAndQId = false;
-      ExecutionEngine.printer = new ConsolePrinter();
-      var proverLog2 = GetProverLogForProgram(procedure).ToList();
-      Assert.True(!proverLog2[0].Contains("skolemid"));
-      Assert.True(!proverLog2[0].Contains("qid"));
-    }
-
->>>>>>> d085aa49
+      var proverLog1 = GetProverLogForProgram(procedure);
+      Assert.True(proverLog1.Contains("skolemid"));
+      Assert.True(proverLog1.Contains("qid"));
+      
+      CommandLineOptions.Install(new CommandLineOptions());
+      CommandLineOptions.Clo.Parse(new string[]{});
+      CommandLineOptions.Clo.EmitDebugInformation = false;
+      ExecutionEngine.printer = new ConsolePrinter();
+      var proverLog2 = GetProverLogForProgram(procedure);
+      Assert.True(!proverLog2.Contains("skolemid"));
+      Assert.True(!proverLog2.Contains("qid"));
+    }
+
     [Test()]
     public void ControlFlowIsIsolated()
     {
