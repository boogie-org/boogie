//-----------------------------------------------------------------------------
//
// Copyright (C) Microsoft Corporation.  All Rights Reserved.
//
//-----------------------------------------------------------------------------
using System;
using System.Collections;
using System.Collections.Generic;
using System.Threading;
using System.IO;
//using ExternalProver;
using System.Linq;
using System.Diagnostics;
using System.Diagnostics.Contracts;
using Microsoft.Boogie.AbstractInterpretation;
using Microsoft.Boogie;
using Microsoft.Boogie.VCExprAST;
using Microsoft.Boogie.Clustering;
using Microsoft.Boogie.TypeErasure;
using System.Text;

using RPFP = Microsoft.Boogie.RPFP;

namespace Microsoft.Boogie.SMTLib
{
  public class SMTLibProcessTheoremProver : ProverInterface
  {
    private readonly SMTLibProverContext ctx;
    private VCExpressionGenerator gen;
    protected readonly SMTLibProverOptions options;
    private bool usingUnsatCore;
    private RPFP rpfp = null;

    [ContractInvariantMethod]
    void ObjectInvariant()
    {
      Contract.Invariant(ctx != null);
      Contract.Invariant(AxBuilder != null);
      Contract.Invariant(Namer != null);
      Contract.Invariant(DeclCollector != null);
      Contract.Invariant(cce.NonNullElements(Axioms));
      Contract.Invariant(cce.NonNullElements(TypeDecls));
      Contract.Invariant(_backgroundPredicates != null);

    }


    [NotDelayed]
    public SMTLibProcessTheoremProver(ProverOptions options, VCExpressionGenerator gen,
                                      SMTLibProverContext ctx)
    {
      Contract.Requires(options != null);
      Contract.Requires(gen != null);
      Contract.Requires(ctx != null);
      
      InitializeGlobalInformation();
      
      this.options = (SMTLibProverOptions)options;
      this.ctx = ctx;
      this.gen = gen;
      this.usingUnsatCore = false;

      SetupAxiomBuilder(gen);

      Namer = new SMTLibNamer();
      ctx.parent = this;
      this.DeclCollector = new TypeDeclCollector((SMTLibProverOptions)options, Namer);

      if (CommandLineOptions.Clo.PrintFixedPoint != null || CommandLineOptions.Clo.PrintConjectures != null)
      {
          declHandler = new MyDeclHandler();
          DeclCollector.SetDeclHandler(declHandler);
      }

      SetupProcess();

      if (CommandLineOptions.Clo.StratifiedInlining > 0 || CommandLineOptions.Clo.ContractInfer
          || CommandLineOptions.Clo.SecureVcGen != null)
      {
          // Prepare for ApiChecker usage
          if (options.LogFilename != null && currentLogFile == null)
          {
              currentLogFile = OpenOutputFile("");
          }
          PrepareCommon();
      }
    }

    public override void AssertNamed(VCExpr vc, bool polarity, string name)
    {
      string vcString;
      if (polarity)
      {
        vcString = VCExpr2String(vc, 1);
      }
      else
      {
        vcString = "(not " + VCExpr2String(vc, 1) + ")";
      }
      AssertAxioms();
      SendThisVC(string.Format("(assert (! {0} :named {1}))", vcString, name));
    }

    private void SetupAxiomBuilder(VCExpressionGenerator gen)
    {
      switch (CommandLineOptions.Clo.TypeEncodingMethod)
      {
        case CommandLineOptions.TypeEncoding.Arguments:
          AxBuilder = new TypeAxiomBuilderArguments(gen);
          AxBuilder.Setup();
          break;
        case CommandLineOptions.TypeEncoding.Monomorphic:
          AxBuilder = new TypeAxiomBuilderPremisses(gen);
          break;
        default:
          AxBuilder = new TypeAxiomBuilderPremisses(gen);
          AxBuilder.Setup();
          break;
      }
    }

    ProcessStartInfo ComputeProcessStartInfo()
    {
      var path = this.options.ProverPath;
      switch (options.Solver) {
        case SolverKind.Z3:
          if (path == null)
            path = Z3.ExecutablePath();
          return SMTLibProcess.ComputerProcessStartInfo(path, "AUTO_CONFIG=false -smt2 -in");
        case SolverKind.CVC4:
          if (path == null)
            path = CVC4.ExecutablePath();
          return SMTLibProcess.ComputerProcessStartInfo(path, "--lang=smt --no-strict-parsing --no-condense-function-values --incremental");
        default:
          Debug.Assert(false);
          return null;
      }
    }

    void SetupProcess()
    {
      if (Process != null) return;

      var psi = ComputeProcessStartInfo();
      Process = new SMTLibProcess(psi, this.options);
      Process.ErrorHandler += this.HandleProverError;
    }


    void PossiblyRestart()
    {
      if (Process != null && Process.NeedsRestart) {
        Process.Close();
        Process = null;
        SetupProcess();
        Process.Send(common.ToString());
      }
    }

    public override ProverContext Context
    {
      get
      {
        Contract.Ensures(Contract.Result<ProverContext>() != null);

        return ctx;
      }
    }

    internal TypeAxiomBuilder AxBuilder { get; private set; }
    private TypeAxiomBuilder CachedAxBuilder;
    private UniqueNamer CachedNamer;
    internal UniqueNamer Namer { get; private set; }
    readonly TypeDeclCollector DeclCollector;
    protected SMTLibProcess Process;
    readonly List<string> proverErrors = new List<string>();
    readonly List<string> proverWarnings = new List<string>();
    StringBuilder common = new StringBuilder();
    private string CachedCommon = null;
    protected TextWriter currentLogFile;
    protected volatile ErrorHandler currentErrorHandler;

    private void FeedTypeDeclsToProver()
    {
      foreach (string s in DeclCollector.GetNewDeclarations()) {
        Contract.Assert(s != null);
        AddTypeDecl(s);
      }
    }

    private string Sanitize(string msg)
    {
      var idx = msg.IndexOf('\n');
      if (idx > 0)
        msg = msg.Replace("\r", "").Replace("\n", "\r\n");
      return msg;
    }

    public override void LogComment(string comment)
    {
        SendCommon("; " + comment);
    }

    private void SendCommon(string s)
    {
      Send(s, true);
    }

    protected void SendThisVC(string s)
    {
      Send(s, false);
    }

    private void Send(string s, bool isCommon)
    {
      s = Sanitize(s);

      if (isCommon)
        common.Append(s).Append("\r\n");

      if (Process != null)
        Process.Send(s);
      if (currentLogFile != null) {
        currentLogFile.WriteLine(s);
        currentLogFile.Flush();
      }
    }

    private void FindDependentTypes(Type type, List<CtorType> dependentTypes)
    {
        MapType mapType = type as MapType;
        if (mapType != null)
        {
            foreach (Type t in mapType.Arguments)
            {
                FindDependentTypes(t, dependentTypes);
            }
            FindDependentTypes(mapType.Result, dependentTypes);
        }
        CtorType ctorType = type as CtorType;
        if (ctorType != null && ctx.KnownDatatypeConstructors.ContainsKey(ctorType))
        {
            dependentTypes.Add(ctorType);
        }
    }

    private void PrepareCommon()
    {
      if (common.Length == 0)
      {
        SendCommon("(set-option :print-success false)");
        SendCommon("(set-info :smt-lib-version 2.0)");
        if (options.ProduceModel())
          SendCommon("(set-option :produce-models true)");
        foreach (var opt in options.SmtOptions)
        {
          SendCommon("(set-option :" + opt.Option + " " + opt.Value + ")");
        }

        if (!string.IsNullOrEmpty(options.Logic))
        {
          SendCommon("(set-logic " + options.Logic + ")");
        }

        // Set produce-unsat-cores last. It seems there's a bug in Z3 where if we set it earlier its value
        // gets reset by other set-option commands ( https://z3.codeplex.com/workitem/188 )
        if (CommandLineOptions.Clo.PrintNecessaryAssumes || (CommandLineOptions.Clo.ContractInfer && (CommandLineOptions.Clo.UseUnsatCoreForContractInfer || CommandLineOptions.Clo.ExplainHoudini)))
        {
          SendCommon("(set-option :produce-unsat-cores true)");
          this.usingUnsatCore = true;
        }

        SendCommon("; done setting options\n");
        SendCommon(_backgroundPredicates);

        if (options.UseTickleBool)
        {
          SendCommon("(declare-fun tickleBool (Bool) Bool)");
          SendCommon("(assert (and (tickleBool true) (tickleBool false)))");
        }

        if (CommandLineOptions.Clo.RunDiagnosticsOnTimeout)
        {
          SendCommon("(declare-fun timeoutDiagnostics (Int) Bool)");
        }

        if (ctx.KnownDatatypeConstructors.Count > 0)
        {
          GraphUtil.Graph<CtorType> dependencyGraph = new GraphUtil.Graph<CtorType>();
          foreach (CtorType datatype in ctx.KnownDatatypeConstructors.Keys)
          {
            dependencyGraph.AddSource(datatype);
            foreach (Function f in ctx.KnownDatatypeConstructors[datatype])
            {
              List<CtorType> dependentTypes = new List<CtorType>();
              foreach (Variable v in f.InParams)
              {
                FindDependentTypes(v.TypedIdent.Type, dependentTypes);
              }
              foreach (CtorType result in dependentTypes)
              {
                dependencyGraph.AddEdge(datatype, result);
              }
            }
          }
          GraphUtil.StronglyConnectedComponents<CtorType> sccs = new GraphUtil.StronglyConnectedComponents<CtorType>(dependencyGraph.Nodes, dependencyGraph.Predecessors, dependencyGraph.Successors);
          sccs.Compute();
          foreach (GraphUtil.SCC<CtorType> scc in sccs)
          {
            string datatypeString = "";
            foreach (CtorType datatype in scc)
            {
              datatypeString += "(" + SMTLibExprLineariser.TypeToString(datatype) + " ";
              foreach (Function f in ctx.KnownDatatypeConstructors[datatype])
              {
                string quotedConstructorName = Namer.GetQuotedName(f, f.Name);
                if (f.InParams.Count == 0)
                {
                  datatypeString += quotedConstructorName + " ";
                }
                else
                {
                  datatypeString += "(" + quotedConstructorName + " ";
                  foreach (Variable v in f.InParams)
                  {
                    string quotedSelectorName = Namer.GetQuotedName(v, v.Name + "#" + f.Name);
                    datatypeString += "(" + quotedSelectorName + " " + DeclCollector.TypeToStringReg(v.TypedIdent.Type) + ") ";
                  }
                  datatypeString += ") ";
                }
              }
              datatypeString += ") ";
            }
            List<string> decls = DeclCollector.GetNewDeclarations();
            foreach (string decl in decls)
            {
              SendCommon(decl);
            }
            SendCommon("(declare-datatypes () (" + datatypeString + "))");
          }
        }
        if (CommandLineOptions.Clo.ProverPreamble != null)
            SendCommon("(include \"" + CommandLineOptions.Clo.ProverPreamble + "\")");
      }

      if (!AxiomsAreSetup)
      {
        var axioms = ctx.Axioms;
        var nary = axioms as VCExprNAry;
        if (nary != null && nary.Op == VCExpressionGenerator.AndOp)
          foreach (var expr in nary.UniformArguments)
          {
            var str = VCExpr2String(expr, -1);
            if (str != "true")
              AddAxiom(str);
          }
        else
          AddAxiom(VCExpr2String(axioms, -1));
        AxiomsAreSetup = true;
        CachedAxBuilder = AxBuilder;
        CachedNamer = Namer;
      }
    }

    public override int FlushAxiomsToTheoremProver()
    {
      // we feed the axioms when begincheck is called.
      return 0;
    }

    private void FlushAndCacheCommons()
    {
      FlushAxioms();
      if (CachedCommon == null) {
        CachedCommon = common.ToString();
      }
    }

    private void FlushAxioms()
    {
      TypeDecls.Iter(SendCommon);
      TypeDecls.Clear();
      foreach (string s in Axioms) {
        Contract.Assert(s != null);
        if (s != "true")
          SendCommon("(assert " + s + ")");
      }
      Axioms.Clear();
      //FlushPushedAssertions();
    }

    private void CloseLogFile()
    {
      if (currentLogFile != null) {
        currentLogFile.Close();
        currentLogFile = null;
      }
    }

    private void FlushLogFile()
    {
      if (currentLogFile != null) {
        currentLogFile.Flush();
      }
    }

    public override void Close()
    {
      base.Close();
      CloseLogFile();
      if (Process != null)
        Process.Close();
    }

    public override void BeginCheck(string descriptiveName, VCExpr vc, ErrorHandler handler)
    {
      //Contract.Requires(descriptiveName != null);
      //Contract.Requires(vc != null);
      //Contract.Requires(handler != null);
      rpfp = null;

      if (options.SeparateLogFiles) CloseLogFile(); // shouldn't really happen

      if (options.LogFilename != null && currentLogFile == null)
      {
        currentLogFile = OpenOutputFile(descriptiveName);
        currentLogFile.Write(common.ToString());
      }

      PrepareCommon();
      FlushAndCacheCommons();

      if (HasReset) {
        AxBuilder = (TypeAxiomBuilder)CachedAxBuilder.Clone();
        Namer = (SMTLibNamer)CachedNamer.Clone();
        Namer.ResetLabelCount();
        DeclCollector.SetNamer(Namer);
        DeclCollector.Push();
      }

      OptimizationRequests.Clear();

      string vcString = "(assert (not\n" + VCExpr2String(vc, 1) + "\n))";
      FlushAxioms();

      PossiblyRestart();

      SendThisVC("(push 1)");
      SendThisVC("(set-info :boogie-vc-id " + SMTLibNamer.QuoteId(descriptiveName) + ")");

      SendThisVC(vcString);

      SendOptimizationRequests();

      FlushLogFile();

      if (Process != null) {
        Process.PingPong(); // flush any errors

        if (Process.Inspector != null)
          Process.Inspector.NewProblem(descriptiveName, vc, handler);
      }

      if (HasReset) {
        DeclCollector.Pop();
        common = new StringBuilder(CachedCommon);
        HasReset = false;
      }
      SendCheckSat();
      FlushLogFile();
    }

    private void SendOptimizationRequests()
    {
      if (options.Solver == SolverKind.Z3 && 0 < OptimizationRequests.Count)
      {
        foreach (var r in OptimizationRequests)
        {
          SendThisVC(r);
        }
      }
    }

    public override void Reset(VCExpressionGenerator gen)
    {
      if (options.Solver == SolverKind.Z3)
      {
        this.gen = gen;
        SendThisVC("(reset)");

        if (0 < common.Length)
        {
          var c = common.ToString();
          Process.Send(c);
          if (currentLogFile != null)
          {
            currentLogFile.WriteLine(c);
          }
        }
        HasReset = true;
      }
    }

    public override void FullReset(VCExpressionGenerator gen)
    {
      if (options.Solver == SolverKind.Z3)
      {
        this.gen = gen;
        SendThisVC("(reset)");
        Namer.Reset();
        common.Clear();
        SetupAxiomBuilder(gen);
        Axioms.Clear();
        TypeDecls.Clear();
        AxiomsAreSetup = false;
        ctx.Reset();
        ctx.KnownDatatypeConstructors.Clear();
        ctx.parent = this;
        DeclCollector.Reset();
        NamedAssumes.Clear();
        UsedNamedAssumes = null;
        SendThisVC("; did a full reset");
      }
    }
	

		
		private string StripCruft(string name){
			if(name.Contains("@@"))
			  return name.Remove(name.LastIndexOf ("@@"));
			return name;
		}
		
		private class BadExprFromProver : Exception
		{
		};
		
		private delegate VCExpr ArgGetter (int pos);
		
		private delegate VCExpr[] ArgsGetter ();
		
		private delegate VCExprVar[] VarsGetter ();
		
		private VCExprOp VCStringToVCOp (string op)
		{
			switch (op) {
			case "+" :
				return VCExpressionGenerator.AddIOp;
			case "-" :
				return VCExpressionGenerator.SubIOp;
			case "*" :
				return VCExpressionGenerator.MulIOp;
			case "div" :
				return VCExpressionGenerator.DivIOp;
			case "=" :
				return VCExpressionGenerator.EqOp;
			case "<=" :
				return VCExpressionGenerator.LeOp;
			case "<" :
				return VCExpressionGenerator.LtOp;
			case ">=" :
				return VCExpressionGenerator.GeOp;
			case ">" :
				return VCExpressionGenerator.GtOp;
			case "and" :
				return VCExpressionGenerator.AndOp;
			case "or" :
				return VCExpressionGenerator.OrOp;
			case "not" :
				return VCExpressionGenerator.NotOp;
			case "ite" :
				return VCExpressionGenerator.IfThenElseOp;
			default:
				return null;
			}
		}
		
		private class MyDeclHandler : TypeDeclCollector.DeclHandler {
			public Dictionary<string,VCExprVar> var_map = new Dictionary<string, VCExprVar>();
			public Dictionary<string,Function> func_map = new Dictionary<string, Function>();
			public override void VarDecl(VCExprVar v){
				var_map[v.Name] = v;
			}
			public override void FuncDecl(Function f){
				func_map[f.Name] = f;
			}
			public MyDeclHandler() {
			}
		}
		
		private MyDeclHandler declHandler = null;

		private VCExprVar SExprToVar (SExpr e)
		{
			if(e.Arguments.Count() != 1){
				HandleProverError ("Prover error: bad quantifier syntax");
				throw new BadExprFromProver ();
			}
			string vname = StripCruft(e.Name);
			SExpr vtype = e[0];
			switch(vtype.Name){
			case "Int":
				return gen.Variable(vname,Type.Int);
			case "Bool":
				return gen.Variable (vname,Type.Bool);
			case "Array":{
                // TODO: handle more general array types
                var idxType = Type.Int; // well, could be something else
                var valueType = 
                    (vtype.Arguments[1].Name == "Int") ? Type.Int : Type.Bool;
                var types = new List<Type>();
                types.Add(idxType);
				return gen.Variable (vname, new MapType(Token.NoToken,new List<TypeVariable>(),types,valueType));
            }
			default: {
				HandleProverError ("Prover error: bad type: " + vtype.Name);
				throw new BadExprFromProver ();
				}
			}
		}

        private VCExpr MakeBinary(VCExprOp op, VCExpr [] args)
        {
            if (args.Count() == 0)
            {
                // with zero args we need the identity of the op
                if (op == VCExpressionGenerator.AndOp)
                    return VCExpressionGenerator.True;
                if (op == VCExpressionGenerator.OrOp)
                    return VCExpressionGenerator.False;
                if (op == VCExpressionGenerator.AddIOp)
                {
                    Microsoft.Basetypes.BigNum x = Microsoft.Basetypes.BigNum.ZERO;
                    return gen.Integer(x);
                }
                HandleProverError("Prover error: bad expression ");
                throw new BadExprFromProver();
            }
            var temp = args[0];
            for (int i = 1; i < args.Count(); i++)
                temp = gen.Function(op, temp, args[i]);
            return temp;
        }
		
		protected VCExpr SExprToVCExpr (SExpr e, Dictionary<string,VCExpr> bound)
		{
			if (e.Arguments.Count() == 0) {
				var name = StripCruft(e.Name);
				if (name [0] >= '0' && name [0] <= '9') {
					Microsoft.Basetypes.BigNum x = Microsoft.Basetypes.BigNum.FromString(name);
					return gen.Integer (x);
				}
				if (bound.ContainsKey (name)) {
					return bound [name];
				}
				if(name == "true")
					return VCExpressionGenerator.True;
				if(name == "false")
					return VCExpressionGenerator.False;
				if(declHandler.var_map.ContainsKey(name))
					return declHandler.var_map[name];
				HandleProverError ("Prover error: unknown symbol:" + name);
				//throw new BadExprFromProver ();
                var v = gen.Variable(name, Type.Int);
                bound.Add(name, v);
                return v;
			}
			ArgGetter g = i => SExprToVCExpr (e [i], bound);
			ArgsGetter ga = () => e.Arguments.Select (x => SExprToVCExpr (x, bound)).ToArray ();
			VarsGetter gb = () => e [0].Arguments.Select (x => SExprToVar (x)).ToArray ();
			switch (e.Name) {
			case "select" :
				return gen.Select (ga ());
			case "store" :
				return gen.Store (ga ());
            case "forall":
            case "exists":
                {
                    var binds = e.Arguments[0];
                    var vcbinds = new List<VCExprVar>();
                    var bound_copy = new Dictionary<string, VCExpr>(bound);
                    for (int i = 0; i < binds.Arguments.Count(); i++)
                    {
                        var bind = binds.Arguments[i];
                        var symb = StripCruft(bind.Name);
                        var vcv = SExprToVar(bind);
                        vcbinds.Add(vcv);
                        bound[symb] = vcv;
                    }
                    var body = g(1);
                    if (e.Name == "forall")
                        body = gen.Forall(vcbinds, new List<VCTrigger>(), body);
                    else
                        body = gen.Exists(vcbinds, new List<VCTrigger>(), body);
                    bound = bound_copy;
                    return body;
                }
			case "-" : // have to deal with unary case
			{
				if(e.ArgCount == 1){
					var args = new VCExpr[2];
					args[0] = gen.Integer (Microsoft.Basetypes.BigNum.ZERO);
					args[1] = g(0);
					return gen.Function(VCStringToVCOp("-"),args);
				}
				return gen.Function(VCStringToVCOp("-"),ga());
			}
            case "!" : // this is commentary
                return g(0);
            case "let" : {
				// we expand lets exponentially since there is no let binding in Boogie surface syntax
				bool expand_lets = true;
				var binds = e.Arguments[0];
				var vcbinds = new List<VCExprLetBinding>();
                var bound_copy = new Dictionary<string, VCExpr>(bound);
				for(int i = 0; i < binds.Arguments.Count(); i++){
					var bind = binds.Arguments[i];
					var symb = bind.Name;
					var def = bind.Arguments[0];
                    var vce = SExprToVCExpr(def, bound);
					var vcv = gen.Variable(symb,vce.Type);
					var vcb = gen.LetBinding(vcv,vce);
					vcbinds.Add (vcb);
					bound[symb] = expand_lets ? vce : vcv;
				}
				var body = g(1); 
				if(!expand_lets)
					body = gen.Let(vcbinds,body);
                bound = bound_copy;
                return body;
			}
				
			default: {
					var op = VCStringToVCOp (e.Name);
					if (op == null) {
						var name = StripCruft(e.Name);
					    if(declHandler.func_map.ContainsKey(name)){
							Function f = declHandler.func_map[name];	
							return gen.Function (f, ga());
					    }
						HandleProverError ("Prover error: unknown operator:" + e.Name);
						throw new BadExprFromProver ();
					}
                    if(op.Arity == 2)
					    return MakeBinary (op, ga ());
                    return gen.Function(op, ga());
				}
			}
		}
		
		private void SExprToSoln (SExpr resp,
                             Dictionary<int,Dictionary<string,string>> varSubst)
		{
			Dictionary<string, RPFP.Node> pmap = new Dictionary<string,RPFP.Node> ();

			foreach (var node in rpfp.nodes)
				pmap.Add ((node.Name as VCExprBoogieFunctionOp).Func.Name, node);
			
			var lines = resp.Arguments;

			// get all the predicate definitions
			for (int i = 0; i < lines.Length; i++) {
				var line = lines [i];
                string pname;
                RPFP.Transformer annot;
                GetDefun(line, out pname, out annot);
				
				if(pmap.ContainsKey(pname)){
					var node = pmap[pname];
					node.Annotation = annot;
				}
				else if(pname[0] != '@'){ // if not an internal symbol
					HandleProverError ("Prover error: got unknown predicate:" + pname);
					throw new BadExprFromProver ();
				}
			}
			
		}

        private void GetDefun(SExpr line, out string pname, out RPFP.Transformer annot)
        {
            if (line.Name != "define-fun")
            {
                HandleProverError("Prover error: expected define-fun but got:" + line.Name);
                throw new BadExprFromProver();
            }
            if (line.ArgCount != 4)
            {
                HandleProverError("Prover error: define-fun has wrong number of arguments");
                throw new BadExprFromProver();
            }
            pname = StripCruft(line.Arguments[0].Name);
            var pvars = line.Arguments[1];
            var pbody = line.Arguments[3]; // range has to be Bool
            var binding = new Dictionary<string, VCExpr>();
            var pvs = new List<VCExpr>();
            foreach (var b in pvars.Arguments)
            {
                var e = SExprToVar(b);
                pvs.Add(e);
                binding.Add(StripCruft(b.Name), e);
            }
            VCExpr bexpr = SExprToVCExpr(pbody, binding);

            annot = rpfp.CreateRelation(pvs.ToArray(), bexpr);
        }
		
    private RPFP.Node SExprToCex(SExpr resp, ErrorHandler handler, 
                                 Dictionary<int,Dictionary<string,string>> varSubst)
    {
        Dictionary<string, RPFP.Node> nmap = new Dictionary<string,RPFP.Node>();
        Dictionary<string, RPFP.Node> pmap = new Dictionary<string,RPFP.Node>();

        foreach(var node in rpfp.nodes)
            pmap.Add((node.Name as VCExprBoogieFunctionOp).Func.Name,node);

        RPFP.Node topnode = null;
        var lines = resp.Arguments;

        // last line of derivation is from query, skip it
        for (int i = 0; i < lines.Length-1; i++)
        {
            var line = lines[i];
            if (line.ArgCount != 6)
            {
                HandleProverError("bad derivation line from prover: " + line.ToString());
                return null;
            }
            var name = line[0];
            var conseq = line[1];
            var rule = line[2];
            var subst = line[3];
            var labs = line[4];
            var refs = line[5];
            var predName = conseq.Name;
            {
                string spacer = "@@"; // Hack! UniqueNamer is adding these and I can't stop it!
                int pos = predName.LastIndexOf(spacer);
                if (pos >= 0)
                    predName = predName.Substring(0, pos);
            }
            RPFP.Node node = null;
            if (!pmap.TryGetValue(predName, out node))
            {
                HandleProverError("unknown predicate from prover: " + predName.ToString());
                return null;
            }
            RPFP.Node cexnode = rpfp.CloneNode(node);
            cexnode.map = node;
            nmap.Add(name.Name, cexnode);
            List<RPFP.Node> Chs = new List<RPFP.Node>();

            if (refs.Name != "ref")
            {
                HandleProverError("bad references from prover: " + refs.ToString());
                return null;
            }
            foreach (var c in refs.Arguments)
            {
                if (c.Name == "true")
                    Chs.Add(null);
                else
                {
                    RPFP.Node ch = null;
                    if (!nmap.TryGetValue(c.Name, out ch))
                    {
                        HandleProverError("unknown reference from prover: " + c.ToString());
                        return null;
                    }
                    Chs.Add(ch);
                }
            }

            if (!rule.Name.StartsWith("rule!"))
            {
                HandleProverError("bad rule name from prover: " + refs.ToString());
                return null;
            }
            int ruleNum = Convert.ToInt32(rule.Name.Substring(5)) - 1;
            if (ruleNum < 0 || ruleNum > rpfp.edges.Count)
            {
                HandleProverError("bad rule name from prover: " + refs.ToString());
                return null;
            }
            RPFP.Edge orig_edge = rpfp.edges[ruleNum];
            RPFP.Edge e = rpfp.CreateEdge(cexnode, orig_edge.F, Chs.ToArray());
            e.map = orig_edge;
            topnode = cexnode;

            if (labs.Name != "labels")
            {
                HandleProverError("bad labels from prover: " + labs.ToString());
                return null;
            }
            e.labels = new HashSet<string>();
            foreach (var l in labs.Arguments)
                e.labels.Add(l.Name);

            if (subst.Name != "subst")
            {
                HandleProverError("bad subst from prover: " + subst.ToString());
                return null;
            }
            Dictionary<string, string> dict = new Dictionary<string, string>();
            varSubst[e.number] = dict;
            foreach (var s in subst.Arguments)
            {
                if (s.Name != "=" || s.Arguments.Length != 2)
                {
                    HandleProverError("bad equation from prover: " + s.ToString());
                    return null;
                }
                string uniqueName = s.Arguments[0].Name;
                string spacer = "@@"; // Hack! UniqueNamer is adding these and I can't stop it!
                int pos = uniqueName.LastIndexOf(spacer);
                if (pos >= 0)
                    uniqueName = uniqueName.Substring(0, pos);
                dict.Add(uniqueName, s.Arguments[1].ToString());
            }

        }
        if (topnode == null)
        {
            HandleProverError("empty derivation from prover: " + resp.ToString());
        }
        return topnode;
    }

    private Model SExprToModel(SExpr resp, ErrorHandler handler)
    {
        // Concatenate all the arguments
        string modelString = resp[0].Name;
        // modelString = modelString.Substring(7, modelString.Length - 8); // remove "(model " and final ")"
        var models = Model.ParseModels(new StringReader("Error model: \n" + modelString));
        if (models == null || models.Count == 0)
        {
            HandleProverError("no model from prover: " + resp.ToString());
        }
        return models[0];
    }

    private string QuantifiedVCExpr2String(VCExpr x)
    {
        return VCExpr2String(x, 1); 
#if false
        if (!(x is VCExprQuantifier))
            return VCExpr2String(x, 1);
        VCExprQuantifier node = (x as VCExprQuantifier);
        if(node.BoundVars.Count == 0)
            return VCExpr2String(x, 1);

        StringWriter wr = new StringWriter();

        string kind = node.Quan == Quantifier.ALL ? "forall" : "exists"; 
        wr.Write("({0} (", kind);

        for (int i = 0; i < node.BoundVars.Count; i++)
        {
            VCExprVar var = node.BoundVars[i];
            Contract.Assert(var != null);
            string printedName = Namer.GetQuotedName(var, var.Name);
            Contract.Assert(printedName != null);
            wr.Write("({0} {1}) ", printedName, SMTLibExprLineariser.TypeToString(var.Type));
        }

        wr.Write(") ");
        wr.Write(VCExpr2String(node.Body, 1));
        wr.Write(")");
        string res = wr.ToString();
        return res;
#endif
    }
		
    public override Outcome CheckRPFP(string descriptiveName, RPFP _rpfp, ErrorHandler handler, 
                                      out RPFP.Node cex,
                                      Dictionary<int, Dictionary<string, string>> varSubst,
                                      Dictionary<string, int> extra_bound)
    {
        //Contract.Requires(descriptiveName != null);
        //Contract.Requires(vc != null);
        //Contract.Requires(handler != null);
        rpfp = _rpfp;
        cex = null;
			
			
        if (options.SeparateLogFiles) CloseLogFile(); // shouldn't really happen

        if (options.LogFilename != null && currentLogFile == null)
        {
            currentLogFile = OpenOutputFile(descriptiveName);
            currentLogFile.Write(common.ToString());
        }

        PrepareCommon(); 
        
        Push();
        SendThisVC("(fixedpoint-push)");
        foreach (var node in rpfp.nodes)
        {
            DeclCollector.RegisterRelation((node.Name as VCExprBoogieFunctionOp).Func);
        }

        LineariserOptions.Default.LabelsBelowQuantifiers = true;
        List<string> ruleStrings = new List<string>();
        var recursion_bound = CommandLineOptions.Clo.RecursionBound;
        foreach (var edge in rpfp.edges)
        {
            string node_name = (edge.Parent.Name as VCExprBoogieFunctionOp).Func.Name;
            string rule_name = "rule_" + edge.number.ToString();
            string rec_bound = "";
            if(extra_bound != null && extra_bound.ContainsKey(node_name))
                    rec_bound = (recursion_bound + extra_bound[node_name]).ToString();
            string ruleString = "(rule " + QuantifiedVCExpr2String(rpfp.GetRule(edge)) + " " + rule_name + " " + rec_bound + "\n)";
            ruleStrings.Add(ruleString);
        }
        string queryString = "(query " + QuantifiedVCExpr2String(rpfp.GetQuery()) + "\n   :engine duality\n  :print-certificate true\n";
       
#if true
        if (CommandLineOptions.Clo.StratifiedInlining != 0)
            queryString += "    :stratified-inlining true\n";
        if (CommandLineOptions.Clo.RecursionBound > 0)
            queryString += "    :recursion-bound " + Convert.ToString(CommandLineOptions.Clo.RecursionBound) + "\n";
#endif
        queryString += ")";
        LineariserOptions.Default.LabelsBelowQuantifiers = false;
        FlushAxioms();

        PossiblyRestart();

        SendThisVC("(set-info :boogie-vc-id " + SMTLibNamer.QuoteId(descriptiveName) + ")");
        foreach(var rs in ruleStrings)
            SendThisVC(rs);
        FlushLogFile();

        if (Process != null)
        {
            Process.PingPong(); // flush any errors

#if false
            // TODO: this is not going to work
            if (Process.Inspector != null)
                Process.Inspector.NewProblem(descriptiveName, vc, handler);
#endif
        }

        SendThisVC(queryString);
        FlushLogFile();

        var result = Outcome.Undetermined;

        if (Process != null)
        {
            
            var resp = Process.GetProverResponse();

            if (proverErrors.Count > 0)
            {
                result = Outcome.Undetermined;
                foreach (var err in proverErrors)
                {
                    if (err.Contains("canceled"))
                    {
                        result = Outcome.TimeOut;
                    }
                }
            }
            else if(resp == null)
                HandleProverError("Prover did not respond");
            else switch (resp.Name)
            {
                case "unsat":
                    result = Outcome.Valid;
                    break;
                case "sat":
                    result = Outcome.Invalid;
                    break;
                case "unknown":
                    result = Outcome.Invalid;
                    break;
                case "bounded":
                    result = Outcome.Bounded;
                    break;
                case "error":
                    if (resp.ArgCount > 0 && resp.Arguments[0].Name.Contains("canceled"))
                    {
                        result = Outcome.TimeOut;
                    }
                    else
                    {
                        HandleProverError("Prover error: " + resp.Arguments[0]);
                        result = Outcome.Undetermined;
                    }
                    break;
                default:
                    HandleProverError("Unexpected prover response: " + resp.ToString());
                    break;
            }
            
            switch (result)
            {
                case Outcome.Invalid:
                    {
                        resp = Process.GetProverResponse();
                        if (resp.Name == "derivation")
                        {
                            cex = SExprToCex(resp, handler,varSubst);
                        }
                        else
                            HandleProverError("Unexpected prover response: " + resp.ToString());
                        resp = Process.GetProverResponse();
                        if (resp.Name == "model")
                        {
                            var model = SExprToModel(resp, handler);
                            cex.owner.SetBackgroundModel(model);
                        }
                        else
                            HandleProverError("Unexpected prover response: " + resp.ToString());
                        break;
                    }
                case Outcome.Valid:
                case Outcome.Bounded:
				    {
						resp = Process.GetProverResponse();
                        if (resp.Name == "fixedpoint")
                        {
                            // only get the response if we need it
                            if(CommandLineOptions.Clo.PrintFixedPoint != null)
                               SExprToSoln(resp, varSubst);
                        }
						else
							HandleProverError("Unexpected prover response: " + resp.ToString());
					    break;
				    }
                default:
                    break;
            }

#if false
            while (true)
            {
                resp = Process.GetProverResponse();
                if (resp == null || Process.IsPong(resp))
                    break;
                HandleProverError("Unexpected prover response: " + resp.ToString());
            }
#endif
        }
        SendThisVC("(fixedpoint-pop)");
        Pop();
        AxiomsAreSetup = false;

        if (CommandLineOptions.Clo.PrintConjectures != null)
        {
            ReadConjectures(CommandLineOptions.Clo.PrintConjectures);
        }

        return result;
    }

    class MyFileParser : SExpr.Parser
    {
        SMTLibProcessTheoremProver parent;

        public MyFileParser(System.IO.StreamReader _sr, SMTLibProcessTheoremProver _parent)
            : base(_sr)
        {
            parent = _parent;
        }
        public override void ParseError(string msg)
        {
            parent.HandleProverError("Error in conjecture file from prover: " + msg);
        }
    }

    void ReadConjectures(string filename)
    {
        try
        {
            System.IO.StreamReader sr = new StreamReader(filename + ".tmp");
            SExpr.Parser p = new MyFileParser(sr, this);
            var sexps = p.ParseSExprs(false);
            Dictionary<string, RPFP.Node> pmap = GetNodeMap();
            foreach (var e in sexps)
            {
                string pname;
                RPFP.Transformer annot;
                GetDefun(e, out pname, out annot);

                if (pmap.ContainsKey(pname))
                {
                    var c = new RPFP.Conjecture();
                    c.node = pmap[pname];
                    c.bound = annot;
                    rpfp.conjectures.Add(c);
                }
                else if (pname[0] != '@')
                { // if not an internal symbol
                    HandleProverError("Prover error: got unknown predicate:" + pname);
                    throw new BadExprFromProver();
                }
            }
            sr.Close();
        }
        catch (Exception)
        {
            HandleProverError("No conjecture file from prover");
            throw new BadExprFromProver();
        }
    }

    private Dictionary<string, RPFP.Node> GetNodeMap()
    {
        Dictionary<string, RPFP.Node> pmap = new Dictionary<string, RPFP.Node>();
        foreach (var node in rpfp.nodes)
            pmap.Add((node.Name as VCExprBoogieFunctionOp).Func.Name, node);
        return pmap;
    }

    private static HashSet<string> usedLogNames = new HashSet<string>();

    private TextWriter OpenOutputFile(string descriptiveName)
    {
      Contract.Requires(descriptiveName != null);
      Contract.Ensures(Contract.Result<TextWriter>() != null);

      string filename = options.LogFilename;
      filename = Helpers.SubstituteAtPROC(descriptiveName, cce.NonNull(filename));
      var curFilename = filename;

      lock (usedLogNames) {
        int n = 1;
        while (usedLogNames.Contains(curFilename)) {
          curFilename = filename + "." + n++;
        }
        usedLogNames.Add(curFilename);
      }

      return new StreamWriter(curFilename, false);
    }

    private void FlushProverWarnings()
    {
      var handler = currentErrorHandler;
      if (handler != null) {
        lock (proverWarnings) {
          proverWarnings.Iter(handler.OnProverWarning);
          proverWarnings.Clear();
        }
      }
    }

    protected void HandleProverError(string s)
    {
      s = s.Replace("\r", "");
      lock (proverWarnings) {
        while (s.StartsWith("WARNING: ")) {
          var idx = s.IndexOf('\n');
          var warn = s;
          if (idx > 0) {
            warn = s.Substring(0, idx);
            s = s.Substring(idx + 1);
          } else {
            s = "";
          }
          warn = warn.Substring(9);
          proverWarnings.Add(warn);
        }
      }

      FlushProverWarnings();

      if (s == "") return;

      lock (proverErrors) {
        proverErrors.Add(s);
        Console.WriteLine("Prover error: " + s);
      }
    }

    [NoDefaultContract]
    public override Outcome CheckOutcome(ErrorHandler handler, int taskID = -1)
    {
      Contract.EnsuresOnThrow<UnexpectedProverOutputException>(true);

      var result = CheckOutcomeCore(handler, taskID: taskID);
      SendThisVC("(pop 1)");
      FlushLogFile();

      return result;
    }

    [NoDefaultContract]
    public override Outcome CheckOutcomeCore(ErrorHandler handler, int taskID = -1)
    {  
      Contract.EnsuresOnThrow<UnexpectedProverOutputException>(true);
      
      var result = Outcome.Undetermined;

      if (Process == null)
        return result;

      try {
        currentErrorHandler = handler;
        FlushProverWarnings();

        int errorLimit;
        if (CommandLineOptions.Clo.ConcurrentHoudini) {
          Contract.Assert(taskID >= 0);
          errorLimit = CommandLineOptions.Clo.Cho[taskID].ProverCCLimit;
        } else {
          errorLimit = CommandLineOptions.Clo.ProverCCLimit;
        }

        if (errorLimit < 1)
          errorLimit = 1;

        int errorsLeft = errorLimit;

        var globalResult = Outcome.Undetermined;

        while (true) {
          string[] labels = null;
          bool popLater = false;

          try {
            errorsLeft--;
            
            result = GetResponse();

            var reporter = handler as VC.VCGen.ErrorReporter;
            // TODO(wuestholz): Is the reporter ever null?
            if (usingUnsatCore && result == Outcome.Valid && reporter != null && 0 < NamedAssumes.Count)
            {
              if (usingUnsatCore)
              {
                UsedNamedAssumes = new HashSet<string>();
                SendThisVC("(get-unsat-core)");
                var resp = Process.GetProverResponse();
                if (resp.Name != "")
                {
                  UsedNamedAssumes.Add(resp.Name);
                  if (CommandLineOptions.Clo.PrintNecessaryAssumes)
                  {
                    reporter.AddNecessaryAssume(resp.Name.Substring("aux$$assume$$".Length));
                  }
                }
                foreach (var arg in resp.Arguments)
                {
                  UsedNamedAssumes.Add(arg.Name);
                  if (CommandLineOptions.Clo.PrintNecessaryAssumes)
                  {
                    reporter.AddNecessaryAssume(arg.Name.Substring("aux$$assume$$".Length));
                  }
                }
              }
              else
              {
                UsedNamedAssumes = null;
              }
            }

            if (CommandLineOptions.Clo.RunDiagnosticsOnTimeout && result == Outcome.TimeOut)
            {
              #region Run timeout diagnostics

              if (CommandLineOptions.Clo.TraceDiagnosticsOnTimeout)
              {
                Console.Out.WriteLine("Starting timeout diagnostics with initial time limit {0}.", options.TimeLimit);
              }

              SendThisVC("; begin timeout diagnostics");

              var start = DateTime.UtcNow;
              var unverified = new SortedSet<int>(ctx.TimeoutDiagnosticIDToAssertion.Keys);
              var timedOut = new SortedSet<int>();
              int frac = 2;
              int queries = 0;
              int timeLimitPerAssertion = 0 < options.TimeLimit ? (options.TimeLimit / 100) * CommandLineOptions.Clo.TimeLimitPerAssertionInPercent : 1000;
              while (true)
              {
                int rem = unverified.Count;
                if (rem == 0)
                {
                  if (0 < timedOut.Count)
                  {
                    result = CheckSplit(timedOut, ref popLater, options.TimeLimit, timeLimitPerAssertion, ref queries);
                    if (result == Outcome.Valid)
                    {
                      timedOut.Clear();
                    }
                    else if (result == Outcome.TimeOut)
                    {
                      // Give up and report which assertions were not verified.
                      var cmds = timedOut.Select(id => ctx.TimeoutDiagnosticIDToAssertion[id]);

                      if (cmds.Any())
                      {
                        handler.OnResourceExceeded("timeout after running diagnostics", cmds);
                      }
                    }
                  }
                  else
                  {
                    result = Outcome.Valid;
                  }
                  break;
                }

                // TODO(wuestholz): Try out different ways for splitting up the work (e.g., randomly).
                var cnt = Math.Max(1, rem / frac);
                // It seems like assertions later in the control flow have smaller indexes.
                var split = new SortedSet<int>(unverified.Where((val, idx) => (rem - idx - 1) < cnt));
                Contract.Assert(0 < split.Count);
                var splitRes = CheckSplit(split, ref popLater, timeLimitPerAssertion, timeLimitPerAssertion, ref queries);
                if (splitRes == Outcome.Valid)
                {
                  unverified.ExceptWith(split);
                  frac = 1;
                }
                else if (splitRes == Outcome.Invalid)
                {
                  result = splitRes;
                  break;
                }
                else if (splitRes == Outcome.TimeOut)
                {
                  if (2 <= frac && (4 <= (rem / frac)))
                  {
                    frac *= 4;
                  }
                  else if (2 <= (rem / frac))
                  {
                    frac *= 2;
                  }
                  else
                  {
                    timedOut.UnionWith(split);
                    unverified.ExceptWith(split);
                    frac = 1;
                  }
                }
                else
                {
                  break;
                }
              }

              unverified.UnionWith(timedOut);

              var end = DateTime.UtcNow;

              SendThisVC("; end timeout diagnostics");

              if (CommandLineOptions.Clo.TraceDiagnosticsOnTimeout)
              {
                Console.Out.WriteLine("Terminated timeout diagnostics after {0:F0} ms and {1} prover queries.", end.Subtract(start).TotalMilliseconds, queries);
                Console.Out.WriteLine("Outcome: {0}", result);
                Console.Out.WriteLine("Unverified assertions: {0} (of {1})", unverified.Count, ctx.TimeoutDiagnosticIDToAssertion.Keys.Count);

                string filename = "unknown";
                var assertion = ctx.TimeoutDiagnosticIDToAssertion.Values.Select(t => t.Item1).FirstOrDefault(a => a.tok != null && a.tok != Token.NoToken && a.tok.filename != null);
                if (assertion != null)
                {
                  filename = assertion.tok.filename;
                }
                File.AppendAllText("timeouts.csv", string.Format(";{0};{1};{2:F0};{3};{4};{5};{6}\n", filename, options.TimeLimit, end.Subtract(start).TotalMilliseconds, queries, result, unverified.Count, ctx.TimeoutDiagnosticIDToAssertion.Keys.Count));
              }

              #endregion
            }

            if (globalResult == Outcome.Undetermined)
              globalResult = result;
            
            if (result == Outcome.Invalid || result == Outcome.TimeOut || result == Outcome.OutOfMemory || result == Outcome.OutOfResource) {
              IList<string> xlabels;
              if (CommandLineOptions.Clo.UseLabels) {
                labels = GetLabelsInfo();
                if (labels == null)
                {
                  xlabels = new string[] { };
                }
                else
                {
                  xlabels = labels.Select(a => a.Replace("@", "").Replace("+", "")).ToList();
                }
              }
              else if(CommandLineOptions.Clo.SIBoolControlVC) {
                  labels = new string[0];
                  xlabels = labels;
              } else {
                labels = CalculatePath(handler.StartingProcId());
                xlabels = labels;
              }
                Model model = (result == Outcome.TimeOut || result == Outcome.OutOfMemory || result == Outcome.OutOfResource) ? null :
                    GetErrorModel();
              handler.OnModel(xlabels, model, result);
            }
            
            if (labels == null || !labels.Any() || errorsLeft == 0) break;
          } finally {
            if (popLater)
            {
              SendThisVC("(pop 1)");
            }
          }

          if (CommandLineOptions.Clo.UseLabels) {
            var negLabels = labels.Where(l => l.StartsWith("@")).ToArray();
            var posLabels = labels.Where(l => !l.StartsWith("@"));
            Func<string, string> lbl = (s) => SMTLibNamer.QuoteId(Namer.LabelVar(s));
            if (!options.MultiTraces)
              posLabels = Enumerable.Empty<string>();
            var conjuncts = posLabels.Select(s => "(not " + lbl(s) + ")").Concat(negLabels.Select(lbl)).ToArray();
            string expr = conjuncts.Length == 1 ? conjuncts[0] : ("(or " + conjuncts.Concat(" ") + ")"); ;
            if (!conjuncts.Any())
            {
              expr = "false";
            }
            SendThisVC("(assert " + expr + ")");
            SendCheckSat();
          }
          else {
            string source = labels[labels.Length - 2];
            string target = labels[labels.Length - 1];
            SendThisVC("(assert (not (= (ControlFlow 0 " + source + ") (- " + target + "))))");
            SendCheckSat();
          }
        }

        FlushLogFile();

        if (CommandLineOptions.Clo.RestartProverPerVC && Process != null)
          Process.NeedsRestart = true;

        return globalResult;

      } finally {
        currentErrorHandler = null;
      }
    }

    private Outcome CheckSplit(SortedSet<int> split, ref bool popLater, int timeLimit, int timeLimitPerAssertion, ref int queries)
    {
      var tla = timeLimitPerAssertion * split.Count;

      if (popLater)
      {
        SendThisVC("(pop 1)");
      }

      SendThisVC("(push 1)");
      // FIXME: Gross. Timeout should be set in one place! This is also Z3 specific!
      int newTimeout = (0 < tla && tla < timeLimit) ? tla : timeLimit;
      if (newTimeout > 0) {
        SendThisVC(string.Format("(set-option :{0} {1})", Z3.SetTimeoutOption(), newTimeout));
      }
      popLater = true;

      SendThisVC(string.Format("; checking split VC with {0} unverified assertions", split.Count));
      var expr = VCExpressionGenerator.True;
      foreach (var i in ctx.TimeoutDiagnosticIDToAssertion.Keys)
      {
        var lit = VCExprGen.Function(VCExpressionGenerator.TimeoutDiagnosticsOp, VCExprGen.Integer(Microsoft.Basetypes.BigNum.FromInt(i)));
        if (split.Contains(i)) {
          lit = VCExprGen.Not(lit);
        }
        expr = VCExprGen.AndSimp(expr, lit);
      }
      SendThisVC("(assert " + VCExpr2String(expr, 1) + ")");
      if (options.Solver == SolverKind.Z3)
      {
        SendThisVC("(apply (then (using-params propagate-values :max_rounds 1) simplify) :print false)");
      }
      FlushLogFile();
      SendCheckSat();
      queries++;
      return GetResponse();
    }

    public override string[] CalculatePath(int controlFlowConstant) {
      SendThisVC("(get-value ((ControlFlow " + controlFlowConstant + " 0)))");
      var path = new List<string>();
      while (true) {
        var resp = Process.GetProverResponse();
        if (resp == null) break;
        if (!(resp.Name == "" && resp.ArgCount == 1)) break;
        resp = resp.Arguments[0];
        if (!(resp.Name == "" && resp.ArgCount == 2)) break;
        resp = resp.Arguments[1];
        var v = resp.Name;
        if (v == "-" && resp.ArgCount == 1) {
          v = resp.Arguments[0].Name;
          path.Add(v);
          break;
        }
        else if (resp.ArgCount != 0)
          break;
        path.Add(v);
        SendThisVC("(get-value ((ControlFlow " + controlFlowConstant + " " + v + ")))");
      }
      return path.ToArray();
    }


    private class SMTErrorModelConverter {
        private struct SMTDataType {
            public string Constructor;
            public List<SExpr> Types;
        }

        private List<SExpr> ErrorModelTodo;
        private SMTLibProcessTheoremProver Parent;
        private StringBuilder ErrorModel = new StringBuilder();
        private HashSet<SExpr> TopLevelProcessed = new HashSet<SExpr>();
        private int NumNewArrays = 0;
        private Dictionary<string, int> SortSet = new Dictionary<string, int>();
        private Dictionary<string, SMTDataType> DataTypes = new Dictionary<string, SMTDataType>();
        private Dictionary<string, SExpr> Functions = new Dictionary<string, SExpr>();

        public SMTErrorModelConverter(SExpr _ErrorModel, SMTLibProcessTheoremProver _Parent) {
            ErrorModelTodo = _ErrorModel.Arguments.ToList();;
            Parent = _Parent;
        }

        public string Convert() {
            ConvertErrorModel(ErrorModel);
            return ErrorModel.ToString();
        }

        bool isConstArray(SExpr element, SExpr type) {
            if (type.Name != "Array")
                return false;

            if (element.Name == "__array_store_all__") // CVC4 1.4
                return true;
            else if (element.Name == "" && element[0].Name == "as" &&
                     element[0][0].Name == "const") // CVC4 > 1.4
                return true;

            return false;
        }

        SExpr getConstArrayElement(SExpr element) {
            if (element.Name == "__array_store_all__") // CVC4 1.4
                return element[1];
            else if (element.Name == "" && element[0].Name == "as" &&
                     element[0][0].Name == "const") // CVC4 > 1.4
                return element[1];

            Parent.HandleProverError("Unexpected value: " + element);
            throw new BadExprFromProver ();
        }

        void ConstructComplexValue(SExpr element, SExpr type, StringBuilder m) {
            if (type.Name == "Array") {
                if (element.Name == "store" || isConstArray(element, type)) {
                    NumNewArrays++;
                    m.Append("as-array[k!" + NumNewArrays + ']');
                    SExpr[] args = {new SExpr("k!" + NumNewArrays), new SExpr(""), type, element};
                    var newElement = new SExpr("define-fun", args);
                    TopLevelProcessed.Add(newElement);
                    ErrorModelTodo.Add(newElement);
                    return;
                }
            }

            ConstructSimpleValue(element, type, m);
        }

        void ConstructSimpleValue(SExpr element, SExpr type, StringBuilder m) {
            if (type.Name == "Bool" && element.ArgCount == 0) {
                m.Append(element.ToString());
                return;
            }

            if (type.Name == "Int") {
                if (element.ArgCount == 0) {
                    m.Append(element.ToString());
                    return;
                } else if (element.Name == "-" && element.ArgCount == 1) {
                    m.Append(element.ToString());
                    return;
                }
            }

            if (type.Name == "_" && type.ArgCount == 2 && type[0].Name == "BitVec") {
                if (element.Name == "_" && element.ArgCount == 2 &&
                    element[0].Name.StartsWith("bv") && element[0].ArgCount == 0 &&
                    element[1].Name == type.Arguments[1].Name && element[1].ArgCount == 0) {
                    m.Append(element[0].Name + '[' + element[1].Name + ']');
                    return;
                }
            }

            if (type.Name == "Array") {
                while (element.Name == "store") {
                    ConstructComplexValue(element[1], type[0], m);
                    m.Append(" -> ");
                    ConstructComplexValue(element[2], type[1], m);
                    m.Append("\n  ");
                    if (element[0].Name != "store") {
                        m.Append("else -> ");
                    }
                    element = element[0];
                }

                if (isConstArray(element, type)) {
                    ConstructComplexValue(getConstArrayElement(element), type[1], m);
                    return;
                } else if (element.Name == "_" && element.ArgCount == 2 &&
                           element[0].Name == "as-array") {
                    m.Append("as-array[" + element[1].Name + ']');
                    return;
                }
            }

            if (SortSet.ContainsKey(type.Name) && SortSet[type.Name] == 0) {
                var prefix = "@uc_T_" + type.Name.Substring(2) + "_";
                if (element.Name.StartsWith(prefix)) {
                    m.Append(type.Name + "!val!" + element.Name.Substring(prefix.Length));
                    return;
                }
            }

            if (Functions.ContainsKey(element.Name) &&
                type.Name == Functions[element.Name].Name) {
                m.Append(element.Name);
                return;
            }

            if (DataTypes.ContainsKey(type.Name) &&
                DataTypes[type.Name].Constructor == element.Name &&
                element.ArgCount == DataTypes[type.Name].Types.Count) {
                m.Append("(" + element.Name);
                for (int i = 0; i < element.ArgCount; ++i) {
                    m.Append(" ");
                    ConstructComplexValue(element[i], DataTypes[type.Name].Types[i], m);
                }
                m.Append(")");
                return;
            }

            Parent.HandleProverError("Unexpected value: " + element);
            throw new BadExprFromProver ();
        }

        void ConstructFunctionArguments(SExpr arguments, List<SExpr> argTypes, StringBuilder[] argValues) {
            if (arguments.Name == "and") {
                ConstructFunctionArguments(arguments[0], argTypes, argValues);
                ConstructFunctionArguments(arguments[1], argTypes, argValues);
            } else if (arguments.Name == "=" &&
                       (arguments[0].Name.StartsWith("_ufmt_") || arguments[0].Name.StartsWith("x!"))) {
                int argNum;
                if (arguments[0].Name.StartsWith("_ufmt_"))
                    argNum = System.Convert.ToInt32(arguments[0].Name.Substring("_uftm_".Length)) - 1;
                else /* if (arguments[0].Name.StartsWith("x!")) */
                    argNum = System.Convert.ToInt32(arguments[0].Name.Substring("x!".Length)) - 1;
                if (argNum < 0 || argNum >= argTypes.Count) {
                    Parent.HandleProverError("Unexpected function argument: " + arguments[0]);
                    throw new BadExprFromProver ();
                }
                if (argValues[argNum] != null) {
                    Parent.HandleProverError("Function argument defined multiple times: " + arguments[0]);
                    throw new BadExprFromProver ();
                }
                argValues[argNum] = new StringBuilder();
                ConstructComplexValue(arguments[1], argTypes[argNum], argValues[argNum]);
            } else {
                Parent.HandleProverError("Unexpected function argument: " + arguments);
                throw new BadExprFromProver ();
            }
        }

        void ConstructFunctionElements(SExpr element, List<SExpr> argTypes, SExpr outType, StringBuilder m) {
            while (element.Name == "ite") {
                StringBuilder[] argValues = new StringBuilder[argTypes.Count];
                ConstructFunctionArguments(element[0], argTypes, argValues);
                foreach (var s in argValues)
                    m.Append(s + " ");
                m.Append("-> ");
                ConstructComplexValue(element[1], outType, m);
                m.Append("\n  ");
                if (element[2].Name != "ite")
                    m.Append("else -> ");
                element = element[2];
            }

            ConstructComplexValue(element, outType, m);
        }

        void ConstructFunction(SExpr element, SExpr inType, SExpr outType, StringBuilder m) {
            List<SExpr> argTypes = new List<SExpr>();

            for (int i = 0; i < inType.ArgCount; ++i) {
                if (inType[i].Name != "_ufmt_" + (i + 1) && inType[i].Name != "x!" + (i + 1) &&
                    !inType[i].Name.StartsWith("BOUND_VARIABLE_")) {
                    Parent.HandleProverError("Unexpected function argument: " + inType[i].Name);
                    throw new BadExprFromProver ();
                }
                argTypes.Add(inType[i][0]);
            }

            ConstructFunctionElements(element, argTypes, outType, m);
        }

        void ConstructDefine(SExpr element, StringBuilder m) {
            Debug.Assert(element.Name == "define-fun");

            if (element[1].ArgCount != 0)
                TopLevelProcessed.Add(element);

            m.Append(element[0] + " -> ");
            if (TopLevelProcessed.Contains(element))
                m.Append("{\n  ");

            if (element[1].ArgCount == 0 && element[2].Name == "Array" && !TopLevelProcessed.Contains(element)) {
                ConstructComplexValue(element[3], element[2], m);
            } else if (element[1].ArgCount == 0) {
                ConstructSimpleValue(element[3], element[2], m);
            } else {
                ConstructFunction(element[3], element[1], element[2], m);
            }

            if (TopLevelProcessed.Contains(element))
                m.Append("\n}");
            m.Append("\n");
        }

        void ExtractDataType(SExpr datatypes) {
            Debug.Assert(datatypes.Name == "declare-datatypes");

            if (datatypes[0].Name != "" || datatypes[1].Name != "" || datatypes[1].ArgCount != 1) {
                Parent.HandleProverError("Unexpected datatype: " + datatypes);
                throw new BadExprFromProver ();
            }

            SMTDataType dt = new SMTDataType();
            SExpr typeDef = datatypes[1][0];

            if (typeDef.ArgCount != 1) {
                Parent.HandleProverError("Unexpected datatype: " + datatypes);
                throw new BadExprFromProver ();
            }

            dt.Constructor = typeDef[0].Name;
            dt.Types = new List<SExpr>();

            for (int i = 0; i < typeDef[0].ArgCount; ++i) {
                if (typeDef[0][i].ArgCount != 1) {
                    Parent.HandleProverError("Unexpected datatype constructor: " + typeDef[0]);
                    throw new BadExprFromProver ();
                }
                dt.Types.Add(typeDef[0][i][0]);
            }

            DataTypes[typeDef.Name] = dt;
        }

        private void ConvertErrorModel(StringBuilder m) {
            if (Parent.options.Solver == SolverKind.Z3) {
                // Datatype declarations are not returned by Z3, so parse common
                // instead. This is not very efficient, but currently not an issue,
                // as this not the normal way of interfacing with Z3.
                var ms = new MemoryStream(Encoding.ASCII.GetBytes(Parent.common.ToString()));
                var sr = new StreamReader(ms);
                SExpr.Parser p = new MyFileParser(sr, null);
                var sexprs = p.ParseSExprs(false);
                foreach (var e in sexprs) {
                    switch (e.Name) {
                    case "declare-datatypes":
                        ExtractDataType(e);
                        break;
                    }
                }
            }

            while (ErrorModelTodo.Count > 0) {
                var e = ErrorModelTodo[0];
                ErrorModelTodo.RemoveAt(0);

                switch (e.Name) {
                case "define-fun":
                    ConstructDefine(e, m);
                    break;
                case "declare-sort":
                    SortSet[e[0].Name] = System.Convert.ToInt32(e[1].Name);
                    break;
                case "declare-datatypes":
                    ExtractDataType(e);
                    break;
                case "declare-fun":
                    if (e[1].Name != "" || e[1].ArgCount > 0 || e[2].ArgCount > 0 ||
                        e[2].Name == "Bool" || e[2].Name == "Int") {
                        Parent.HandleProverError("Unexpected top level model element: " + e.Name);
                        throw new BadExprFromProver ();
                    }
                    Functions[e[0].Name] = e[2];
                    break;
                case "forall":
                    // ignore
                    break;
                default:
                    Parent.HandleProverError("Unexpected top level model element: " + e.Name);
                    throw new BadExprFromProver ();
                }
            }
        }
    }

    private Model GetErrorModel() {
      if (!options.ExpectingModel())
        return null;

      SendThisVC("(get-model)");
      Process.Ping();
      Model theModel = null;
      while (true) {
        var resp = Process.GetProverResponse();
        if (resp == null || Process.IsPong(resp))
          break;
        if (theModel != null)
          HandleProverError("Expecting only one model but got many");

        string modelStr = null;
        if (resp.Name == "model" && resp.ArgCount >= 1) {
          var converter = new SMTErrorModelConverter(resp, this);
          modelStr = converter.Convert();
        }
        else if (resp.ArgCount == 0 && resp.Name.Contains("->")) {
          modelStr = resp.Name;
        }
        else {
          HandleProverError("Unexpected prover response getting model: " + resp.ToString());
        }

        List<Model> models = null;
        try {
          switch (options.Solver) {
            case SolverKind.Z3:
            case SolverKind.CVC4:
              models = Model.ParseModels(new StringReader("Error model: \n" + modelStr));
              break;
            default:
              Debug.Assert(false);
              return null;
          }
        }
        catch (ArgumentException exn) {
          HandleProverError("Model parsing error: " + exn.Message);
        }
        if (models == null)
          HandleProverError("Could not parse any models");
        else if (models.Count == 0)
          HandleProverError("Could not parse any models");
        else if (models.Count > 1)
          HandleProverError("Expecting only one model but got many");
        else
          theModel = models[0];
      }
      return theModel;
    }

    private string[] GetLabelsInfo()
    {
      SendThisVC("(labels)");
      Process.Ping();

      string[] res = null;
      while (true) {
        var resp = Process.GetProverResponse();
        if (resp == null || Process.IsPong(resp))
          break;
        if (res != null)
          HandleProverError("Expecting only one sequence of labels but got many");
<<<<<<< HEAD
        if (resp.Name == "labels" && resp.ArgCount >= 1) {
          res = resp.Arguments.Select(a => Namer.AbsyLabel(a.Name.Replace("|", ""))).ToArray();
=======
        if (resp.Name == "labels") {
          res = resp.Arguments.Select(a => a.Name.Replace("|", "")).ToArray();
>>>>>>> c9c39035
        }
        else {
          HandleProverError("Unexpected prover response getting labels: " + resp.ToString());
        }
      }
      return res;
    }

    private Outcome GetResponse()
    {
      var result = Outcome.Undetermined;
      var wasUnknown = false;

      Process.Ping();

      while (true) {
        var resp = Process.GetProverResponse();
        if (resp == null || Process.IsPong(resp))
          break;

        switch (resp.Name) {
          case "unsat":
            result = Outcome.Valid;
            break;
          case "sat":
            result = Outcome.Invalid;
            break;
          case "unknown":
            result = Outcome.Invalid;
            wasUnknown = true;
            break;
          case "objectives":
            // We ignore this.
            break;
          case "error":
            if (resp.Arguments.Length == 1 && resp.Arguments[0].IsId &&
                resp.Arguments[0].Name.Contains("max. resource limit exceeded")) {
              currentErrorHandler.OnResourceExceeded("max resource limit");
              result = Outcome.OutOfResource;
            } else {
              HandleProverError("Unexpected prover response: " + resp.ToString());
            }
            break;
          default:
            HandleProverError("Unexpected prover response: " + resp.ToString());
            break;
        }
      }

      if (wasUnknown) {
        SendThisVC("(get-info :reason-unknown)");
        Process.Ping();
        while (true) {
          var resp = Process.GetProverResponse();
          if (resp == null || Process.IsPong(resp))
              break;

          if (resp.ArgCount == 1 && resp.Name == ":reason-unknown") {
            switch (resp[0].Name) {
              case "memout":
                currentErrorHandler.OnResourceExceeded("memory");
                result = Outcome.OutOfMemory;
                Process.NeedsRestart = true;
                break;
                case "timeout":
                currentErrorHandler.OnResourceExceeded("timeout");
                result = Outcome.TimeOut;
                break;
                case "canceled":
                // both timeout and max resource limit are reported as
                // canceled in version 4.4.1 
                if (this.options.TimeLimit > 0) {
                  currentErrorHandler.OnResourceExceeded("timeout");
                  result = Outcome.TimeOut;
                } else {
                  currentErrorHandler.OnResourceExceeded("max resource limit");
                  result = Outcome.OutOfResource;
                }
                break;
                case "max. resource limit exceeded":
                currentErrorHandler.OnResourceExceeded("max resource limit");
                result = Outcome.OutOfResource;
                break;
              default:
                break;
            }
          } else {
            HandleProverError("Unexpected prover response (getting info about 'unknown' response): " + resp.ToString());
          }
        }

      }

      return result;
    }

    readonly IList<string> OptimizationRequests = new List<string>();

    protected string VCExpr2String(VCExpr expr, int polarity)
    {
      Contract.Requires(expr != null);
      Contract.Ensures(Contract.Result<string>() != null);

      lock (gen)
      {
        DateTime start = DateTime.UtcNow;
        //if (CommandLineOptions.Clo.Trace)
        //  Console.Write("Linearising ... ");

        // handle the types in the VCExpr
        TypeEraser eraser;
        switch (CommandLineOptions.Clo.TypeEncodingMethod)
        {
          case CommandLineOptions.TypeEncoding.Arguments:
            eraser = new TypeEraserArguments((TypeAxiomBuilderArguments)AxBuilder, gen);
            break;
          case CommandLineOptions.TypeEncoding.Monomorphic:
            eraser = null;
            break;
          default:
            eraser = new TypeEraserPremisses((TypeAxiomBuilderPremisses)AxBuilder, gen);
            break;
        }
        VCExpr exprWithoutTypes = eraser == null ? expr : eraser.Erase(expr, polarity);
        Contract.Assert(exprWithoutTypes != null);

        LetBindingSorter letSorter = new LetBindingSorter(gen);
        Contract.Assert(letSorter != null);
        VCExpr sortedExpr = letSorter.Mutate(exprWithoutTypes, true);
        Contract.Assert(sortedExpr != null);
        VCExpr sortedAxioms = letSorter.Mutate(AxBuilder.GetNewAxioms(), true);
        Contract.Assert(sortedAxioms != null);

        DeclCollector.Collect(sortedAxioms);
        DeclCollector.Collect(sortedExpr);
        FeedTypeDeclsToProver();

        AddAxiom(SMTLibExprLineariser.ToString(sortedAxioms, Namer, options, namedAssumes: NamedAssumes));
        string res = SMTLibExprLineariser.ToString(sortedExpr, Namer, options, NamedAssumes, OptimizationRequests);
        Contract.Assert(res != null);

        if (CommandLineOptions.Clo.Trace)
        {
          DateTime end = DateTime.UtcNow;
          TimeSpan elapsed = end - start;
          if (elapsed.TotalSeconds > 0.5)
            Console.WriteLine("Linearising   [{0} s]", elapsed.TotalSeconds);
        }
        return res;
      }
    }

    // the list of all known axioms, where have to be included in each
    // verification condition
    private readonly List<string/*!>!*/> Axioms = new List<string/*!*/>();
    private bool AxiomsAreSetup = false;
    private bool HasReset = false;


    // similarly, a list of function/predicate declarations
    private readonly List<string/*!>!*/> TypeDecls = new List<string/*!*/>();

    protected void AddAxiom(string axiom)
    {
      Contract.Requires(axiom != null);
      Axioms.Add(axiom);
      //      if (thmProver != null) {
      //        LogActivity(":assume " + axiom);
      //        thmProver.AddAxioms(axiom);
      //      }
    }

    protected void AddTypeDecl(string decl)
    {
      Contract.Requires(decl != null);
      TypeDecls.Add(decl);
      //     if (thmProver != null) {
      //       LogActivity(decl);
      //       thmProver.Feed(decl, 0);
      //     }
    }

    ////////////////////////////////////////////////////////////////////////////

    private static string _backgroundPredicates;

    static void InitializeGlobalInformation()
    {
      Contract.Ensures(_backgroundPredicates != null);
      //throws ProverException, System.IO.FileNotFoundException;
      if (_backgroundPredicates == null) {
        if (CommandLineOptions.Clo.TypeEncodingMethod == CommandLineOptions.TypeEncoding.Monomorphic)
        {
            _backgroundPredicates = "";
        }
        else
        {
            _backgroundPredicates = @"
(set-info :category ""industrial"")
(declare-sort |T@U| 0)
(declare-sort |T@T| 0)
(declare-fun real_pow (Real Real) Real)
(declare-fun UOrdering2 (|T@U| |T@U|) Bool)
(declare-fun UOrdering3 (|T@T| |T@U| |T@U|) Bool)";
        }
      }
    }

    public override VCExpressionGenerator VCExprGen
    {
      get { return this.gen; }
    }

    //// Push/pop interface

    //List<string> pushedAssertions = new List<string>();
    //int numRealPushes;
    public override string VCExpressionToString(VCExpr vc)
    {
      return VCExpr2String(vc, 1);
    }

    public override void PushVCExpression(VCExpr vc)
    {
        throw new NotImplementedException();

    }

    public override void Pop()
    {
      SendThisVC("(pop 1)");
      DeclCollector.Pop();
    }

    public override int NumAxiomsPushed()
    {
        throw new NotImplementedException();
        //return numRealPushes + pushedAssertions.Count;
    }

    private void FlushPushedAssertions()
    {
        throw new NotImplementedException();
    }

    public override void Assert(VCExpr vc, bool polarity, bool isSoft = false, int weight = 1)
    {
        OptimizationRequests.Clear();
        string assert = "assert";
        if (options.Solver == SolverKind.Z3 && isSoft) {
            assert += "-soft";
        }
        var expr = polarity ? VCExpr2String(vc, 1) : "(not\n" + VCExpr2String(vc, 1) + "\n)";
        if (options.Solver == SolverKind.Z3 && isSoft) {
            expr += " :weight " + weight;
        }
        AssertAxioms();
        SendThisVC("(" + assert + " " + expr + ")");
        SendOptimizationRequests();
    }

    public override void DefineMacro(Macro f, VCExpr vc) {
      DeclCollector.AddFunction(f);
      string printedName = Namer.GetQuotedName(f, f.Name);
      var argTypes = f.InParams.Cast<Variable>().MapConcat(p => DeclCollector.TypeToStringReg(p.TypedIdent.Type), " ");
      string decl = "(define-fun " + printedName + " (" + argTypes + ") " + DeclCollector.TypeToStringReg(f.OutParams[0].TypedIdent.Type) + " " + VCExpr2String(vc, 1) + ")";
      AssertAxioms();
      SendThisVC(decl); 
    }

    public override void AssertAxioms()
    {
        FlushAxioms();
    }

    public override void Check()
    {
        PrepareCommon();
        SendCheckSat();
        FlushLogFile();
    }

    public void SendCheckSat()
    {
      UsedNamedAssumes = null;
      SendThisVC("(check-sat)");
    }
	
    public override void SetTimeOut(int ms)
    {
      if (ms < 0) {
          throw new ArgumentOutOfRangeException ("ms must be >= 0");
      }
      options.TimeLimit = ms;
    }

    public override void SetRlimit(int limit)
    {
      if (options.Solver == SolverKind.Z3) {
        var name = Z3.SetRlimitOption();
        if (name != "") {
          var value = limit.ToString();
          options.ResourceLimit = limit;
          options.SmtOptions.RemoveAll(ov => ov.Option == name);
          options.AddSmtOption(name, value);
          SendThisVC(string.Format("(set-option :{0} {1})", name, value));
        }
      }
    }

    public override object Evaluate(VCExpr expr)
    {
        string vcString = VCExpr2String(expr, 1);
        SendThisVC("(get-value (" + vcString + "))");
        var resp = Process.GetProverResponse();
        if (resp == null) throw new VCExprEvaluationException();
        if (!(resp.Name == "" && resp.ArgCount == 1)) throw new VCExprEvaluationException();
        resp = resp.Arguments[0];
        if (resp.Name == "")
        {
            // evaluating an expression
            if (resp.ArgCount == 2)
                resp = resp.Arguments[1];
            else
                throw new VCExprEvaluationException();
        }
        else
        {
            // evaluating a variable
            if (resp.ArgCount == 1)
                resp = resp.Arguments[0];
            else
                throw new VCExprEvaluationException();
        }
        if (resp.Name == "-" && resp.ArgCount == 1) // negative int
            return Microsoft.Basetypes.BigNum.FromString("-" + resp.Arguments[0].Name);
        if (resp.Name == "_" && resp.ArgCount == 2 && resp.Arguments[0].Name.StartsWith("bv")) // bitvector
            return new BvConst(Microsoft.Basetypes.BigNum.FromString(resp.Arguments[0].Name.Substring("bv".Length)),
                int.Parse(resp.Arguments[1].Name));
        if (resp.ArgCount != 0)
            throw new VCExprEvaluationException();
        if (expr.Type.Equals(Boogie.Type.Bool))
            return bool.Parse(resp.Name);
        else if (expr.Type.Equals(Boogie.Type.Int))
            return Microsoft.Basetypes.BigNum.FromString(resp.Name); 
        else
            return resp.Name;
    }

    /// <summary>
    /// Extra state for ApiChecker (used by stratifiedInlining)
    /// </summary>
    static int nameCounter = 0;

    public override Outcome CheckAssumptions(List<VCExpr> assumptions, out List<int> unsatCore, ErrorHandler handler)
    {
        unsatCore = new List<int>();

        Push();
        // Name the assumptions
        var nameToAssumption = new Dictionary<string, int>();
        int i = 0;
        foreach (var vc in assumptions)
        {
            var name = "a" + nameCounter.ToString();
            nameCounter++;
            nameToAssumption.Add(name, i);

            string vcString = VCExpr2String(vc, 1);
            AssertAxioms();
            SendThisVC(string.Format("(assert (! {0} :named {1}))", vcString, name));
            i++;
        }
        Check();
        
        var outcome = CheckOutcomeCore(handler);

        if (outcome != Outcome.Valid) {
          Pop();
          return outcome;
        }

        Contract.Assert(usingUnsatCore, "SMTLib prover not setup for computing unsat cores");
        SendThisVC("(get-unsat-core)");
        var resp = Process.GetProverResponse();
        unsatCore = new List<int>();
        if (resp.Name != "") unsatCore.Add(nameToAssumption[resp.Name]);
        foreach (var s in resp.Arguments) unsatCore.Add(nameToAssumption[s.Name]);

        FlushLogFile();
        Pop();
        return outcome;
    }

    public override void Push()
    {
        SendThisVC("(push 1)");
        DeclCollector.Push();
    }

    public override Outcome CheckAssumptions(List<VCExpr> hardAssumptions, List<VCExpr> softAssumptions, out List<int> unsatisfiedSoftAssumptions, ErrorHandler handler) {
      unsatisfiedSoftAssumptions = new List<int>();

      // First, convert both hard and soft assumptions to SMTLIB strings
      List<string> hardAssumptionStrings = new List<string>();
      foreach (var a in hardAssumptions) {
        hardAssumptionStrings.Add(VCExpr2String(a, 1));
      }
      List<string> currAssumptionStrings = new List<string>();
      foreach (var a in softAssumptions) {
        currAssumptionStrings.Add(VCExpr2String(a, 1));
      }

      Push();
      AssertAxioms();
      foreach (var a in hardAssumptionStrings) {
        SendThisVC("(assert " + a + ")");
      }
      Check();
      Outcome outcome = GetResponse();
      if (outcome != Outcome.Invalid) {
        Pop();
        return outcome;
      }

      int k = 0;
      List<string> relaxVars = new List<string>();
      while (true) {
        Push();
        foreach (var a in currAssumptionStrings) {
          SendThisVC("(assert " + a + ")");
        }
        Check();
        outcome = CheckOutcomeCore(handler);
        if (outcome != Outcome.Valid)
          break;
        Pop();
        string relaxVar = "relax_" + k;
        relaxVars.Add(relaxVar);
        SendThisVC("(declare-fun " + relaxVar + " () Int)");
        List<string> nextAssumptionStrings = new List<string>();
        for (int i = 0; i < currAssumptionStrings.Count; i++) {
          string constraint = "(= " + relaxVar + " " + i + ")";
          nextAssumptionStrings.Add("(or " + currAssumptionStrings[i] + " " + constraint + ")");
        }
        currAssumptionStrings = nextAssumptionStrings;
        k++;
      }

      if (outcome == Outcome.Invalid) {
        foreach (var relaxVar in relaxVars) {
          SendThisVC("(get-value (" + relaxVar + "))");
          FlushLogFile();
          var resp = Process.GetProverResponse();
          if (resp == null) break;
          if (!(resp.Name == "" && resp.ArgCount == 1)) break;
          resp = resp.Arguments[0];
          if (!(resp.Name != "" && resp.ArgCount == 1)) break;
          resp = resp.Arguments[0]; 
          if (resp.ArgCount != 0)
            break;
          int v;
          if (int.TryParse(resp.Name, out v))
            unsatisfiedSoftAssumptions.Add(v);
          else
            break;
        }
        Pop();
      }

      Pop();
      return outcome;
    }
  }

  public class SMTLibInterpolatingProcessTheoremProver : SMTLibProcessTheoremProver
  {
      public SMTLibInterpolatingProcessTheoremProver(ProverOptions options, VCExpressionGenerator gen,
                                        SMTLibProverContext ctx)
          : base(AddInterpOption(options), gen, ctx)
      {

      }

      private static ProverOptions AddInterpOption(ProverOptions options)
      {
          var opts = (SMTLibProverOptions)options;
          opts.AddSmtOption("produce-interpolants", "true");
          if (CommandLineOptions.Clo.PrintFixedPoint == null)
              CommandLineOptions.Clo.PrintFixedPoint = "itp.fixedpoint.bpl";
          return opts;
      }

      public override VCExpr ComputeInterpolant(VCExpr A, VCExpr B)
      {
          string A_str = VCExpr2String(A, 1);
          string B_str = VCExpr2String(B, 1);

          AssertAxioms();
          SendThisVC("(compute-interpolant " + A_str + " " + B_str + ")");

          SExpr interpolant;
          Outcome result = GetInterpolantResponse(out interpolant);

          if (result != Outcome.Valid)
              return null;

          VCExpr interpolantVC = SExprToVCExpr(interpolant, new Dictionary<string, VCExpr>());
          return interpolantVC;
      }

      private Outcome GetInterpolantResponse(out SExpr interpolant)
      {
          var result = Outcome.Undetermined;
          var wasUnknown = false;
          interpolant = null;

          Process.Ping();
          bool onlyOnce = false;

          while (true)
          {
              var resp = Process.GetProverResponse();
              if (resp == null || Process.IsPong(resp))
                  break;

              switch (resp.Name)
              {
                  case "unsat":
                      result = Outcome.Valid;
                      break;
                  case "sat":
                      result = Outcome.Invalid;
                      break;
                  case "unknown":
                      result = Outcome.Invalid;
                      wasUnknown = true;
                      break;
                  default:
                      if (result == Outcome.Valid)
                      {
                          interpolant = resp as SExpr;

                          Contract.Assert(onlyOnce == false);
                          onlyOnce = true;
                          continue;
                      }
                      HandleProverError("Unexpected prover response: " + resp.ToString());
                      break;
              }
          }

          if (wasUnknown)
          {
              SendThisVC("(get-info :reason-unknown)");
              Process.Ping();

              while (true)
              {
                  var resp = Process.GetProverResponse();
                  if (resp == null || Process.IsPong(resp))
                      break;

                  if (resp.ArgCount == 1 && resp.Name == ":reason-unknown")
                  {
                      switch (resp[0].Name)
                      {
                          case "memout":
                              currentErrorHandler.OnResourceExceeded("memory");
                              result = Outcome.OutOfMemory;
                              Process.NeedsRestart = true;
                              break;
                          case "timeout":
                              currentErrorHandler.OnResourceExceeded("timeout");
                              result = Outcome.TimeOut;
                              break;
                          case "canceled":
                              // both timeout and max resource limit are reported as
                              // canceled in version 4.4.1 
                              if (this.options.TimeLimit > 0) {
                                currentErrorHandler.OnResourceExceeded("timeout");
                                result = Outcome.TimeOut;
                              } else {
                                currentErrorHandler.OnResourceExceeded("max resource limit");
                                result = Outcome.OutOfResource;
                              }
                          break;
                          case "max. resource limit exceeded":
                              currentErrorHandler.OnResourceExceeded("max resource limit");
                              result = Outcome.OutOfResource;
                              break;
                          default:
                              break;
                      }
                  }
                  else
                  {
                      HandleProverError("Unexpected prover response (getting info about 'unknown' response): " + resp.ToString());
                  }
              }
          }

          return result;
      }

      public override List<VCExpr> GetTreeInterpolant(List<string> root, List<string> leaves)
      {
          List<VCExpr> result = new List<VCExpr>();

          string vcStr = "true";
          foreach (string str in root)
              vcStr = vcStr + " " + str;
          foreach (string str in leaves)
              vcStr = vcStr + "\r\n (interp " + str + ")";

          vcStr = "(get-interpolant (and\r\n" + vcStr + "\r\n))";
          SendThisVC(vcStr);
          if(currentLogFile != null) currentLogFile.Flush();

          List<SExpr> interpolantList;
          GetTreeInterpolantResponse(out interpolantList);

          Dictionary<string, VCExpr> bound = new Dictionary<string, VCExpr>();
          foreach (SExpr sexpr in interpolantList)
          {
              VCExpr interpolantVC = SExprToVCExpr(sexpr, bound);
              result.Add(interpolantVC);
          }

          return result;
      }

      private void GetTreeInterpolantResponse(out List<SExpr> interpolantList)
      {
          interpolantList = new List<SExpr>();

          Process.Ping();

          while (true)
          {
              var resp = Process.GetProverResponse();
              if (resp == null || Process.IsPong(resp))
                  break;
              
              SExpr interpolant = resp as SExpr;
              if(interpolant == null)
                  HandleProverError("Unexpected prover response: got null for interpolant!");
              interpolantList.Add(interpolant);
          }
      }
  }

  public class SMTLibProverContext : DeclFreeProverContext
  {
    internal SMTLibProcessTheoremProver parent;

    public readonly Dictionary<CtorType, List<Function>> KnownDatatypeConstructors = new Dictionary<CtorType, List<Function>>();

    public SMTLibProverContext(VCExpressionGenerator gen,
                               VCGenerationOptions genOptions)
      : base(gen, genOptions)
    {
    }

    protected SMTLibProverContext(SMTLibProverContext par)
      : base(par)
    {
    }

    public override object Clone()
    {
      return new SMTLibProverContext(this);
    }

    public override string Lookup(VCExprVar var)
    {
      VCExprVar v = parent.AxBuilder.TryTyped2Untyped(var);
      if (v != null) {
        var = v;
      }
      return parent.Namer.Lookup(var);
    }

    public override void DeclareFunction(Function f, string attributes) {
      if (f is DatatypeConstructor) {
        CtorType datatype = (CtorType) f.OutParams[0].TypedIdent.Type;
        if (!KnownDatatypeConstructors.ContainsKey(datatype))
          KnownDatatypeConstructors[datatype] = new List<Function>();
        KnownDatatypeConstructors[datatype].Add(f);
      }
      base.DeclareFunction(f, attributes);
    }
  }

  public class Factory : ProverFactory
  {
    // Set programmatically
    public static bool UseInterpolation = false;

    public override object SpawnProver(ProverOptions options, object ctxt)
    {
      //Contract.Requires(ctxt != null);
      //Contract.Requires(options != null);
      Contract.Ensures(Contract.Result<object>() != null);

      return this.SpawnProver(options,
                              cce.NonNull((SMTLibProverContext)ctxt).ExprGen,
                              cce.NonNull((SMTLibProverContext)ctxt));
    }

    public override object NewProverContext(ProverOptions options)
    {
      //Contract.Requires(options != null);
      Contract.Ensures(Contract.Result<object>() != null);

      VCExpressionGenerator gen = new VCExpressionGenerator();
      List<string>/*!>!*/ proverCommands = new List<string/*!*/>();
      proverCommands.Add("smtlib");
      var opts = (SMTLibProverOptions)options ;
      if (opts.Solver == SolverKind.Z3)
        proverCommands.Add("z3");
      else
        proverCommands.Add("external");
      VCGenerationOptions genOptions = new VCGenerationOptions(proverCommands);
      return new SMTLibProverContext(gen, genOptions);
    }

    public override ProverOptions BlankProverOptions()
    {
      return new SMTLibProverOptions();
    }

    protected virtual SMTLibProcessTheoremProver SpawnProver(ProverOptions options,
                                                              VCExpressionGenerator gen,
                                                              SMTLibProverContext ctx)
    {
      Contract.Requires(options != null);
      Contract.Requires(gen != null);
      Contract.Requires(ctx != null);
      Contract.Ensures(Contract.Result<SMTLibProcessTheoremProver>() != null);

      if (UseInterpolation)
          return new SMTLibInterpolatingProcessTheoremProver(options, gen, ctx);

      return new SMTLibProcessTheoremProver(options, gen, ctx);
    }

    public override bool SupportsLabels(ProverOptions options)
    {
      return ((SMTLibProverOptions)options).SupportsLabels;
    }
  }
}<|MERGE_RESOLUTION|>--- conflicted
+++ resolved
@@ -1973,13 +1973,8 @@
           break;
         if (res != null)
           HandleProverError("Expecting only one sequence of labels but got many");
-<<<<<<< HEAD
-        if (resp.Name == "labels" && resp.ArgCount >= 1) {
+        if (resp.Name == "labels") {
           res = resp.Arguments.Select(a => Namer.AbsyLabel(a.Name.Replace("|", ""))).ToArray();
-=======
-        if (resp.Name == "labels") {
-          res = resp.Arguments.Select(a => a.Name.Replace("|", "")).ToArray();
->>>>>>> c9c39035
         }
         else {
           HandleProverError("Unexpected prover response getting labels: " + resp.ToString());
