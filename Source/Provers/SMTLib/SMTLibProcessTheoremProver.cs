using System;
using System.Collections.Generic;
using System.IO;
using System.Linq;
using System.Diagnostics;
using System.Diagnostics.Contracts;
using Microsoft.Boogie.VCExprAST;
using Microsoft.Boogie.TypeErasure;
using System.Text;
using System.Numerics;

namespace Microsoft.Boogie.SMTLib
{
  public class FunctionDependencyCollector : BoundVarTraversingVCExprVisitor<bool, bool>
  {
    private List<Function> functionList;

    // not used but required by interface
    protected override bool StandardResult(VCExpr node, bool arg)
    {
      return true;
    }

    public List<Function> Collect(VCExpr expr)
    {
      functionList = new List<Function>();
      Traverse(expr, true);
      return functionList;
    }

    public override bool Visit(VCExprNAry node, bool arg)
    {
      VCExprBoogieFunctionOp op = node.Op as VCExprBoogieFunctionOp;
      if (op != null)
      {
        functionList.Add(op.Func);
      }

      return base.Visit(node, arg);
    }
  }

  public class SMTLibProcessTheoremProver : ProverInterface
  {
    private readonly SMTLibOptions libOptions;
    private readonly SMTLibProverContext ctx;
    private VCExpressionGenerator gen;
    protected readonly SMTLibProverOptions options;
    private bool usingUnsatCore;

    [ContractInvariantMethod]
    void ObjectInvariant()
    {
      Contract.Invariant(ctx != null);
      Contract.Invariant(Namer != null);
      Contract.Invariant(DeclCollector != null);
      Contract.Invariant(cce.NonNullElements(Axioms));
      Contract.Invariant(cce.NonNullElements(TypeDecls));
      Contract.Invariant(_backgroundPredicates != null);
    }

    [NotDelayed]
    public SMTLibProcessTheoremProver(SMTLibOptions libOptions, ProverOptions options, VCExpressionGenerator gen,
      SMTLibProverContext ctx)
    {
      Contract.Requires(options != null);
      Contract.Requires(gen != null);
      Contract.Requires(ctx != null);


      this.options = (SMTLibProverOptions) options;
      this.libOptions = libOptions;
      this.ctx = ctx;
      this.gen = gen;
      usingUnsatCore = false;

      InitializeGlobalInformation();
      SetupAxiomBuilder(gen);

<<<<<<< HEAD
      Namer = libOptions.DiscardNames ? new DiscardOriginalName() : new KeepOriginalNamer();
=======
      Namer = libOptions.NormalizeNames ? new NormalizeNamer() : new KeepOriginalNamer();
>>>>>>> 3c9007eb
      ctx.parent = this;
      this.DeclCollector = new TypeDeclCollector(libOptions, Namer);

      SetupProcess();

      if (libOptions.ImmediatelyAcceptCommands)
      {
        // Prepare for ApiChecker usage
        if (options.LogFilename != null && currentLogFile == null)
        {
          currentLogFile = OpenOutputFile("");
        }

        PrepareCommon();
      }
    }

    public override void AssertNamed(VCExpr vc, bool polarity, string name)
    {
      string vcString;
      if (polarity)
      {
        vcString = VCExpr2String(vc, 1);
      }
      else
      {
        vcString = "(not " + VCExpr2String(vc, 1) + ")";
      }

      AssertAxioms();
      SendThisVC(string.Format("(assert (! {0} :named {1}))", vcString, name));
    }

    private void SetupAxiomBuilder(VCExpressionGenerator gen)
    {
      switch (libOptions.TypeEncodingMethod)
      {
        case CommandLineOptions.TypeEncoding.Arguments:
          AxBuilder = new TypeAxiomBuilderArguments(gen);
          AxBuilder.Setup();
          break;
        case CommandLineOptions.TypeEncoding.Monomorphic:
          AxBuilder = null;
          break;
        default:
          AxBuilder = new TypeAxiomBuilderPremisses(gen);
          AxBuilder.Setup();
          break;
      }
    }

    void SetupProcess()
    {
      if (Process != null)
      {
        return;
      }

      Process = new SMTLibProcess(this.libOptions, this.options);
      Process.ErrorHandler += this.HandleProverError;
    }

    void PossiblyRestart()
    {
      if (Process != null && Process.NeedsRestart)
      {
        Process.Close();
        Process = null;
        SetupProcess();
        Process.Send(common.ToString());
      }
    }

    public override ProverContext Context
    {
      get
      {
        Contract.Ensures(Contract.Result<ProverContext>() != null);
        return ctx;
      }
    }

    internal TypeAxiomBuilder AxBuilder { get; private set; }
    private TypeAxiomBuilder CachedAxBuilder;
    private UniqueNamer CachedNamer;
    internal UniqueNamer Namer { get; private set; }
    readonly TypeDeclCollector DeclCollector;
    protected SMTLibProcess Process;
    readonly List<string> proverErrors = new List<string>();
    readonly List<string> proverWarnings = new List<string>();
    StringBuilder common = new StringBuilder();
    private string CachedCommon = null;
    protected TextWriter currentLogFile;
    protected volatile ErrorHandler currentErrorHandler;

    private void FeedTypeDeclsToProver()
    {
      foreach (string s in DeclCollector.GetNewDeclarations())
      {
        Contract.Assert(s != null);
        AddTypeDecl(s);
      }
    }

    private string Sanitize(string msg)
    {
      var idx = msg.IndexOf('\n');
      if (idx > 0)
      {
        msg = msg.Replace("\r", "").Replace("\n", "\r\n");
      }

      return msg;
    }

    public override void LogComment(string comment)
    {
      SendCommon("; " + comment);
    }

    private void SendCommon(string s)
    {
      Send(s, true);
    }

    protected void SendThisVC(string s)
    {
      Send(s, false);
    }

    private void Send(string s, bool isCommon)
    {
      s = Sanitize(s);

      if (isCommon)
      {
        common.Append(s).Append("\r\n");
      }

      if (Process != null)
      {
        Process.Send(s);
      }

      if (currentLogFile != null)
      {
        currentLogFile.WriteLine(s);
        currentLogFile.Flush();
      }
    }

    private void FindDependentTypes(Type type, List<DatatypeTypeCtorDecl> dependentTypes)
    {
      DeclCollector.TypeToStringReg(type);
      if (type.IsSeq)
      {
        FindDependentTypes(type.AsCtor.Arguments[0], dependentTypes);
      }
      MapType mapType = type as MapType;
      if (mapType != null)
      {
        foreach (Type t in mapType.Arguments)
        {
          FindDependentTypes(t, dependentTypes);
        }
        FindDependentTypes(mapType.Result, dependentTypes);
      }
      if (type is CtorType ctorType && ctorType.Decl is DatatypeTypeCtorDecl datatypeTypeCtorDecl &&
          ctx.KnownDatatypes.Contains(datatypeTypeCtorDecl))
      {
        dependentTypes.Add(datatypeTypeCtorDecl);
      }
    }

    private void PrepareDataTypes()
    {
      if (ctx.KnownDatatypes.Count > 0)
      {
        GraphUtil.Graph<DatatypeTypeCtorDecl> dependencyGraph = new GraphUtil.Graph<DatatypeTypeCtorDecl>();
        foreach (var datatype in ctx.KnownDatatypes)
        {
          dependencyGraph.AddSource(datatype);
          foreach (Function f in datatype.Constructors)
          {
            var dependentTypes = new List<DatatypeTypeCtorDecl>();
            foreach (Variable v in f.InParams)
            {
              FindDependentTypes(v.TypedIdent.Type, dependentTypes);
            }
            foreach (var result in dependentTypes)
            {
              dependencyGraph.AddEdge(datatype, result);
            }
          }
        }

        GraphUtil.StronglyConnectedComponents<DatatypeTypeCtorDecl> sccs =
          new GraphUtil.StronglyConnectedComponents<DatatypeTypeCtorDecl>(dependencyGraph.Nodes, dependencyGraph.Predecessors,
            dependencyGraph.Successors);
        sccs.Compute();
        foreach (GraphUtil.SCC<DatatypeTypeCtorDecl> scc in sccs)
        {
          string datatypesString = "";
          string datatypeConstructorsString = "";
          foreach (var datatype in scc)
          {
            datatypesString += "(" + new SMTLibExprLineariser(libOptions).TypeToString(new CtorType(Token.NoToken, datatype, new List<Type>())) + " 0)";
            string datatypeConstructorString = "";
            foreach (Function f in datatype.Constructors)
            {
              string quotedConstructorName = Namer.GetQuotedName(f, f.Name);
              datatypeConstructorString += "(" + quotedConstructorName + " ";
              foreach (Variable v in f.InParams)
              {
                string quotedSelectorName = Namer.GetQuotedName(v, v.Name + "#" + f.Name);
                datatypeConstructorString += "(" + quotedSelectorName + " " +
                                             DeclCollector.TypeToStringReg(v.TypedIdent.Type) + ") ";
              }

              datatypeConstructorString += ") ";
            }

            datatypeConstructorsString += "(" + datatypeConstructorString + ") ";
          }

          List<string> decls = DeclCollector.GetNewDeclarations();
          foreach (string decl in decls)
          {
            SendCommon(decl);
          }

          SendCommon("(declare-datatypes (" + datatypesString + ") (" + datatypeConstructorsString + "))");
        }
      }
    }

    private void PrepareFunctionDefinitions()
    {
      // Collect all function definitions to be processed
      Stack<Function> functionDefs = new Stack<Function>();
      foreach (Function f in ctx.DefinedFunctions.Keys)
      {
        DeclCollector.AddKnownFunction(f); // add func to knows funcs so that it does not get declared later on
        functionDefs.Push(f);
      }

      // Process each definition, but also be sure to process dependencies first in case one
      // definition calls another.
      // Also check for definition cycles.
      List<string> generatedFuncDefs = new List<string>();
      FunctionDependencyCollector collector = new FunctionDependencyCollector();
      HashSet<Function> definitionAdded = new HashSet<Function>(); // whether definition has been fully processed
      HashSet<Function>
        dependenciesComputed = new HashSet<Function>(); // whether dependencies have already been computed
      while (functionDefs.Count > 0)
      {
        Function f = functionDefs.Peek();
        if (definitionAdded.Contains(f))
        {
          // This definition was already processed (as a dependency of another definition)
          functionDefs.Pop();
          continue;
        }

        // Grab the definition and then compute the dependencies.
        Contract.Assert(ctx.DefinedFunctions.ContainsKey(f));
        VCExprNAry defBody = ctx.DefinedFunctions[f];
        List<Function> dependencies = collector.Collect(defBody[1]);
        bool hasDependencies = false;
        foreach (Function fdep in dependencies)
        {
          if (ctx.DefinedFunctions.ContainsKey(fdep) && !definitionAdded.Contains(fdep))
          {
            // Handle dependencies first
            functionDefs.Push(fdep);
            hasDependencies = true;
          }
        }

        if (!hasDependencies)
        {
          // No dependencies: go ahead and process this definition.
          string funcDef = "(define-fun ";
          var funCall = defBody[0] as VCExprNAry;
          Contract.Assert(funCall != null);
          VCExprBoogieFunctionOp op = (VCExprBoogieFunctionOp) funCall.Op;
          Contract.Assert(op != null);
          funcDef += Namer.GetQuotedName(op.Func, op.Func.Name);

          funcDef += " (";
          foreach (var v in funCall.UniformArguments)
          {
            VCExprVar varExpr = v as VCExprVar;
            Contract.Assert(varExpr != null);
            DeclCollector.AddKnownVariable(varExpr); // add var to knows vars so that it does not get declared later on
            string printedName = Namer.GetQuotedLocalName(varExpr, varExpr.Name);
            Contract.Assert(printedName != null);
            funcDef += "(" + printedName + " " + new SMTLibExprLineariser(libOptions).TypeToString(varExpr.Type) + ") ";
          }

          funcDef += ") ";

          funcDef += new SMTLibExprLineariser(libOptions).TypeToString(defBody[0].Type) + " ";
          funcDef += VCExpr2String(defBody[1], -1);
          funcDef += ")";
          generatedFuncDefs.Add(funcDef);
          definitionAdded.Add(f);
          functionDefs.Pop();
        }
        else
        {
          dependenciesComputed.Add(f);
        }
      }

      FlushAxioms(); // Flush all dependencies before flushing function definitions
      generatedFuncDefs.Iter(SendCommon); // Flush function definitions
    }

    private void PrepareCommon()
    {
      if (common.Length == 0)
      {
        SendCommon("(set-option :print-success false)");
        SendCommon("(set-info :smt-lib-version 2.6)");
        if (libOptions.ProduceModel)
        {
          SendCommon("(set-option :produce-models true)");
        }

        foreach (var opt in options.SmtOptions)
        {
          SendCommon("(set-option :" + opt.Option + " " + opt.Value + ")");
        }

        if (!string.IsNullOrEmpty(options.Logic))
        {
          SendCommon("(set-logic " + options.Logic + ")");
        }

        // Set produce-unsat-cores last. It seems there's a bug in Z3 where if we set it earlier its value
        // gets reset by other set-option commands ( https://z3.codeplex.com/workitem/188 )
        if (libOptions.ProduceUnsatCores)
        {
          SendCommon("(set-option :produce-unsat-cores true)");
          this.usingUnsatCore = true;
        }

        SendCommon("; done setting options\n");
        SendCommon(_backgroundPredicates);

        if (options.UseTickleBool)
        {
          SendCommon("(declare-fun tickleBool (Bool) Bool)");
          SendCommon("(assert (and (tickleBool true) (tickleBool false)))");
        }

        if (libOptions.RunDiagnosticsOnTimeout)
        {
          SendCommon("(declare-fun timeoutDiagnostics (Int) Bool)");
        }

        PrepareDataTypes();

        if (libOptions.ProverPreamble != null)
        {
          SendCommon("(include \"" + libOptions.ProverPreamble + "\")");
        }

        PrepareFunctionDefinitions();
      }

      if (!AxiomsAreSetup)
      {
        var axioms = ctx.Axioms;
        var nary = axioms as VCExprNAry;
        if (nary != null && nary.Op == VCExpressionGenerator.AndOp)
        {
          foreach (var expr in nary.UniformArguments)
          {
            var str = VCExpr2String(expr, -1);
            if (str != "true")
            {
              AddAxiom(str);
            }
          }
        }
        else
        {
          AddAxiom(VCExpr2String(axioms, -1));
        }

        AxiomsAreSetup = true;
        CachedAxBuilder = AxBuilder;
        CachedNamer = Namer;
      }
    }

    public override int FlushAxiomsToTheoremProver()
    {
      // we feed the axioms when BeginCheck is called.
      return 0;
    }

    private void FlushAndCacheCommons()
    {
      FlushAxioms();
      if (CachedCommon == null)
      {
        CachedCommon = common.ToString();
      }
    }

    private void FlushAxioms()
    {
      TypeDecls.Iter(SendCommon);
      TypeDecls.Clear();
      foreach (string s in Axioms)
      {
        Contract.Assert(s != null);
        if (s != "true")
        {
          SendCommon("(assert " + s + ")");
        }
      }

      Axioms.Clear();
      //FlushPushedAssertions();
    }

    private void CloseLogFile()
    {
      if (currentLogFile != null)
      {
        currentLogFile.Close();
        currentLogFile = null;
      }
    }

    private void FlushLogFile()
    {
      if (currentLogFile != null)
      {
        currentLogFile.Flush();
      }
    }

    public override void Close()
    {
      base.Close();
      CloseLogFile();
      if (Process != null)
      {
        Process.Close();
      }
    }

    public override void BeginCheck(string descriptiveName, VCExpr vc, ErrorHandler handler)
    {
      //Contract.Requires(descriptiveName != null);
      //Contract.Requires(vc != null);
      //Contract.Requires(handler != null);

      if (options.SeparateLogFiles)
      {
        CloseLogFile(); // shouldn't really happen
      }

      if (options.LogFilename != null && currentLogFile == null)
      {
        currentLogFile = OpenOutputFile(descriptiveName);
        currentLogFile.Write(common.ToString());
      }

      PrepareCommon();
      FlushAndCacheCommons();

      if (HasReset)
      {
        AxBuilder = (TypeAxiomBuilder) CachedAxBuilder?.Clone();
        Namer = CachedNamer.Clone();
        DeclCollector.SetNamer(Namer);
        DeclCollector.Push();
      }

      OptimizationRequests.Clear();

      string vcString = "(assert (not\n" + VCExpr2String(vc, 1) + "\n))";
      FlushAxioms();

      PossiblyRestart();

      SendThisVC("(push 1)");
      if (this.libOptions.EmitDebugInformation) {
        SendThisVC("(set-info :boogie-vc-id " + SmtLibNameUtils.QuoteId(descriptiveName) + ")");
      }
<<<<<<< HEAD
=======

>>>>>>> 3c9007eb
      if (options.Solver == SolverKind.Z3)
      {
        SendThisVC("(set-option :" + Z3.TimeoutOption + " " + options.TimeLimit + ")");
        SendThisVC("(set-option :" + Z3.RlimitOption + " " + options.ResourceLimit + ")");
        if (options.RandomSeed.HasValue)
        {
          SendThisVC("(set-option :" + Z3.RandomSeedOption + " " + options.RandomSeed.Value + ")");
        }
      }
      SendThisVC(vcString);

      SendOptimizationRequests();

      FlushLogFile();

      if (Process != null)
      {
        Process.PingPong(); // flush any errors

        if (Process.Inspector != null)
        {
          Process.Inspector.NewProblem(descriptiveName);
        }
      }

      if (HasReset)
      {
        DeclCollector.Pop();
        common = new StringBuilder(CachedCommon);
        HasReset = false;
      }

      SendCheckSat();
      FlushLogFile();
    }

    private void SendOptimizationRequests()
    {
      if (options.Solver == SolverKind.Z3 && 0 < OptimizationRequests.Count)
      {
        foreach (var r in OptimizationRequests)
        {
          SendThisVC(r);
        }
      }
    }

    public override void Reset(VCExpressionGenerator gen)
    {
      if (options.Solver == SolverKind.Z3)
      {
        this.gen = gen;
        SendThisVC("(reset)");
        SendThisVC("(set-option :" + Z3.RlimitOption + " 0)");

        if (0 < common.Length)
        {
          var c = common.ToString();
          Process.Send(c);
          if (currentLogFile != null)
          {
            currentLogFile.WriteLine(c);
          }
        }

        HasReset = true;
      }
    }

    public override void FullReset(VCExpressionGenerator gen)
    {
      if (options.Solver == SolverKind.Z3)
      {
        this.gen = gen;
        SendThisVC("(reset)");
        SendThisVC("(set-option :" + Z3.RlimitOption + " 0)");
        Namer.Reset();
        common.Clear();
        SetupAxiomBuilder(gen);
        Axioms.Clear();
        TypeDecls.Clear();
        AxiomsAreSetup = false;
        ctx.Reset();
        ctx.KnownDatatypes.Clear();
        ctx.parent = this;
        DeclCollector.Reset();
        NamedAssumes.Clear();
        UsedNamedAssumes = null;
        SendThisVC("; did a full reset");
      }
    }

    private class BadExprFromProver : Exception
    {
    }

    class MyFileParser : SExpr.Parser
    {
      SMTLibProcessTheoremProver parent;

      public MyFileParser(System.IO.StreamReader _sr, SMTLibProcessTheoremProver _parent)
        : base(_sr)
      {
        parent = _parent;
      }

      public override void ParseError(string msg)
      {
        parent.HandleProverError("Error in conjecture file from prover: " + msg);
      }
    }

    private static HashSet<string> usedLogNames = new HashSet<string>();

    private TextWriter OpenOutputFile(string descriptiveName)
    {
      Contract.Requires(descriptiveName != null);
      Contract.Ensures(Contract.Result<TextWriter>() != null);

      string filename = options.LogFilename;
      filename = Helpers.SubstituteAtPROC(descriptiveName, cce.NonNull(filename));
      var curFilename = filename;

      lock (usedLogNames)
      {
        int n = 1;
        while (usedLogNames.Contains(curFilename))
        {
          curFilename = filename + "." + n++;
        }

        usedLogNames.Add(curFilename);
      }

      return new StreamWriter(curFilename, false);
    }

    private void FlushProverWarnings()
    {
      var handler = currentErrorHandler;
      if (handler != null)
      {
        lock (proverWarnings)
        {
          proverWarnings.Iter(handler.OnProverWarning);
          proverWarnings.Clear();
        }
      }
    }

    private void ReportProverError(string err)
    {
      var handler = currentErrorHandler;
      if (handler != null)
      {
        handler.OnProverError(err);
      }
    }

    protected void HandleProverError(string s)
    {
      // Trying to match prover warnings of the form:
      // - for Z3: WARNING: warning_message
      // - for CVC5: query.smt2:222.24: warning: warning_message
      // All other lines are considered to be errors.

      s = s.Replace("\r", "");
      const string ProverWarning = "WARNING: ";
      string errors = "";

      lock (proverWarnings)
      {
        foreach (var line in s.Split('\n'))
        {
          int idx = line.IndexOf(ProverWarning, StringComparison.OrdinalIgnoreCase);
          if (idx >= 0)
          {
            string warn = line.Substring(idx + ProverWarning.Length);
            proverWarnings.Add(warn);
          }
          else
          {
            errors += (line + "\n");
          }
        }
      }

      FlushProverWarnings();

      if (errors == "")
      {
        return;
      }

      lock (proverErrors)
      {
        proverErrors.Add(errors);
        Console.WriteLine("Prover error: " + errors);
      }

      ReportProverError(errors);
    }

    [NoDefaultContract]
    public override Outcome CheckOutcome(ErrorHandler handler, int errorLimit)
    {
      Contract.EnsuresOnThrow<UnexpectedProverOutputException>(true);

      var result = CheckOutcomeCore(handler, errorLimit);
      SendThisVC("(pop 1)");
      FlushLogFile();

      return result;
    }

    [NoDefaultContract]
    public override Outcome CheckOutcomeCore(ErrorHandler handler, int errorLimit)
    {
      Contract.EnsuresOnThrow<UnexpectedProverOutputException>(true);

      var result = Outcome.Undetermined;

      if (Process == null || proverErrors.Count > 0)
      {
        return result;
      }

      try
      {
        currentErrorHandler = handler;
        FlushProverWarnings();

        int errorsDiscovered = 0;

        var globalResult = Outcome.Undetermined;

        while (true)
        {
          string[] labels = null;
          bool popLater = false;

          try
          {
            errorsDiscovered++;

            result = GetResponse();

            var reporter = handler as VC.VCGen.ErrorReporter;
            // TODO(wuestholz): Is the reporter ever null?
            if (usingUnsatCore && result == Outcome.Valid && reporter != null && 0 < NamedAssumes.Count)
            {
              if (usingUnsatCore)
              {
                UsedNamedAssumes = new HashSet<string>();
                SendThisVC("(get-unsat-core)");
                var resp = Process.GetProverResponse();
                if (resp.Name != "")
                {
                  UsedNamedAssumes.Add(resp.Name);
                  if (libOptions.PrintNecessaryAssumes)
                  {
                    reporter.AddNecessaryAssume(resp.Name.Substring("aux$$assume$$".Length));
                  }
                }

                foreach (var arg in resp.Arguments)
                {
                  UsedNamedAssumes.Add(arg.Name);
                  if (libOptions.PrintNecessaryAssumes)
                  {
                    reporter.AddNecessaryAssume(arg.Name.Substring("aux$$assume$$".Length));
                  }
                }
              }
              else
              {
                UsedNamedAssumes = null;
              }
            }

            if (libOptions.RunDiagnosticsOnTimeout && result == Outcome.TimeOut) {
              result = RunTimeoutDiagnostics(handler, result, ref popLater);
            }

            if (globalResult == Outcome.Undetermined)
            {
              globalResult = result;
            }

            if (result == Outcome.Invalid)
            {
              Model model = GetErrorModel();
              if (libOptions.SIBoolControlVC)
              {
                labels = new string[0];
              }
              else
              {
                labels = CalculatePath(handler.StartingProcId());
                if (labels.Length == 0)
                {
                  // Without a path to an error, we don't know what to report
                  globalResult = Outcome.Undetermined;
                  break;
                }
              }

              handler.OnModel(labels, model, result);
            }

            Debug.Assert(errorsDiscovered > 0);
            // if errorLimit is 0, loop will break only if there are no more 
            // counterexamples to be discovered.
            if (labels == null || !labels.Any() || errorsDiscovered == errorLimit)
            {
              break;
            }
          }
          finally
          {
            if (popLater)
            {
              SendThisVC("(pop 1)");
            }
          }

          string source = labels[^2];
          string target = labels[^1];
          // block the assert which was falsified by this counterexample
          SendThisVC($"(assert (not (= (ControlFlow 0 {source}) (- {target}))))");
          SendCheckSat();
        }

        FlushLogFile();

        if (libOptions.RestartProverPerVC && Process != null)
        {
          Process.NeedsRestart = true;
        }

        return globalResult;
      }
      finally
      {
        currentErrorHandler = null;
      }
    }

    private Outcome RunTimeoutDiagnostics(ErrorHandler handler, Outcome result, ref bool popLater)
    {
      if (libOptions.TraceDiagnosticsOnTimeout) {
        Console.Out.WriteLine("Starting timeout diagnostics with initial time limit {0}.", options.TimeLimit);
      }

      SendThisVC("; begin timeout diagnostics");

      var start = DateTime.UtcNow;
      var unverified = new SortedSet<int>(ctx.TimeoutDiagnosticIDToAssertion.Keys);
      var timedOut = new SortedSet<int>();
      int frac = 2;
      int queries = 0;
      uint timeLimitPerAssertion = 0 < options.TimeLimit
        ? (options.TimeLimit / 100) * libOptions.TimeLimitPerAssertionInPercent
        : 1000;
      while (true) {
        int rem = unverified.Count;
        if (rem == 0) {
          if (0 < timedOut.Count) {
            result = CheckSplit(timedOut, ref popLater, options.TimeLimit, timeLimitPerAssertion, ref queries);
            if (result == Outcome.Valid) {
              timedOut.Clear();
            } else if (result == Outcome.TimeOut) {
              // Give up and report which assertions were not verified.
              var cmds = timedOut.Select(id => ctx.TimeoutDiagnosticIDToAssertion[id]);

              if (cmds.Any()) {
                handler.OnResourceExceeded("timeout after running diagnostics", cmds);
              }
            }
          } else {
            result = Outcome.Valid;
          }

          break;
        }

        // TODO(wuestholz): Try out different ways for splitting up the work (e.g., randomly).
        var cnt = Math.Max(1, rem / frac);
        // It seems like assertions later in the control flow have smaller indexes.
        var split = new SortedSet<int>(unverified.Where((val, idx) => (rem - idx - 1) < cnt));
        Contract.Assert(0 < split.Count);
        var splitRes = CheckSplit(split, ref popLater, timeLimitPerAssertion, timeLimitPerAssertion,
          ref queries);
        if (splitRes == Outcome.Valid) {
          unverified.ExceptWith(split);
          frac = 1;
        } else if (splitRes == Outcome.Invalid) {
          result = splitRes;
          break;
        } else if (splitRes == Outcome.TimeOut) {
          if (2 <= frac && (4 <= (rem / frac))) {
            frac *= 4;
          } else if (2 <= (rem / frac)) {
            frac *= 2;
          } else {
            timedOut.UnionWith(split);
            unverified.ExceptWith(split);
            frac = 1;
          }
        } else {
          break;
        }
      }

      unverified.UnionWith(timedOut);

      var end = DateTime.UtcNow;

      SendThisVC("; end timeout diagnostics");

      if (libOptions.TraceDiagnosticsOnTimeout) {
        Console.Out.WriteLine("Terminated timeout diagnostics after {0:F0} ms and {1} prover queries.",
          end.Subtract(start).TotalMilliseconds, queries);
        Console.Out.WriteLine("Outcome: {0}", result);
        Console.Out.WriteLine("Unverified assertions: {0} (of {1})", unverified.Count,
          ctx.TimeoutDiagnosticIDToAssertion.Keys.Count);

        string filename = "unknown";
        var assertion = ctx.TimeoutDiagnosticIDToAssertion.Values.Select(t => t.Item1)
          .FirstOrDefault(a => a.tok != null && a.tok != Token.NoToken && a.tok.filename != null);
        if (assertion != null) {
          filename = assertion.tok.filename;
        }

        File.AppendAllText("timeouts.csv",
          string.Format(";{0};{1};{2:F0};{3};{4};{5};{6}\n", filename, options.TimeLimit,
            end.Subtract(start).TotalMilliseconds, queries, result, unverified.Count,
            ctx.TimeoutDiagnosticIDToAssertion.Keys.Count));
      }

      return result;
    }

    private Outcome CheckSplit(SortedSet<int> split, ref bool popLater, uint timeLimit, uint timeLimitPerAssertion,
      ref int queries)
    {
      uint tla = (uint)(timeLimitPerAssertion * split.Count);

      if (popLater)
      {
        SendThisVC("(pop 1)");
      }

      SendThisVC("(push 1)");
      // FIXME: Gross. Timeout should be set in one place! This is also Z3 specific!
      uint newTimeout = (0 < tla && tla < timeLimit) ? tla : timeLimit;
      if (newTimeout > 0)
      {
        SendThisVC(string.Format("(set-option :{0} {1})", Z3.TimeoutOption, newTimeout));
      }

      popLater = true;

      SendThisVC(string.Format("; checking split VC with {0} unverified assertions", split.Count));
      var expr = VCExpressionGenerator.True;
      foreach (var i in ctx.TimeoutDiagnosticIDToAssertion.Keys)
      {
        var lit = VCExprGen.Function(VCExpressionGenerator.TimeoutDiagnosticsOp,
          VCExprGen.Integer(Microsoft.BaseTypes.BigNum.FromInt(i)));
        if (split.Contains(i))
        {
          lit = VCExprGen.Not(lit);
        }

        expr = VCExprGen.AndSimp(expr, lit);
      }

      SendThisVC("(assert " + VCExpr2String(expr, 1) + ")");
      if (options.Solver == SolverKind.Z3)
      {
        SendThisVC("(apply (then (using-params propagate-values :max_rounds 1) simplify) :print false)");
      }

      FlushLogFile();
      SendCheckSat();
      queries++;
      return GetResponse();
    }

    public override string[] CalculatePath(int controlFlowConstant)
    {
      SendThisVC("(get-value ((ControlFlow " + controlFlowConstant + " 0)))");
      var path = new List<string>();
      while (true)
      {
        var response = Process.GetProverResponse();
        if (response == null)
        {
          break;
        }

        if (!(response.Name == "" && response.ArgCount == 1))
        {
          break;
        }

        response = response.Arguments[0];
        if (!(response.Name == "" && response.ArgCount == 2))
        {
          break;
        }

        response = response.Arguments[1];
        var v = response.Name;
        if (v == "-" && response.ArgCount == 1)
        {
          v = response.Arguments[0].Name;
          path.Add(v);
          break;
        }
        else if (response.ArgCount != 0)
        {
          break;
        }

        path.Add(v);
        SendThisVC("(get-value ((ControlFlow " + controlFlowConstant + " " + v + ")))");
      }

      return path.ToArray();
    }


    private class SMTErrorModelConverter
    {
      private List<SExpr> ErrorModelTodo;
      private SMTLibProcessTheoremProver Parent;
      private StringBuilder ErrorModel = new StringBuilder();
      private HashSet<SExpr> TopLevelProcessed = new HashSet<SExpr>();
      private int NumNewArrays = 0;
      private Dictionary<string, int> SortSet = new Dictionary<string, int>();

      private Dictionary<string, Dictionary<string, List<SExpr>>> DataTypes =
        new Dictionary<string, Dictionary<string, List<SExpr>>>();

      private Dictionary<string, SExpr> Functions = new Dictionary<string, SExpr>();

      public SMTErrorModelConverter(SExpr _ErrorModel, SMTLibProcessTheoremProver _Parent)
      {
        ErrorModelTodo = _ErrorModel.Arguments.ToList();
        Parent = _Parent;
      }

      public string Convert()
      {
        ConvertErrorModel(ErrorModel);
        return ErrorModel.ToString();
      }

      bool IsConstArray(SExpr element, SExpr type)
      {
        if (type.Name != "Array")
        {
          return false;
        }

        if (element.Name == "__array_store_all__")
        {
          return true;
        }
        else if (element.Name == "" && element[0].Name == "as" &&
                 element[0][0].Name == "const")
        {
          return true;
        }

        return false;
      }

      SExpr GetConstArrayElement(SExpr element)
      {
        if (element.Name == "__array_store_all__")
        {
          return element[1];
        }
        else if (element.Name == "" && element[0].Name == "as" &&
                 element[0][0].Name == "const")
        {
          return element[1];
        }

        Parent.HandleProverError("Unexpected value: " + element);
        throw new BadExprFromProver();
      }

      void ConstructComplexValue(SExpr element, SExpr type, StringBuilder m)
      {
        if (type.Name == "Array")
        {
          if (element.Name == "store" || IsConstArray(element, type))
          {
            NumNewArrays++;
            m.Append("as-array[k!" + NumNewArrays + ']');
            SExpr[] args = {new SExpr("k!" + NumNewArrays), new SExpr(""), type, element};
            var newElement = new SExpr("define-fun", args);
            TopLevelProcessed.Add(newElement);
            ErrorModelTodo.Add(newElement);
            return;
          }
        }

        ConstructSimpleValue(element, type, m);
      }

      void ConstructSimpleValue(SExpr element, SExpr type, StringBuilder m)
      {
        if (type.Name == "Bool" && element.ArgCount == 0)
        {
          m.Append(element.ToString());
          return;
        }

        if (type.Name == "Int")
        {
          if (element.ArgCount == 0)
          {
            m.Append(element.ToString());
            return;
          }
          else if (element.Name == "-" && element.ArgCount == 1)
          {
            m.Append(element.ToString());
            return;
          }
        }

        if (type.Name == "_" && type.ArgCount == 2 && type[0].Name == "BitVec")
        {
          if (element.Name == "_" && element.ArgCount == 2 &&
              element[0].Name.StartsWith("bv") && element[0].ArgCount == 0 &&
              element[1].Name == type.Arguments[1].Name && element[1].ArgCount == 0)
          {
            m.Append(element[0].Name + '[' + element[1].Name + ']');
            return;
          }
        }

        if (type.Name == "Array")
        {
          while (element.Name == "store")
          {
            ConstructComplexValue(element[1], type[0], m);
            m.Append(" -> ");
            ConstructComplexValue(element[2], type[1], m);
            m.Append("\n  ");
            if (element[0].Name != "store")
            {
              m.Append("else -> ");
            }

            element = element[0];
          }

          if (IsConstArray(element, type))
          {
            ConstructComplexValue(GetConstArrayElement(element), type[1], m);
            return;
          }
          else if (element.Name == "_" && element.ArgCount == 2 &&
                   element[0].Name == "as-array")
          {
            m.Append("as-array[" + element[1].Name + ']');
            return;
          }
        }

        if (type.Name == "Seq")
        {
          if (element.Name == "as")
          {
            m.Append(element[0]);
            return;
          }
        }
        
        if (SortSet.ContainsKey(type.Name) && SortSet[type.Name] == 0)
        {
          var prefix = "@uc_T@" + type.Name.Substring(2) + "_";
          var elementName =  element.Name;
          if (elementName == "as")
          {
            elementName = element[0].Name;
          }
          if (elementName.StartsWith(prefix))
          {
            m.Append(type.Name + "!val!" + elementName.Substring(prefix.Length));
            return;
          }
        }

        if (Functions.ContainsKey(element.Name) &&
            type.Name == Functions[element.Name].Name)
        {
          m.Append(element.Name);
          return;
        }

        if (DataTypes.ContainsKey(type.Name) &&
            DataTypes[type.Name].ContainsKey(element.Name) &&
            element.ArgCount == DataTypes[type.Name][element.Name].Count)
        {
          m.Append("(" + element.Name);
          for (int i = 0; i < element.ArgCount; ++i)
          {
            m.Append(" ");
            ConstructComplexValue(element[i], DataTypes[type.Name][element.Name][i], m);
          }

          m.Append(")");
          return;
        }

        Parent.HandleProverError("Unexpected value: " + element);
        throw new BadExprFromProver();
      }

      void ConstructFunctionArguments(SExpr arguments, List<SExpr> argTypes, StringBuilder[] argValues)
      {
        if (arguments.Name == "and")
        {
          ConstructFunctionArguments(arguments[0], argTypes, argValues);
          ConstructFunctionArguments(arguments[1], argTypes, argValues);
        }
        else if (arguments.Name == "=" &&
                 (arguments[0].Name.StartsWith("_ufmt_") || arguments[0].Name.StartsWith("x!") ||
                  arguments[0].Name.StartsWith("_arg_")))
        {
          int argNum;
          if (arguments[0].Name.StartsWith("_ufmt_"))
          {
            argNum = System.Convert.ToInt32(arguments[0].Name.Substring("_uftm_".Length)) - 1;
          }
          else if (arguments[0].Name.StartsWith("_arg_"))
          {
            argNum = System.Convert.ToInt32(arguments[0].Name.Substring("_arg_".Length)) - 1;
          }
          else /* if (arguments[0].Name.StartsWith("x!")) */
          {
            argNum = System.Convert.ToInt32(arguments[0].Name.Substring("x!".Length)) - 1;
          }

          if (argNum < 0 || argNum >= argTypes.Count)
          {
            Parent.HandleProverError("Unexpected function argument: " + arguments[0]);
            throw new BadExprFromProver();
          }

          if (argValues[argNum] != null)
          {
            Parent.HandleProverError("Function argument defined multiple times: " + arguments[0]);
            throw new BadExprFromProver();
          }

          argValues[argNum] = new StringBuilder();
          ConstructComplexValue(arguments[1], argTypes[argNum], argValues[argNum]);
        }
        else
        {
          Parent.HandleProverError("Unexpected function argument: " + arguments);
          throw new BadExprFromProver();
        }
      }

      void ConstructFunctionElements(SExpr element, List<SExpr> argTypes, SExpr outType, StringBuilder m)
      {
        while (element.Name == "ite")
        {
          StringBuilder[] argValues = new StringBuilder[argTypes.Count];
          ConstructFunctionArguments(element[0], argTypes, argValues);
          foreach (var s in argValues)
          {
            m.Append(s + " ");
          }

          m.Append("-> ");
          ConstructComplexValue(element[1], outType, m);
          m.Append("\n  ");
          if (element[2].Name != "ite")
          {
            m.Append("else -> ");
          }

          element = element[2];
        }

        ConstructComplexValue(element, outType, m);
      }

      void ConstructFunction(SExpr element, SExpr inType, SExpr outType, StringBuilder m)
      {
        List<SExpr> argTypes = new List<SExpr>();

        for (int i = 0; i < inType.ArgCount; ++i)
        {
          if (inType[i].Name != "_ufmt_" + (i + 1) && inType[i].Name != "x!" + (i + 1) &&
              !inType[i].Name.StartsWith("BOUND_VARIABLE_") && inType[i].Name != "_arg_" + (i + 1))
          {
            Parent.HandleProverError("Unexpected function argument: " + inType[i].Name);
            throw new BadExprFromProver();
          }

          argTypes.Add(inType[i][0]);
        }

        ConstructFunctionElements(element, argTypes, outType, m);
      }

      void ConstructDefine(SExpr element, StringBuilder m)
      {
        Debug.Assert(element.Name == "define-fun");

        if (element[1].ArgCount != 0)
        {
          TopLevelProcessed.Add(element);
        }

        m.Append(element[0] + " -> ");
        if (TopLevelProcessed.Contains(element))
        {
          m.Append("{\n  ");
        }

        if (element[1].ArgCount == 0 && element[2].Name == "Array" && !TopLevelProcessed.Contains(element))
        {
          ConstructComplexValue(element[3], element[2], m);
        }
        else if (element[1].ArgCount == 0)
        {
          ConstructSimpleValue(element[3], element[2], m);
        }
        else
        {
          ConstructFunction(element[3], element[1], element[2], m);
        }

        if (TopLevelProcessed.Contains(element))
        {
          m.Append("\n}");
        }

        m.Append("\n");
      }

      void ExtractDataType(SExpr datatypes)
      {
        Debug.Assert(datatypes.Name == "declare-datatypes");

        if (datatypes[0].Name != "" || datatypes[1].Name != "" || datatypes[0].ArgCount != datatypes[1].ArgCount)
        {
          Parent.HandleProverError("Unexpected datatype: " + datatypes);
          throw new BadExprFromProver();
        }

        for (int typeIndex = 0; typeIndex < datatypes[1].ArgCount; typeIndex++)
        {
          SExpr typeDef = datatypes[1][typeIndex];
          Dictionary<string, List<SExpr>> dataTypeConstructors = new Dictionary<string, List<SExpr>>();
          for (int j = 0; j < typeDef.ArgCount; ++j)
          {
            var argumentTypes = new List<SExpr>();
            for (int i = 0; i < typeDef[j].ArgCount; ++i)
            {
              if (typeDef[j][i].ArgCount != 1)
              {
                Parent.HandleProverError("Unexpected datatype constructor: " + typeDef[j]);
                throw new BadExprFromProver();
              }
              argumentTypes.Add(typeDef[j][i][0]);
            }
            dataTypeConstructors[typeDef[j].Name] = argumentTypes;
          }
          DataTypes[datatypes[0][typeIndex].Name] = dataTypeConstructors;
        }
      }

      private void ConvertErrorModel(StringBuilder m)
      {
        if (Parent.options.Solver == SolverKind.Z3 || Parent.options.Solver == SolverKind.CVC5)
        {
          // Datatype declarations are not returned by Z3 or CVC5, so parse common
          // instead. This is not very efficient, but currently not an issue for interfacing
          // with Z3 as this not the normal way of interfacing with Z3.
          var ms = new MemoryStream(Encoding.ASCII.GetBytes(Parent.common.ToString()));
          var sr = new StreamReader(ms);
          SExpr.Parser p = new MyFileParser(sr, null);
          var sexprs = p.ParseSExprs(false);
          foreach (var e in sexprs)
          {
            switch (e.Name)
            {
              case "declare-sort":
                SortSet[e[0].Name] = System.Convert.ToInt32(e[1].Name);
                break;
              case "declare-datatypes":
                ExtractDataType(e);
                break;
            }
          }
        }

        while (ErrorModelTodo.Count > 0)
        {
          var e = ErrorModelTodo[0];
          ErrorModelTodo.RemoveAt(0);

          switch (e.Name)
          {
            case "define-fun":
              ConstructDefine(e, m);
              break;
            case "declare-sort":
              SortSet[e[0].Name] = System.Convert.ToInt32(e[1].Name);
              break;
            case "declare-datatypes":
              ExtractDataType(e);
              break;
            case "declare-fun":
              if (e[1].Name != "" || e[1].ArgCount > 0 || e[2].ArgCount > 0 ||
                  e[2].Name == "Bool" || e[2].Name == "Int")
              {
                Parent.HandleProverError("Unexpected top level model element: " + e.Name);
                throw new BadExprFromProver();
              }
              Functions[e[0].Name] = e[2];
              break;
            case "forall":
              // ignore
              break;
            default:
              Parent.HandleProverError("Unexpected top level model element: " + e.Name);
              throw new BadExprFromProver();
          }
        }
      }
    }

    private Model GetErrorModel()
    {
      if (!libOptions.ExpectingModel)
      {
        return null;
      }

      SendThisVC("(get-model)");
      Process.Ping();
      Model theModel = null;
      while (true)
      {
        var resp = Process.GetProverResponse();
        if (resp == null || Process.IsPong(resp))
        {
          break;
        }

        if (theModel != null)
        {
          HandleProverError("Expecting only one model but got many");
        }

        string modelStr = null;
        if (resp.ArgCount >= 1)
        {
          var converter = new SMTErrorModelConverter(resp, this);
          modelStr = converter.Convert();
        }
        else if (resp.ArgCount == 0 && resp.Name.Contains("->"))
        {
          modelStr = resp.Name;
        }
        else
        {
          HandleProverError("Unexpected prover response getting model: " + resp.ToString());
        }

        List<Model> models = null;
        try
        {
          switch (options.Solver)
          {
            case SolverKind.Z3:
            case SolverKind.CVC5:
              models = Model.ParseModels(new StringReader("Error model: \n" + modelStr), Namer.GetOriginalName);
              break;
            default:
              Debug.Assert(false);
              return null;
          }
        }
        catch (ArgumentException exn)
        {
          HandleProverError("Model parsing error: " + exn.Message);
        }

        if (models == null)
        {
          HandleProverError("Could not parse any models");
        }
        else if (models.Count == 0)
        {
          HandleProverError("Could not parse any models");
        }
        else if (models.Count > 1)
        {
          HandleProverError("Expecting only one model but got many");
        }
        else
        {
          theModel = models[0];
        }
      }

      return theModel;
    }

    private Outcome GetResponse()
    {
      var result = Outcome.Undetermined;
      var wasUnknown = false;

      Process.Ping();

      while (true)
      {
        var resp = Process.GetProverResponse();
        if (resp == null || Process.IsPong(resp))
        {
          break;
        }

        switch (resp.Name)
        {
          case "unsat":
            result = Outcome.Valid;
            break;
          case "sat":
            result = Outcome.Invalid;
            break;
          case "unknown":
            result = Outcome.Invalid;
            wasUnknown = true;
            break;
          case "objectives":
            // We ignore this.
            break;
          case "error":
            if (resp.Arguments.Length == 1 && resp.Arguments[0].IsId &&
                (resp.Arguments[0].Name.Contains("max. resource limit exceeded")
                 || resp.Arguments[0].Name.Contains("resource limits reached")))
            {
              currentErrorHandler.OnResourceExceeded("max resource limit");
              result = Outcome.OutOfResource;
            }
            else
            {
              HandleProverError("Unexpected prover response: " + resp.ToString());
            }

            break;
          default:
            HandleProverError("Unexpected prover response: " + resp.ToString());
            break;
        }
      }

      if (wasUnknown)
      {
        SendThisVC("(get-info :reason-unknown)");
        Process.Ping();
        while (true)
        {
          var resp = Process.GetProverResponse();
          if (resp == null || Process.IsPong(resp))
          {
            break;
          }

          if (resp.ArgCount == 1 && resp.Name == ":reason-unknown")
          {
            switch (resp[0].Name)
            {
              case "incomplete":
              case "(incomplete quantifiers)":
              case "(incomplete (theory arithmetic))":
              case "smt tactic failed to show goal to be sat/unsat (incomplete (theory arithmetic))":
                break;
              case "memout":
                currentErrorHandler.OnResourceExceeded("memory");
                result = Outcome.OutOfMemory;
                Process.NeedsRestart = true;
                break;
              case "timeout":
                currentErrorHandler.OnResourceExceeded("timeout");
                result = Outcome.TimeOut;
                break;
              case "canceled":
                // both timeout and max resource limit are reported as
                // canceled in version 4.4.1 
                if (this.options.TimeLimit > 0)
                {
                  currentErrorHandler.OnResourceExceeded("timeout");
                  result = Outcome.TimeOut;
                }
                else
                {
                  currentErrorHandler.OnResourceExceeded("max resource limit");
                  result = Outcome.OutOfResource;
                }

                break;
              case "max. resource limit exceeded":
              case "resource limits reached":
              case "(resource limits reached)":
                currentErrorHandler.OnResourceExceeded("max resource limit");
                result = Outcome.OutOfResource;
                break;
              default:
                result = Outcome.Undetermined;
                HandleProverError("Unexpected prover response (getting info about 'unknown' response): " + resp.ToString());
                break;
            }
          }
          else
          {
            result = Outcome.Undetermined;
            HandleProverError("Unexpected prover response (getting info about 'unknown' response): " + resp.ToString());
          }
        }
      }

      return result;
    }

    readonly IList<string> OptimizationRequests = new List<string>();

    protected string VCExpr2String(VCExpr expr, int polarity)
    {
      Contract.Requires(expr != null);
      Contract.Ensures(Contract.Result<string>() != null);

      lock (gen)
      {
        DateTime start = DateTime.UtcNow;

        // handle the types in the VCExpr
        VCExpr exprWithoutTypes;
        switch (libOptions.TypeEncodingMethod)
        {
          case CommandLineOptions.TypeEncoding.Arguments:
          {
            TypeEraser eraser = new TypeEraserArguments((TypeAxiomBuilderArguments) AxBuilder, gen);
            exprWithoutTypes = AxBuilder.Cast(eraser.Erase(expr, polarity), Type.Bool);
            break;
          }
          case CommandLineOptions.TypeEncoding.Monomorphic:
          {
            exprWithoutTypes = expr;
            break;
          }
          default:
          {
            TypeEraser eraser = new TypeEraserPremisses((TypeAxiomBuilderPremisses) AxBuilder, gen);
            exprWithoutTypes =  AxBuilder.Cast(eraser.Erase(expr, polarity), Type.Bool);
            break;
          }
        }
        Contract.Assert(exprWithoutTypes != null);

        LetBindingSorter letSorter = new LetBindingSorter(gen);
        Contract.Assert(letSorter != null);

        VCExpr sortedExpr = letSorter.Mutate(exprWithoutTypes, true);
        Contract.Assert(sortedExpr != null);
        DeclCollector.Collect(sortedExpr);
        FeedTypeDeclsToProver();

        if (AxBuilder != null)
        {
          VCExpr sortedAxioms = letSorter.Mutate(AxBuilder.GetNewAxioms(), true);
          Contract.Assert(sortedAxioms != null);
          DeclCollector.Collect(sortedAxioms);
          FeedTypeDeclsToProver();
          AddAxiom(SMTLibExprLineariser.ToString(sortedAxioms, Namer, libOptions, options, namedAssumes: NamedAssumes));
        }

        string res = SMTLibExprLineariser.ToString(sortedExpr, Namer, libOptions, options, NamedAssumes, OptimizationRequests);
        Contract.Assert(res != null);

        if (libOptions.Trace)
        {
          DateTime end = DateTime.UtcNow;
          TimeSpan elapsed = end - start;
          if (elapsed.TotalSeconds > 0.5)
          {
            Console.WriteLine("Linearising   [{0} s]", elapsed.TotalSeconds);
          }
        }

        return res;
      }
    }

    // the list of all known axioms, where have to be included in each
    // verification condition
    private readonly List<string /*!>!*/> Axioms = new List<string /*!*/>();
    private bool AxiomsAreSetup = false;
    private bool HasReset = false;


    // similarly, a list of function/predicate declarations
    private readonly List<string /*!>!*/> TypeDecls = new List<string /*!*/>();

    protected void AddAxiom(string axiom)
    {
      Contract.Requires(axiom != null);
      Axioms.Add(axiom);
      //      if (thmProver != null) {
      //        LogActivity(":assume " + axiom);
      //        thmProver.AddAxioms(axiom);
      //      }
    }

    protected void AddTypeDecl(string decl)
    {
      Contract.Requires(decl != null);
      TypeDecls.Add(decl);
      //     if (thmProver != null) {
      //       LogActivity(decl);
      //       thmProver.Feed(decl, 0);
      //     }
    }

    ////////////////////////////////////////////////////////////////////////////

    private static string _backgroundPredicates;

    void InitializeGlobalInformation()
    {
      Contract.Ensures(_backgroundPredicates != null);
      //throws ProverException, System.IO.FileNotFoundException;
      if (_backgroundPredicates == null)
      {
        if (libOptions.TypeEncodingMethod == CommandLineOptions.TypeEncoding.Monomorphic)
        {
          _backgroundPredicates = "";
        }
        else
        {
          _backgroundPredicates = @"
(set-info :category ""industrial"")
(declare-sort |T@U| 0)
(declare-sort |T@T| 0)
(declare-fun real_pow (Real Real) Real)
(declare-fun UOrdering2 (|T@U| |T@U|) Bool)
(declare-fun UOrdering3 (|T@T| |T@U| |T@U|) Bool)";
        }
      }
    }

    public override VCExpressionGenerator VCExprGen
    {
      get { return this.gen; }
    }

    //// Push/pop interface

    //List<string> pushedAssertions = new List<string>();
    //int numRealPushes;
    public override string VCExpressionToString(VCExpr vc)
    {
      return VCExpr2String(vc, 1);
    }

    public override void PushVCExpression(VCExpr vc)
    {
      throw new NotImplementedException();
    }

    public override void Pop()
    {
      SendThisVC("(pop 1)");
      DeclCollector.Pop();
    }

    public override int NumAxiomsPushed()
    {
      throw new NotImplementedException();
      //return numRealPushes + pushedAssertions.Count;
    }

    private void FlushPushedAssertions()
    {
      throw new NotImplementedException();
    }

    public override void Assert(VCExpr vc, bool polarity, bool isSoft = false, int weight = 1, string name = null)
    {
      OptimizationRequests.Clear();
      string assert = "assert";
      if (options.Solver == SolverKind.Z3 && isSoft)
      {
        assert += "-soft";
      }

      var expr = polarity ? VCExpr2String(vc, 1) : "(not\n" + VCExpr2String(vc, 1) + "\n)";
      if (options.Solver == SolverKind.Z3 && isSoft)
      {
        expr += " :weight " + weight;
      }

      if (name != null)
      {
        expr = "(! " + expr + ":named " + name + ")";
      }

      AssertAxioms();
      SendThisVC("(" + assert + " " + expr + ")");
      SendOptimizationRequests();
    }

    public override List<string> UnsatCore()
    {
      SendThisVC("(get-unsat-core)");
      var resp = Process.GetProverResponse().ToString();
      if (resp == "" || resp == "()")
      {
        return null;
      }

      if (resp[0] == '(')
      {
        resp = resp.Substring(1, resp.Length - 2);
      }

      var ucore = resp.Split(' ').ToList();
      return ucore;
    }

    public override void DefineMacro(Macro f, VCExpr vc)
    {
      DeclCollector.AddKnownFunction(f);
      string printedName = Namer.GetQuotedName(f, f.Name);
      var argTypes = f.InParams.Cast<Variable>().MapConcat(p => DeclCollector.TypeToStringReg(p.TypedIdent.Type), " ");
      string decl = "(define-fun " + printedName + " (" + argTypes + ") " +
                    DeclCollector.TypeToStringReg(f.OutParams[0].TypedIdent.Type) + " " + VCExpr2String(vc, 1) + ")";
      AssertAxioms();
      SendThisVC(decl);
    }

    public override void AssertAxioms()
    {
      FlushAxioms();
    }

    public override void Check()
    {
      PrepareCommon();
      SendCheckSat();
      FlushLogFile();
    }

    public void SendCheckSat()
    {
      UsedNamedAssumes = null;
      SendThisVC("(check-sat)");
    }

    public override void SetTimeout(uint ms)
    {
      options.TimeLimit = ms;
    }

    public override void SetRlimit(uint limit)
    {
      options.ResourceLimit = limit;
    }

    public override void SetRandomSeed(int? randomSeed)
    {
      options.RandomSeed = randomSeed;
    }
    
    object ParseValueFromProver(SExpr expr)
    {
      return expr.ToString().Replace(" ", "").Replace("(", "").Replace(")", "");
    }

    SExpr ReduceLet(SExpr expr)
    {
      if (expr.Name != "let")
      {
        return expr;
      }

      var bindings = expr.Arguments[0].Arguments;
      var subexpr = expr.Arguments[1];

      var dict = new Dictionary<string, SExpr>();
      foreach (var binding in bindings)
      {
        Contract.Assert(binding.ArgCount == 1);
        dict.Add(binding.Name, binding.Arguments[0]);
      }

      Contract.Assert(!dict.ContainsKey(subexpr.Name));

      var workList = new Stack<SExpr>();
      workList.Push(subexpr);
      while (workList.Count > 0)
      {
        var curr = workList.Pop();
        for (int i = 0; i < curr.ArgCount; i++)
        {
          var arg = curr.Arguments[i];
          if (dict.ContainsKey(arg.Name))
          {
            curr.Arguments[i] = dict[arg.Name];
          }
          else
          {
            workList.Push(arg);
          }
        }
      }

      return subexpr;
    }

    object GetArrayFromProverResponse(SExpr resp)
    {
      resp = ReduceLet(resp);
      var dict = GetArrayFromArrayExpr(resp);
      if (dict == null)
      {
        dict = GetArrayFromProverLambdaExpr(resp);
      }

      if (dict == null)
      {
        return null;
      }

      var str = new StringWriter();
      str.Write("{");
      foreach (var entry in dict)
      {
        if (entry.Key != "*")
        {
          str.Write("\"{0}\":{1},", entry.Key, entry.Value);
        }
      }

      if (dict.ContainsKey("*"))
      {
        str.Write("\"*\":{0}", dict["*"]);
      }

      str.Write("}");
      return str.ToString();
    }

    Dictionary<string, object> GetArrayFromProverLambdaExpr(SExpr resp)
    {
      var dict = new Dictionary<string, object>();
      if (resp.Name == "lambda" && resp.ArgCount == 2)
      {
        // TODO: multiple indices, as (lambda (() (x!1 Int) (x!2 Int)) ...)
        var indexVar = resp.Arguments[0].Arguments[0].Name;

        var cases = resp.Arguments[1];
        while (cases != null)
        {
          if (cases.Name == "ite")
          {
            var condition = cases.Arguments[0];
            var positive = cases.Arguments[1];
            var negative = cases.Arguments[2];

            // TODO: multiple index conditions, as (and (= x!1 5) (= x!2 3))
            // TODO: nested arrays, as (ite (...) (_ as-array k!5) (_ as-array k!3))

            if (condition.Name != "=")
            {
              throw new VCExprEvaluationException();
            }

            if (condition.Arguments[0].Name != indexVar)
            {
              throw new VCExprEvaluationException();
            }

            var index = ParseValueFromProver(condition.Arguments[1]);
            var value = ParseValueFromProver(positive);

            dict.Add(index.ToString(), value);

            cases = negative;
          }
          else if (cases.IsId)
          {
            var value = ParseValueFromProver(cases);
            dict.Add("*", value);
            cases = null;
          }
          else
          {
            throw new VCExprEvaluationException();
          }
        }
      }

      return dict.Count > 0 ? dict : null;
    }

    Dictionary<string, object> GetArrayFromArrayExpr(SExpr resp)
    {
      var dict = new Dictionary<string, object>();
      var curr = resp;
      while (curr != null)
      {
        if (curr.Name == "store")
        {
          var ary = curr.Arguments[0];
          var indices = curr.Arguments.Skip(1).Take(curr.ArgCount - 2).Select(ParseValueFromProver).ToArray();
          var val = curr.Arguments[curr.ArgCount - 1];
          dict.Add(String.Join(",", indices), ParseValueFromProver(val));
          curr = ary;
        }
        else if (curr.Name == "" && curr.ArgCount == 2 && curr.Arguments[0].Name == "as")
        {
          var val = curr.Arguments[1];
          dict.Add("*", ParseValueFromProver(val));
          curr = null;
        }
        else
        {
          return null;
        }
      }

      return dict.Count > 0 ? dict : null;
    }

    public override object Evaluate(VCExpr expr)
    {
      string vcString = VCExpr2String(expr, 1);
      SendThisVC("(get-value (" + vcString + "))");
      var resp = Process.GetProverResponse();
      if (resp == null)
      {
        throw new VCExprEvaluationException();
      }

      if (!(resp.Name == "" && resp.ArgCount == 1))
      {
        throw new VCExprEvaluationException();
      }

      resp = resp.Arguments[0];
      if (resp.Name == "")
      {
        // evaluating an expression
        if (resp.ArgCount == 2)
        {
          resp = resp.Arguments[1];
        }
        else
        {
          throw new VCExprEvaluationException();
        }
      }
      else
      {
        // evaluating a variable
        if (resp.ArgCount == 1)
        {
          resp = resp.Arguments[0];
        }
        else
        {
          throw new VCExprEvaluationException();
        }
      }

      if (resp.Name == "-" && resp.ArgCount == 1) // negative int
      {
        return Microsoft.BaseTypes.BigNum.FromString("-" + resp.Arguments[0].Name);
      }

      if (resp.Name == "_" && resp.ArgCount == 2 && resp.Arguments[0].Name.StartsWith("bv")) // bitvector
      {
        return new BvConst(Microsoft.BaseTypes.BigNum.FromString(resp.Arguments[0].Name.Substring("bv".Length)),
          int.Parse(resp.Arguments[1].Name));
      }

      if (resp.Name == "fp" && resp.ArgCount == 3)
      {
        Func<SExpr, BigInteger> getBvVal = e => BigInteger.Parse(e.Arguments[0].Name.Substring("bv".Length));
        Func<SExpr, int> getBvSize = e => int.Parse(e.Arguments[1].ToString());
        bool isNeg = getBvVal(resp.Arguments[0]).IsOne;
        var expExpr = resp.Arguments[1];
        var sigExpr = resp.Arguments[2];
        BigInteger exp = getBvVal(expExpr);
        int expSize = getBvSize(expExpr);
        BigInteger sig = getBvVal(sigExpr);
        int sigSize = getBvSize(sigExpr) + 1;
        return new BaseTypes.BigFloat(isNeg, sig, exp, sigSize, expSize);
      }

      if (resp.Name == "_" && resp.ArgCount == 3)
      {
        String specialValue = resp.Arguments[0].ToString();
        int expSize = int.Parse(resp.Arguments[1].ToString());
        int sigSize = int.Parse(resp.Arguments[2].ToString());
        return new BaseTypes.BigFloat(specialValue, sigSize, expSize);
      }

      var ary = GetArrayFromProverResponse(resp);
      if (ary != null)
      {
        return ary;
      }

      if (resp.ArgCount != 0)
      {
        throw new VCExprEvaluationException();
      }

      if (expr.Type.Equals(Boogie.Type.Bool))
      {
        return bool.Parse(resp.Name);
      }
      else if (expr.Type.Equals(Boogie.Type.Int))
      {
        return Microsoft.BaseTypes.BigNum.FromString(resp.Name);
      }
      else
      {
        return resp.Name;
      }
    }

    /// <summary>
    /// Extra state for ApiChecker (used by stratifiedInlining)
    /// </summary>
    static int nameCounter = 0;

    public override Outcome CheckAssumptions(List<VCExpr> assumptions, out List<int> unsatCore, ErrorHandler handler)
    {
      unsatCore = new List<int>();

      Push();
      // Name the assumptions
      var nameToAssumption = new Dictionary<string, int>();
      int i = 0;
      foreach (var vc in assumptions)
      {
        var name = "a" + nameCounter.ToString();
        nameCounter++;
        nameToAssumption.Add(name, i);

        string vcString = VCExpr2String(vc, 1);
        AssertAxioms();
        SendThisVC(string.Format("(assert (! {0} :named {1}))", vcString, name));
        i++;
      }

      Check();

      var outcome = CheckOutcomeCore(handler, libOptions.ErrorLimit);

      if (outcome != Outcome.Valid)
      {
        Pop();
        return outcome;
      }

      Contract.Assert(usingUnsatCore, "SMTLib prover not setup for computing unsat cores");
      SendThisVC("(get-unsat-core)");
      var resp = Process.GetProverResponse();
      unsatCore = new List<int>();
      if (resp.Name != "")
      {
        unsatCore.Add(nameToAssumption[resp.Name]);
      }

      foreach (var s in resp.Arguments)
      {
        unsatCore.Add(nameToAssumption[s.Name]);
      }

      FlushLogFile();
      Pop();
      return outcome;
    }

    public override void Push()
    {
      SendThisVC("(push 1)");
      DeclCollector.Push();
    }

    public override Outcome CheckAssumptions(List<VCExpr> hardAssumptions, List<VCExpr> softAssumptions,
      out List<int> unsatisfiedSoftAssumptions, ErrorHandler handler)
    {
      unsatisfiedSoftAssumptions = new List<int>();

      // First, convert both hard and soft assumptions to SMTLIB strings
      List<string> hardAssumptionStrings = new List<string>();
      foreach (var a in hardAssumptions)
      {
        hardAssumptionStrings.Add(VCExpr2String(a, 1));
      }

      List<string> currAssumptionStrings = new List<string>();
      foreach (var a in softAssumptions)
      {
        currAssumptionStrings.Add(VCExpr2String(a, 1));
      }

      Push();
      AssertAxioms();
      foreach (var a in hardAssumptionStrings)
      {
        SendThisVC("(assert " + a + ")");
      }

      Check();
      Outcome outcome = GetResponse();
      if (outcome != Outcome.Invalid)
      {
        Pop();
        return outcome;
      }

      int k = 0;
      List<string> relaxVars = new List<string>();
      while (true)
      {
        Push();
        foreach (var a in currAssumptionStrings)
        {
          SendThisVC("(assert " + a + ")");
        }

        Check();
        outcome = CheckOutcomeCore(handler, libOptions.ErrorLimit);
        if (outcome != Outcome.Valid)
        {
          break;
        }

        Pop();
        string relaxVar = "relax_" + k;
        relaxVars.Add(relaxVar);
        SendThisVC("(declare-fun " + relaxVar + " () Int)");
        List<string> nextAssumptionStrings = new List<string>();
        for (int i = 0; i < currAssumptionStrings.Count; i++)
        {
          string constraint = "(= " + relaxVar + " " + i + ")";
          nextAssumptionStrings.Add("(or " + currAssumptionStrings[i] + " " + constraint + ")");
        }

        currAssumptionStrings = nextAssumptionStrings;
        k++;
      }

      if (outcome == Outcome.Invalid)
      {
        foreach (var relaxVar in relaxVars)
        {
          SendThisVC("(get-value (" + relaxVar + "))");
          FlushLogFile();
          var resp = Process.GetProverResponse();
          if (resp == null)
          {
            break;
          }

          if (!(resp.Name == "" && resp.ArgCount == 1))
          {
            break;
          }

          resp = resp.Arguments[0];
          if (!(resp.Name != "" && resp.ArgCount == 1))
          {
            break;
          }

          resp = resp.Arguments[0];
          if (resp.ArgCount != 0)
          {
            break;
          }

          if (int.TryParse(resp.Name, out var v))
          {
            unsatisfiedSoftAssumptions.Add(v);
          }
          else
          {
            break;
          }
        }

        Pop();
      }

      Pop();
      return outcome;
    }
  }
  
  public class SMTLibProverContext : DeclFreeProverContext
  {
    internal SMTLibProcessTheoremProver parent;
    
    public readonly HashSet<DatatypeTypeCtorDecl> KnownDatatypes = new HashSet<DatatypeTypeCtorDecl>();
    
    public readonly Dictionary<Function, VCExprNAry> DefinedFunctions = new Dictionary<Function, VCExprNAry>();

    public SMTLibProverContext(VCExpressionGenerator gen,
      VCGenerationOptions genOptions)
      : base(gen, genOptions)
    {
    }

    protected SMTLibProverContext(SMTLibProverContext par)
      : base(par)
    {
    }

    public override object Clone()
    {
      return new SMTLibProverContext(this);
    }

    public override string Lookup(VCExprVar var)
    {
      VCExprVar v = parent.AxBuilder?.TryTyped2Untyped(var);
      if (v != null)
      {
        var = v;
      }

      return parent.Namer.GetOriginalName(parent.Namer.Lookup(var));
    }

    public override void DeclareFunction(Function f, string attributes)
    {
      if (f.DefinitionBody != null)
      {
        DefinedFunctions.Add(f, (VCExprNAry) translator.Translate(f.DefinitionBody));
      }

      base.DeclareFunction(f, attributes);
    }

    public override void DeclareType(TypeCtorDecl t, string attributes)
    {
      if (t is DatatypeTypeCtorDecl datatypeTypeCtorDecl)
      {
        if (datatypeTypeCtorDecl.Arity > 0)
        {
          throw new ProverException("Polymorphic datatypes are not supported");
        }
        KnownDatatypes.Add(datatypeTypeCtorDecl);
      }
      base.DeclareType(t, attributes);
    }

    // Return the datatype of the given name if there is one, null otherwise.
    public DatatypeTypeCtorDecl LookupDatatype(string name)
    {
      foreach (var datatype in KnownDatatypes)
      {
        if (name == datatype.ToString())
        {
          return datatype;
        }
      }

      return null;
    }
  }

  public class Factory : ProverFactory
  {
    public override object SpawnProver(SMTLibOptions libOptions, ProverOptions options, object ctxt)
    {
      //Contract.Requires(ctxt != null);
      //Contract.Requires(options != null);
      Contract.Ensures(Contract.Result<object>() != null);

      return this.SpawnProver(libOptions, options,
        cce.NonNull((SMTLibProverContext) ctxt).ExprGen,
        cce.NonNull((SMTLibProverContext) ctxt));
    }

    public override object NewProverContext(ProverOptions options)
    {
      //Contract.Requires(options != null);
      Contract.Ensures(Contract.Result<object>() != null);

      VCExpressionGenerator gen = new VCExpressionGenerator();
      List<string> /*!>!*/
        proverCommands = new List<string /*!*/>();
      proverCommands.Add("smtlib");
      var opts = (SMTLibProverOptions) options;
      if (opts.Solver == SolverKind.Z3)
      {
        proverCommands.Add("z3");
      }
      else
      {
        proverCommands.Add("external");
      }

      VCGenerationOptions genOptions = new VCGenerationOptions(proverCommands);
      return new SMTLibProverContext(gen, genOptions);
    }

    public override ProverOptions BlankProverOptions()
    {
      return new SMTLibProverOptions();
    }

    protected virtual SMTLibProcessTheoremProver SpawnProver(SMTLibOptions libOptions, ProverOptions options,
      VCExpressionGenerator gen,
      SMTLibProverContext ctx)
    {
      Contract.Requires(options != null);
      Contract.Requires(gen != null);
      Contract.Requires(ctx != null);
      Contract.Ensures(Contract.Result<SMTLibProcessTheoremProver>() != null);
      return new SMTLibProcessTheoremProver(libOptions, options, gen, ctx);
    }
  }
}<|MERGE_RESOLUTION|>--- conflicted
+++ resolved
@@ -77,11 +77,7 @@
       InitializeGlobalInformation();
       SetupAxiomBuilder(gen);
 
-<<<<<<< HEAD
-      Namer = libOptions.DiscardNames ? new DiscardOriginalName() : new KeepOriginalNamer();
-=======
       Namer = libOptions.NormalizeNames ? new NormalizeNamer() : new KeepOriginalNamer();
->>>>>>> 3c9007eb
       ctx.parent = this;
       this.DeclCollector = new TypeDeclCollector(libOptions, Namer);
 
@@ -578,10 +574,7 @@
       if (this.libOptions.EmitDebugInformation) {
         SendThisVC("(set-info :boogie-vc-id " + SmtLibNameUtils.QuoteId(descriptiveName) + ")");
       }
-<<<<<<< HEAD
-=======
-
->>>>>>> 3c9007eb
+
       if (options.Solver == SolverKind.Z3)
       {
         SendThisVC("(set-option :" + Z3.TimeoutOption + " " + options.TimeLimit + ")");
