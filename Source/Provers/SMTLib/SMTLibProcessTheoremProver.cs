--- conflicted
+++ resolved
@@ -1946,7 +1946,6 @@
     {
       options.ResourceLimit = limit;
     }
-<<<<<<< HEAD
 
     public override int GetRCount() 
     {
@@ -1955,13 +1954,7 @@
       return int.Parse(resp[0].Name);
     }
 
-    public override void SetRandomSeed(int? randomSeed)
-    {
-      options.RandomSeed = randomSeed;
-    }
-=======
->>>>>>> 69eb4ec0
-    
+
     object ParseValueFromProver(SExpr expr)
     {
       return expr.ToString().Replace(" ", "").Replace("(", "").Replace(")", "");
