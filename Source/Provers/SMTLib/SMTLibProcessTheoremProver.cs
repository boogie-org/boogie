using System;
using System.Collections.Generic;
using System.IO;
using System.Linq;
using System.Diagnostics;
using System.Diagnostics.Contracts;
using Microsoft.Boogie.VCExprAST;
using Microsoft.Boogie.TypeErasure;
using System.Text;
using System.Numerics;

namespace Microsoft.Boogie.SMTLib
{
  public class FunctionDependencyCollector : BoundVarTraversingVCExprVisitor<bool, bool>
  {
    private List<Function> functionList;

    // not used but required by interface
    protected override bool StandardResult(VCExpr node, bool arg)
    {
      return true;
    }

    public List<Function> Collect(VCExpr expr)
    {
      functionList = new List<Function>();
      Traverse(expr, true);
      return functionList;
    }

    public override bool Visit(VCExprNAry node, bool arg)
    {
      VCExprBoogieFunctionOp op = node.Op as VCExprBoogieFunctionOp;
      if (op != null)
      {
        functionList.Add(op.Func);
      }

      return base.Visit(node, arg);
    }
  }

  public class SMTLibProcessTheoremProver : ProverInterface
  {
    private readonly SMTLibOptions libOptions;
    private readonly SMTLibProverContext ctx;
    private VCExpressionGenerator gen;
    protected readonly SMTLibProverOptions options;
    private bool usingUnsatCore;

    [ContractInvariantMethod]
    void ObjectInvariant()
    {
      Contract.Invariant(ctx != null);
      Contract.Invariant(Namer != null);
      Contract.Invariant(DeclCollector != null);
      Contract.Invariant(cce.NonNullElements(Axioms));
      Contract.Invariant(cce.NonNullElements(TypeDecls));
      Contract.Invariant(_backgroundPredicates != null);
    }

    [NotDelayed]
    public SMTLibProcessTheoremProver(SMTLibOptions libOptions, ProverOptions options, VCExpressionGenerator gen,
      SMTLibProverContext ctx)
    {
      Contract.Requires(options != null);
      Contract.Requires(gen != null);
      Contract.Requires(ctx != null);


      this.options = (SMTLibProverOptions) options;
      this.libOptions = libOptions;
      this.ctx = ctx;
      this.gen = gen;
      usingUnsatCore = false;

      InitializeGlobalInformation();
      SetupAxiomBuilder(gen);

      Namer = libOptions.DiscardNames ? new DiscardOriginalName() : new KeepOriginalNamer();
      ctx.parent = this;
      this.DeclCollector = new TypeDeclCollector(libOptions, Namer);

      SetupProcess();

      if (libOptions.ImmediatelyAcceptCommands)
      {
        // Prepare for ApiChecker usage
        if (options.LogFilename != null && currentLogFile == null)
        {
          currentLogFile = OpenOutputFile("");
        }

        PrepareCommon();
      }
    }

    public override void AssertNamed(VCExpr vc, bool polarity, string name)
    {
      string vcString;
      if (polarity)
      {
        vcString = VCExpr2String(vc, 1);
      }
      else
      {
        vcString = "(not " + VCExpr2String(vc, 1) + ")";
      }

      AssertAxioms();
      SendThisVC(string.Format("(assert (! {0} :named {1}))", vcString, name));
    }

    private void SetupAxiomBuilder(VCExpressionGenerator gen)
    {
      switch (libOptions.TypeEncodingMethod)
      {
        case CommandLineOptions.TypeEncoding.Arguments:
          AxBuilder = new TypeAxiomBuilderArguments(gen);
          AxBuilder.Setup();
          break;
        case CommandLineOptions.TypeEncoding.Monomorphic:
          AxBuilder = null;
          break;
        default:
          AxBuilder = new TypeAxiomBuilderPremisses(gen);
          AxBuilder.Setup();
          break;
      }
    }

    void SetupProcess()
    {
      if (Process != null)
      {
        return;
      }

      Process = new SMTLibProcess(this.libOptions, this.options);
      Process.ErrorHandler += this.HandleProverError;
    }

    void PossiblyRestart()
    {
      if (Process != null && Process.NeedsRestart)
      {
        Process.Close();
        Process = null;
        SetupProcess();
        Process.Send(common.ToString());
      }
    }

    public override ProverContext Context
    {
      get
      {
        Contract.Ensures(Contract.Result<ProverContext>() != null);
        return ctx;
      }
    }

    internal TypeAxiomBuilder AxBuilder { get; private set; }
    private TypeAxiomBuilder CachedAxBuilder;
    private UniqueNamer CachedNamer;
    internal UniqueNamer Namer { get; private set; }
    readonly TypeDeclCollector DeclCollector;
    protected SMTLibProcess Process;
    readonly List<string> proverErrors = new List<string>();
    readonly List<string> proverWarnings = new List<string>();
    StringBuilder common = new StringBuilder();
    private string CachedCommon = null;
    protected TextWriter currentLogFile;
    protected volatile ErrorHandler currentErrorHandler;

    private void FeedTypeDeclsToProver()
    {
      foreach (string s in DeclCollector.GetNewDeclarations())
      {
        Contract.Assert(s != null);
        AddTypeDecl(s);
      }
    }

    private string Sanitize(string msg)
    {
      var idx = msg.IndexOf('\n');
      if (idx > 0)
      {
        msg = msg.Replace("\r", "").Replace("\n", "\r\n");
      }

      return msg;
    }

    public override void LogComment(string comment)
    {
      SendCommon("; " + comment);
    }

    private void SendCommon(string s)
    {
      Send(s, true);
    }

    protected void SendThisVC(string s)
    {
      Send(s, false);
    }

    private void Send(string s, bool isCommon)
    {
      s = Sanitize(s);

      if (isCommon)
      {
        common.Append(s).Append("\r\n");
      }

      if (Process != null)
      {
        Process.Send(s);
      }

      if (currentLogFile != null)
      {
        currentLogFile.WriteLine(s);
        currentLogFile.Flush();
      }
    }

    private void FindDependentTypes(Type type, List<DatatypeTypeCtorDecl> dependentTypes)
    {
      DeclCollector.TypeToStringReg(type);
      if (type.IsSeq)
      {
        FindDependentTypes(type.AsCtor.Arguments[0], dependentTypes);
      }
      MapType mapType = type as MapType;
      if (mapType != null)
      {
        foreach (Type t in mapType.Arguments)
        {
          FindDependentTypes(t, dependentTypes);
        }
        FindDependentTypes(mapType.Result, dependentTypes);
      }
      if (type is CtorType ctorType && ctorType.Decl is DatatypeTypeCtorDecl datatypeTypeCtorDecl &&
          ctx.KnownDatatypes.Contains(datatypeTypeCtorDecl))
      {
        dependentTypes.Add(datatypeTypeCtorDecl);
      }
    }

    private void PrepareDataTypes()
    {
      if (ctx.KnownDatatypes.Count > 0)
      {
        GraphUtil.Graph<DatatypeTypeCtorDecl> dependencyGraph = new GraphUtil.Graph<DatatypeTypeCtorDecl>();
        foreach (var datatype in ctx.KnownDatatypes)
        {
          dependencyGraph.AddSource(datatype);
          foreach (Function f in datatype.Constructors)
          {
            var dependentTypes = new List<DatatypeTypeCtorDecl>();
            foreach (Variable v in f.InParams)
            {
              FindDependentTypes(v.TypedIdent.Type, dependentTypes);
            }
            foreach (var result in dependentTypes)
            {
              dependencyGraph.AddEdge(datatype, result);
            }
          }
        }

        GraphUtil.StronglyConnectedComponents<DatatypeTypeCtorDecl> sccs =
          new GraphUtil.StronglyConnectedComponents<DatatypeTypeCtorDecl>(dependencyGraph.Nodes, dependencyGraph.Predecessors,
            dependencyGraph.Successors);
        sccs.Compute();
        foreach (GraphUtil.SCC<DatatypeTypeCtorDecl> scc in sccs)
        {
          string datatypesString = "";
          string datatypeConstructorsString = "";
          foreach (var datatype in scc)
          {
            datatypesString += "(" + new SMTLibExprLineariser(libOptions).TypeToString(new CtorType(Token.NoToken, datatype, new List<Type>())) + " 0)";
            string datatypeConstructorString = "";
            foreach (Function f in datatype.Constructors)
            {
              string quotedConstructorName = Namer.GetQuotedName(f, f.Name);
              datatypeConstructorString += "(" + quotedConstructorName + " ";
              foreach (Variable v in f.InParams)
              {
                string quotedSelectorName = Namer.GetQuotedName(v, v.Name + "#" + f.Name);
                datatypeConstructorString += "(" + quotedSelectorName + " " +
                                             DeclCollector.TypeToStringReg(v.TypedIdent.Type) + ") ";
              }

              datatypeConstructorString += ") ";
            }

            datatypeConstructorsString += "(" + datatypeConstructorString + ") ";
          }

          List<string> decls = DeclCollector.GetNewDeclarations();
          foreach (string decl in decls)
          {
            SendCommon(decl);
          }

          SendCommon("(declare-datatypes (" + datatypesString + ") (" + datatypeConstructorsString + "))");
        }
      }
    }

    private void PrepareFunctionDefinitions()
    {
      // Collect all function definitions to be processed
      Stack<Function> functionDefs = new Stack<Function>();
      foreach (Function f in ctx.DefinedFunctions.Keys)
      {
        DeclCollector.AddKnownFunction(f); // add func to knows funcs so that it does not get declared later on
        functionDefs.Push(f);
      }

      // Process each definition, but also be sure to process dependencies first in case one
      // definition calls another.
      // Also check for definition cycles.
      List<string> generatedFuncDefs = new List<string>();
      FunctionDependencyCollector collector = new FunctionDependencyCollector();
      HashSet<Function> definitionAdded = new HashSet<Function>(); // whether definition has been fully processed
      HashSet<Function>
        dependenciesComputed = new HashSet<Function>(); // whether dependencies have already been computed
      while (functionDefs.Count > 0)
      {
        Function f = functionDefs.Peek();
        if (definitionAdded.Contains(f))
        {
          // This definition was already processed (as a dependency of another definition)
          functionDefs.Pop();
          continue;
        }

        // Grab the definition and then compute the dependencies.
        Contract.Assert(ctx.DefinedFunctions.ContainsKey(f));
        VCExprNAry defBody = ctx.DefinedFunctions[f];
        List<Function> dependencies = collector.Collect(defBody[1]);
        bool hasDependencies = false;
        foreach (Function fdep in dependencies)
        {
          if (ctx.DefinedFunctions.ContainsKey(fdep) && !definitionAdded.Contains(fdep))
          {
            // Handle dependencies first
            functionDefs.Push(fdep);
            hasDependencies = true;
          }
        }

        if (!hasDependencies)
        {
          // No dependencies: go ahead and process this definition.
          string funcDef = "(define-fun ";
          var funCall = defBody[0] as VCExprNAry;
          Contract.Assert(funCall != null);
          VCExprBoogieFunctionOp op = (VCExprBoogieFunctionOp) funCall.Op;
          Contract.Assert(op != null);
          funcDef += Namer.GetQuotedName(op.Func, op.Func.Name);

          funcDef += " (";
          foreach (var v in funCall.UniformArguments)
          {
            VCExprVar varExpr = v as VCExprVar;
            Contract.Assert(varExpr != null);
            DeclCollector.AddKnownVariable(varExpr); // add var to knows vars so that it does not get declared later on
            string printedName = Namer.GetQuotedLocalName(varExpr, varExpr.Name);
            Contract.Assert(printedName != null);
            funcDef += "(" + printedName + " " + new SMTLibExprLineariser(libOptions).TypeToString(varExpr.Type) + ") ";
          }

          funcDef += ") ";

          funcDef += new SMTLibExprLineariser(libOptions).TypeToString(defBody[0].Type) + " ";
          funcDef += VCExpr2String(defBody[1], -1);
          funcDef += ")";
          generatedFuncDefs.Add(funcDef);
          definitionAdded.Add(f);
          functionDefs.Pop();
        }
        else
        {
          dependenciesComputed.Add(f);
        }
      }

      FlushAxioms(); // Flush all dependencies before flushing function definitions
      generatedFuncDefs.Iter(SendCommon); // Flush function definitions
    }

    private void PrepareCommon()
    {
      if (common.Length == 0)
      {
        SendCommon("(set-option :print-success false)");
        SendCommon("(set-info :smt-lib-version 2.6)");
        if (libOptions.ProduceModel)
        {
          SendCommon("(set-option :produce-models true)");
        }

        foreach (var opt in options.SmtOptions)
        {
          SendCommon("(set-option :" + opt.Option + " " + opt.Value + ")");
        }

        if (!string.IsNullOrEmpty(options.Logic))
        {
          SendCommon("(set-logic " + options.Logic + ")");
        }

        // Set produce-unsat-cores last. It seems there's a bug in Z3 where if we set it earlier its value
        // gets reset by other set-option commands ( https://z3.codeplex.com/workitem/188 )
        if (libOptions.ProduceUnsatCores)
        {
          SendCommon("(set-option :produce-unsat-cores true)");
          this.usingUnsatCore = true;
        }

        SendCommon("; done setting options\n");
        SendCommon(_backgroundPredicates);

        if (options.UseTickleBool)
        {
          SendCommon("(declare-fun tickleBool (Bool) Bool)");
          SendCommon("(assert (and (tickleBool true) (tickleBool false)))");
        }

        if (libOptions.RunDiagnosticsOnTimeout)
        {
          SendCommon("(declare-fun timeoutDiagnostics (Int) Bool)");
        }

        PrepareDataTypes();

        if (libOptions.ProverPreamble != null)
        {
          SendCommon("(include \"" + libOptions.ProverPreamble + "\")");
        }

        PrepareFunctionDefinitions();
      }

      if (!AxiomsAreSetup)
      {
        var axioms = ctx.Axioms;
        var nary = axioms as VCExprNAry;
        if (nary != null && nary.Op == VCExpressionGenerator.AndOp)
        {
          foreach (var expr in nary.UniformArguments)
          {
            var str = VCExpr2String(expr, -1);
            if (str != "true")
            {
              AddAxiom(str);
            }
          }
        }
        else
        {
          AddAxiom(VCExpr2String(axioms, -1));
        }

        AxiomsAreSetup = true;
        CachedAxBuilder = AxBuilder;
        CachedNamer = Namer;
      }
    }

    public override int FlushAxiomsToTheoremProver()
    {
      // we feed the axioms when BeginCheck is called.
      return 0;
    }

    private void FlushAndCacheCommons()
    {
      FlushAxioms();
      if (CachedCommon == null)
      {
        CachedCommon = common.ToString();
      }
    }

    private void FlushAxioms()
    {
      TypeDecls.Iter(SendCommon);
      TypeDecls.Clear();
      foreach (string s in Axioms)
      {
        Contract.Assert(s != null);
        if (s != "true")
        {
          SendCommon("(assert " + s + ")");
        }
      }

      Axioms.Clear();
      //FlushPushedAssertions();
    }

    private void CloseLogFile()
    {
      if (currentLogFile != null)
      {
        currentLogFile.Close();
        currentLogFile = null;
      }
    }

    private void FlushLogFile()
    {
      if (currentLogFile != null)
      {
        currentLogFile.Flush();
      }
    }

    public override void Close()
    {
      base.Close();
      CloseLogFile();
      if (Process != null)
      {
        Process.Close();
      }
    }

    public override void BeginCheck(string descriptiveName, VCExpr vc, ErrorHandler handler)
    {
      //Contract.Requires(descriptiveName != null);
      //Contract.Requires(vc != null);
      //Contract.Requires(handler != null);

      if (options.SeparateLogFiles)
      {
        CloseLogFile(); // shouldn't really happen
      }

      if (options.LogFilename != null && currentLogFile == null)
      {
        currentLogFile = OpenOutputFile(descriptiveName);
        currentLogFile.Write(common.ToString());
      }

      PrepareCommon();
      FlushAndCacheCommons();

      if (HasReset)
      {
        AxBuilder = (TypeAxiomBuilder) CachedAxBuilder?.Clone();
        Namer = CachedNamer.Clone();
        DeclCollector.SetNamer(Namer);
        DeclCollector.Push();
      }

      OptimizationRequests.Clear();

      string vcString = "(assert (not\n" + VCExpr2String(vc, 1) + "\n))";
      FlushAxioms();

      PossiblyRestart();

      SendThisVC("(push 1)");
      if (this.libOptions.EmitDebugInformation) {
<<<<<<< HEAD
        SendThisVC("(set-info :boogie-vc-id " + SmtLibNameUtils.QuoteId(descriptiveName) + ")");
      }
=======
        SendThisVC("(set-info :boogie-vc-id " + SMTLibNamer.QuoteId(descriptiveName) + ")");
      }

>>>>>>> ab99c86b
      if (options.Solver == SolverKind.Z3)
      {
        SendThisVC("(set-option :" + Z3.TimeoutOption + " " + options.TimeLimit + ")");
        SendThisVC("(set-option :" + Z3.RlimitOption + " " + options.ResourceLimit + ")");
        if (options.RandomSeed.HasValue)
        {
          SendThisVC("(set-option :" + Z3.RandomSeedOption + " " + options.RandomSeed.Value + ")");
        }
      }
      SendThisVC(vcString);

      SendOptimizationRequests();

      FlushLogFile();

      if (Process != null)
      {
        Process.PingPong(); // flush any errors

        if (Process.Inspector != null)
        {
          Process.Inspector.NewProblem(descriptiveName);
        }
      }

      if (HasReset)
      {
        DeclCollector.Pop();
        common = new StringBuilder(CachedCommon);
        HasReset = false;
      }

      SendCheckSat();
      FlushLogFile();
    }

    private void SendOptimizationRequests()
    {
      if (options.Solver == SolverKind.Z3 && 0 < OptimizationRequests.Count)
      {
        foreach (var r in OptimizationRequests)
        {
          SendThisVC(r);
        }
      }
    }

    public override void Reset(VCExpressionGenerator gen)
    {
      if (options.Solver == SolverKind.Z3)
      {
        this.gen = gen;
        SendThisVC("(reset)");
        SendThisVC("(set-option :" + Z3.RlimitOption + " 0)");

        if (0 < common.Length)
        {
          var c = common.ToString();
          Process.Send(c);
          if (currentLogFile != null)
          {
            currentLogFile.WriteLine(c);
          }
        }

        HasReset = true;
      }
    }

    public override void FullReset(VCExpressionGenerator gen)
    {
      if (options.Solver == SolverKind.Z3)
      {
        this.gen = gen;
        SendThisVC("(reset)");
        SendThisVC("(set-option :" + Z3.RlimitOption + " 0)");
        Namer.Reset();
        common.Clear();
        SetupAxiomBuilder(gen);
        Axioms.Clear();
        TypeDecls.Clear();
        AxiomsAreSetup = false;
        ctx.Reset();
        ctx.KnownDatatypes.Clear();
        ctx.parent = this;
        DeclCollector.Reset();
        NamedAssumes.Clear();
        UsedNamedAssumes = null;
        SendThisVC("; did a full reset");
      }
    }

    private class BadExprFromProver : Exception
    {
    }

    class MyFileParser : SExpr.Parser
    {
      SMTLibProcessTheoremProver parent;

      public MyFileParser(System.IO.StreamReader _sr, SMTLibProcessTheoremProver _parent)
        : base(_sr)
      {
        parent = _parent;
      }

      public override void ParseError(string msg)
      {
        parent.HandleProverError("Error in conjecture file from prover: " + msg);
      }
    }

    private static HashSet<string> usedLogNames = new HashSet<string>();

    private TextWriter OpenOutputFile(string descriptiveName)
    {
      Contract.Requires(descriptiveName != null);
      Contract.Ensures(Contract.Result<TextWriter>() != null);

      string filename = options.LogFilename;
      filename = Helpers.SubstituteAtPROC(descriptiveName, cce.NonNull(filename));
      var curFilename = filename;

      lock (usedLogNames)
      {
        int n = 1;
        while (usedLogNames.Contains(curFilename))
        {
          curFilename = filename + "." + n++;
        }

        usedLogNames.Add(curFilename);
      }

      return new StreamWriter(curFilename, false);
    }

    private void FlushProverWarnings()
    {
      var handler = currentErrorHandler;
      if (handler != null)
      {
        lock (proverWarnings)
        {
          proverWarnings.Iter(handler.OnProverWarning);
          proverWarnings.Clear();
        }
      }
    }

    private void ReportProverError(string err)
    {
      var handler = currentErrorHandler;
      if (handler != null)
      {
        handler.OnProverError(err);
      }
    }

    protected void HandleProverError(string s)
    {
      // Trying to match prover warnings of the form:
      // - for Z3: WARNING: warning_message
      // - for CVC5: query.smt2:222.24: warning: warning_message
      // All other lines are considered to be errors.

      s = s.Replace("\r", "");
      const string ProverWarning = "WARNING: ";
      string errors = "";

      lock (proverWarnings)
      {
        foreach (var line in s.Split('\n'))
        {
          int idx = line.IndexOf(ProverWarning, StringComparison.OrdinalIgnoreCase);
          if (idx >= 0)
          {
            string warn = line.Substring(idx + ProverWarning.Length);
            proverWarnings.Add(warn);
          }
          else
          {
            errors += (line + "\n");
          }
        }
      }

      FlushProverWarnings();

      if (errors == "")
      {
        return;
      }

      lock (proverErrors)
      {
        proverErrors.Add(errors);
        Console.WriteLine("Prover error: " + errors);
      }

      ReportProverError(errors);
    }

    [NoDefaultContract]
    public override Outcome CheckOutcome(ErrorHandler handler, int errorLimit)
    {
      Contract.EnsuresOnThrow<UnexpectedProverOutputException>(true);

      var result = CheckOutcomeCore(handler, errorLimit);
      SendThisVC("(pop 1)");
      FlushLogFile();

      return result;
    }

    [NoDefaultContract]
    public override Outcome CheckOutcomeCore(ErrorHandler handler, int errorLimit)
    {
      Contract.EnsuresOnThrow<UnexpectedProverOutputException>(true);

      var result = Outcome.Undetermined;

      if (Process == null || proverErrors.Count > 0)
      {
        return result;
      }

      try
      {
        currentErrorHandler = handler;
        FlushProverWarnings();

        int errorsDiscovered = 0;

        var globalResult = Outcome.Undetermined;

        while (true)
        {
          string[] labels = null;
          bool popLater = false;

          try
          {
            errorsDiscovered++;

            result = GetResponse();

            var reporter = handler as VC.VCGen.ErrorReporter;
            // TODO(wuestholz): Is the reporter ever null?
            if (usingUnsatCore && result == Outcome.Valid && reporter != null && 0 < NamedAssumes.Count)
            {
              if (usingUnsatCore)
              {
                UsedNamedAssumes = new HashSet<string>();
                SendThisVC("(get-unsat-core)");
                var resp = Process.GetProverResponse();
                if (resp.Name != "")
                {
                  UsedNamedAssumes.Add(resp.Name);
                  if (libOptions.PrintNecessaryAssumes)
                  {
                    reporter.AddNecessaryAssume(resp.Name.Substring("aux$$assume$$".Length));
                  }
                }

                foreach (var arg in resp.Arguments)
                {
                  UsedNamedAssumes.Add(arg.Name);
                  if (libOptions.PrintNecessaryAssumes)
                  {
                    reporter.AddNecessaryAssume(arg.Name.Substring("aux$$assume$$".Length));
                  }
                }
              }
              else
              {
                UsedNamedAssumes = null;
              }
            }

            if (libOptions.RunDiagnosticsOnTimeout && result == Outcome.TimeOut) {
              result = RunTimeoutDiagnostics(handler, result, ref popLater);
            }

            if (globalResult == Outcome.Undetermined)
            {
              globalResult = result;
            }

            if (result == Outcome.Invalid)
            {
              Model model = GetErrorModel();
              if (libOptions.SIBoolControlVC)
              {
                labels = new string[0];
              }
              else
              {
                labels = CalculatePath(handler.StartingProcId());
                if (labels.Length == 0)
                {
                  // Without a path to an error, we don't know what to report
                  globalResult = Outcome.Undetermined;
                  break;
                }
              }

              handler.OnModel(labels, model, result);
            }

            Debug.Assert(errorsDiscovered > 0);
            // if errorLimit is 0, loop will break only if there are no more 
            // counterexamples to be discovered.
            if (labels == null || !labels.Any() || errorsDiscovered == errorLimit)
            {
              break;
            }
          }
          finally
          {
            if (popLater)
            {
              SendThisVC("(pop 1)");
            }
          }

          string source = labels[^2];
          string target = labels[^1];
          // block the assert which was falsified by this counterexample
          SendThisVC($"(assert (not (= (ControlFlow 0 {source}) (- {target}))))");
          SendCheckSat();
        }

        FlushLogFile();

        if (libOptions.RestartProverPerVC && Process != null)
        {
          Process.NeedsRestart = true;
        }

        return globalResult;
      }
      finally
      {
        currentErrorHandler = null;
      }
    }

    private Outcome RunTimeoutDiagnostics(ErrorHandler handler, Outcome result, ref bool popLater)
    {
      if (libOptions.TraceDiagnosticsOnTimeout) {
        Console.Out.WriteLine("Starting timeout diagnostics with initial time limit {0}.", options.TimeLimit);
      }

      SendThisVC("; begin timeout diagnostics");

      var start = DateTime.UtcNow;
      var unverified = new SortedSet<int>(ctx.TimeoutDiagnosticIDToAssertion.Keys);
      var timedOut = new SortedSet<int>();
      int frac = 2;
      int queries = 0;
      uint timeLimitPerAssertion = 0 < options.TimeLimit
        ? (options.TimeLimit / 100) * libOptions.TimeLimitPerAssertionInPercent
        : 1000;
      while (true) {
        int rem = unverified.Count;
        if (rem == 0) {
          if (0 < timedOut.Count) {
            result = CheckSplit(timedOut, ref popLater, options.TimeLimit, timeLimitPerAssertion, ref queries);
            if (result == Outcome.Valid) {
              timedOut.Clear();
            } else if (result == Outcome.TimeOut) {
              // Give up and report which assertions were not verified.
              var cmds = timedOut.Select(id => ctx.TimeoutDiagnosticIDToAssertion[id]);

              if (cmds.Any()) {
                handler.OnResourceExceeded("timeout after running diagnostics", cmds);
              }
            }
          } else {
            result = Outcome.Valid;
          }

          break;
        }

        // TODO(wuestholz): Try out different ways for splitting up the work (e.g., randomly).
        var cnt = Math.Max(1, rem / frac);
        // It seems like assertions later in the control flow have smaller indexes.
        var split = new SortedSet<int>(unverified.Where((val, idx) => (rem - idx - 1) < cnt));
        Contract.Assert(0 < split.Count);
        var splitRes = CheckSplit(split, ref popLater, timeLimitPerAssertion, timeLimitPerAssertion,
          ref queries);
        if (splitRes == Outcome.Valid) {
          unverified.ExceptWith(split);
          frac = 1;
        } else if (splitRes == Outcome.Invalid) {
          result = splitRes;
          break;
        } else if (splitRes == Outcome.TimeOut) {
          if (2 <= frac && (4 <= (rem / frac))) {
            frac *= 4;
          } else if (2 <= (rem / frac)) {
            frac *= 2;
          } else {
            timedOut.UnionWith(split);
            unverified.ExceptWith(split);
            frac = 1;
          }
        } else {
          break;
        }
      }

      unverified.UnionWith(timedOut);

      var end = DateTime.UtcNow;

      SendThisVC("; end timeout diagnostics");

      if (libOptions.TraceDiagnosticsOnTimeout) {
        Console.Out.WriteLine("Terminated timeout diagnostics after {0:F0} ms and {1} prover queries.",
          end.Subtract(start).TotalMilliseconds, queries);
        Console.Out.WriteLine("Outcome: {0}", result);
        Console.Out.WriteLine("Unverified assertions: {0} (of {1})", unverified.Count,
          ctx.TimeoutDiagnosticIDToAssertion.Keys.Count);

        string filename = "unknown";
        var assertion = ctx.TimeoutDiagnosticIDToAssertion.Values.Select(t => t.Item1)
          .FirstOrDefault(a => a.tok != null && a.tok != Token.NoToken && a.tok.filename != null);
        if (assertion != null) {
          filename = assertion.tok.filename;
        }

        File.AppendAllText("timeouts.csv",
          string.Format(";{0};{1};{2:F0};{3};{4};{5};{6}\n", filename, options.TimeLimit,
            end.Subtract(start).TotalMilliseconds, queries, result, unverified.Count,
            ctx.TimeoutDiagnosticIDToAssertion.Keys.Count));
      }

      return result;
    }

    private Outcome CheckSplit(SortedSet<int> split, ref bool popLater, uint timeLimit, uint timeLimitPerAssertion,
      ref int queries)
    {
      uint tla = (uint)(timeLimitPerAssertion * split.Count);

      if (popLater)
      {
        SendThisVC("(pop 1)");
      }

      SendThisVC("(push 1)");
      // FIXME: Gross. Timeout should be set in one place! This is also Z3 specific!
      uint newTimeout = (0 < tla && tla < timeLimit) ? tla : timeLimit;
      if (newTimeout > 0)
      {
        SendThisVC(string.Format("(set-option :{0} {1})", Z3.TimeoutOption, newTimeout));
      }

      popLater = true;

      SendThisVC(string.Format("; checking split VC with {0} unverified assertions", split.Count));
      var expr = VCExpressionGenerator.True;
      foreach (var i in ctx.TimeoutDiagnosticIDToAssertion.Keys)
      {
        var lit = VCExprGen.Function(VCExpressionGenerator.TimeoutDiagnosticsOp,
          VCExprGen.Integer(Microsoft.BaseTypes.BigNum.FromInt(i)));
        if (split.Contains(i))
        {
          lit = VCExprGen.Not(lit);
        }

        expr = VCExprGen.AndSimp(expr, lit);
      }

      SendThisVC("(assert " + VCExpr2String(expr, 1) + ")");
      if (options.Solver == SolverKind.Z3)
      {
        SendThisVC("(apply (then (using-params propagate-values :max_rounds 1) simplify) :print false)");
      }

      FlushLogFile();
      SendCheckSat();
      queries++;
      return GetResponse();
    }

    public override string[] CalculatePath(int controlFlowConstant)
    {
      SendThisVC("(get-value ((ControlFlow " + controlFlowConstant + " 0)))");
      var path = new List<string>();
      while (true)
      {
        var response = Process.GetProverResponse();
        if (response == null)
        {
          break;
        }

        if (!(response.Name == "" && response.ArgCount == 1))
        {
          break;
        }

        response = response.Arguments[0];
        if (!(response.Name == "" && response.ArgCount == 2))
        {
          break;
        }

        response = response.Arguments[1];
        var v = response.Name;
        if (v == "-" && response.ArgCount == 1)
        {
          v = response.Arguments[0].Name;
          path.Add(v);
          break;
        }
        else if (response.ArgCount != 0)
        {
          break;
        }

        path.Add(v);
        SendThisVC("(get-value ((ControlFlow " + controlFlowConstant + " " + v + ")))");
      }

      return path.ToArray();
    }


    private class SMTErrorModelConverter
    {
      private List<SExpr> ErrorModelTodo;
      private SMTLibProcessTheoremProver Parent;
      private StringBuilder ErrorModel = new StringBuilder();
      private HashSet<SExpr> TopLevelProcessed = new HashSet<SExpr>();
      private int NumNewArrays = 0;
      private Dictionary<string, int> SortSet = new Dictionary<string, int>();

      private Dictionary<string, Dictionary<string, List<SExpr>>> DataTypes =
        new Dictionary<string, Dictionary<string, List<SExpr>>>();

      private Dictionary<string, SExpr> Functions = new Dictionary<string, SExpr>();

      public SMTErrorModelConverter(SExpr _ErrorModel, SMTLibProcessTheoremProver _Parent)
      {
        ErrorModelTodo = _ErrorModel.Arguments.ToList();
        Parent = _Parent;
      }

      public string Convert()
      {
        ConvertErrorModel(ErrorModel);
        return ErrorModel.ToString();
      }

      bool IsConstArray(SExpr element, SExpr type)
      {
        if (type.Name != "Array")
        {
          return false;
        }

        if (element.Name == "__array_store_all__")
        {
          return true;
        }
        else if (element.Name == "" && element[0].Name == "as" &&
                 element[0][0].Name == "const")
        {
          return true;
        }

        return false;
      }

      SExpr GetConstArrayElement(SExpr element)
      {
        if (element.Name == "__array_store_all__")
        {
          return element[1];
        }
        else if (element.Name == "" && element[0].Name == "as" &&
                 element[0][0].Name == "const")
        {
          return element[1];
        }

        Parent.HandleProverError("Unexpected value: " + element);
        throw new BadExprFromProver();
      }

      void ConstructComplexValue(SExpr element, SExpr type, StringBuilder m)
      {
        if (type.Name == "Array")
        {
          if (element.Name == "store" || IsConstArray(element, type))
          {
            NumNewArrays++;
            m.Append("as-array[k!" + NumNewArrays + ']');
            SExpr[] args = {new SExpr("k!" + NumNewArrays), new SExpr(""), type, element};
            var newElement = new SExpr("define-fun", args);
            TopLevelProcessed.Add(newElement);
            ErrorModelTodo.Add(newElement);
            return;
          }
        }

        ConstructSimpleValue(element, type, m);
      }

      void ConstructSimpleValue(SExpr element, SExpr type, StringBuilder m)
      {
        if (type.Name == "Bool" && element.ArgCount == 0)
        {
          m.Append(element.ToString());
          return;
        }

        if (type.Name == "Int")
        {
          if (element.ArgCount == 0)
          {
            m.Append(element.ToString());
            return;
          }
          else if (element.Name == "-" && element.ArgCount == 1)
          {
            m.Append(element.ToString());
            return;
          }
        }

        if (type.Name == "_" && type.ArgCount == 2 && type[0].Name == "BitVec")
        {
          if (element.Name == "_" && element.ArgCount == 2 &&
              element[0].Name.StartsWith("bv") && element[0].ArgCount == 0 &&
              element[1].Name == type.Arguments[1].Name && element[1].ArgCount == 0)
          {
            m.Append(element[0].Name + '[' + element[1].Name + ']');
            return;
          }
        }

        if (type.Name == "Array")
        {
          while (element.Name == "store")
          {
            ConstructComplexValue(element[1], type[0], m);
            m.Append(" -> ");
            ConstructComplexValue(element[2], type[1], m);
            m.Append("\n  ");
            if (element[0].Name != "store")
            {
              m.Append("else -> ");
            }

            element = element[0];
          }

          if (IsConstArray(element, type))
          {
            ConstructComplexValue(GetConstArrayElement(element), type[1], m);
            return;
          }
          else if (element.Name == "_" && element.ArgCount == 2 &&
                   element[0].Name == "as-array")
          {
            m.Append("as-array[" + element[1].Name + ']');
            return;
          }
        }

        if (type.Name == "Seq")
        {
          if (element.Name == "as")
          {
            m.Append(element[0]);
            return;
          }
        }
        
        if (SortSet.ContainsKey(type.Name) && SortSet[type.Name] == 0)
        {
          var prefix = "@uc_T@" + type.Name.Substring(2) + "_";
          var elementName =  element.Name;
          if (elementName == "as")
          {
            elementName = element[0].Name;
          }
          if (elementName.StartsWith(prefix))
          {
            m.Append(type.Name + "!val!" + elementName.Substring(prefix.Length));
            return;
          }
        }

        if (Functions.ContainsKey(element.Name) &&
            type.Name == Functions[element.Name].Name)
        {
          m.Append(element.Name);
          return;
        }

        if (DataTypes.ContainsKey(type.Name) &&
            DataTypes[type.Name].ContainsKey(element.Name) &&
            element.ArgCount == DataTypes[type.Name][element.Name].Count)
        {
          m.Append("(" + element.Name);
          for (int i = 0; i < element.ArgCount; ++i)
          {
            m.Append(" ");
            ConstructComplexValue(element[i], DataTypes[type.Name][element.Name][i], m);
          }

          m.Append(")");
          return;
        }

        Parent.HandleProverError("Unexpected value: " + element);
        throw new BadExprFromProver();
      }

      void ConstructFunctionArguments(SExpr arguments, List<SExpr> argTypes, StringBuilder[] argValues)
      {
        if (arguments.Name == "and")
        {
          ConstructFunctionArguments(arguments[0], argTypes, argValues);
          ConstructFunctionArguments(arguments[1], argTypes, argValues);
        }
        else if (arguments.Name == "=" &&
                 (arguments[0].Name.StartsWith("_ufmt_") || arguments[0].Name.StartsWith("x!") ||
                  arguments[0].Name.StartsWith("_arg_")))
        {
          int argNum;
          if (arguments[0].Name.StartsWith("_ufmt_"))
          {
            argNum = System.Convert.ToInt32(arguments[0].Name.Substring("_uftm_".Length)) - 1;
          }
          else if (arguments[0].Name.StartsWith("_arg_"))
          {
            argNum = System.Convert.ToInt32(arguments[0].Name.Substring("_arg_".Length)) - 1;
          }
          else /* if (arguments[0].Name.StartsWith("x!")) */
          {
            argNum = System.Convert.ToInt32(arguments[0].Name.Substring("x!".Length)) - 1;
          }

          if (argNum < 0 || argNum >= argTypes.Count)
          {
            Parent.HandleProverError("Unexpected function argument: " + arguments[0]);
            throw new BadExprFromProver();
          }

          if (argValues[argNum] != null)
          {
            Parent.HandleProverError("Function argument defined multiple times: " + arguments[0]);
            throw new BadExprFromProver();
          }

          argValues[argNum] = new StringBuilder();
          ConstructComplexValue(arguments[1], argTypes[argNum], argValues[argNum]);
        }
        else
        {
          Parent.HandleProverError("Unexpected function argument: " + arguments);
          throw new BadExprFromProver();
        }
      }

      void ConstructFunctionElements(SExpr element, List<SExpr> argTypes, SExpr outType, StringBuilder m)
      {
        while (element.Name == "ite")
        {
          StringBuilder[] argValues = new StringBuilder[argTypes.Count];
          ConstructFunctionArguments(element[0], argTypes, argValues);
          foreach (var s in argValues)
          {
            m.Append(s + " ");
          }

          m.Append("-> ");
          ConstructComplexValue(element[1], outType, m);
          m.Append("\n  ");
          if (element[2].Name != "ite")
          {
            m.Append("else -> ");
          }

          element = element[2];
        }

        ConstructComplexValue(element, outType, m);
      }

      void ConstructFunction(SExpr element, SExpr inType, SExpr outType, StringBuilder m)
      {
        List<SExpr> argTypes = new List<SExpr>();

        for (int i = 0; i < inType.ArgCount; ++i)
        {
          if (inType[i].Name != "_ufmt_" + (i + 1) && inType[i].Name != "x!" + (i + 1) &&
              !inType[i].Name.StartsWith("BOUND_VARIABLE_") && inType[i].Name != "_arg_" + (i + 1))
          {
            Parent.HandleProverError("Unexpected function argument: " + inType[i].Name);
            throw new BadExprFromProver();
          }

          argTypes.Add(inType[i][0]);
        }

        ConstructFunctionElements(element, argTypes, outType, m);
      }

      void ConstructDefine(SExpr element, StringBuilder m)
      {
        Debug.Assert(element.Name == "define-fun");

        if (element[1].ArgCount != 0)
        {
          TopLevelProcessed.Add(element);
        }

        m.Append(element[0] + " -> ");
        if (TopLevelProcessed.Contains(element))
        {
          m.Append("{\n  ");
        }

        if (element[1].ArgCount == 0 && element[2].Name == "Array" && !TopLevelProcessed.Contains(element))
        {
          ConstructComplexValue(element[3], element[2], m);
        }
        else if (element[1].ArgCount == 0)
        {
          ConstructSimpleValue(element[3], element[2], m);
        }
        else
        {
          ConstructFunction(element[3], element[1], element[2], m);
        }

        if (TopLevelProcessed.Contains(element))
        {
          m.Append("\n}");
        }

        m.Append("\n");
      }

      void ExtractDataType(SExpr datatypes)
      {
        Debug.Assert(datatypes.Name == "declare-datatypes");

        if (datatypes[0].Name != "" || datatypes[1].Name != "" || datatypes[0].ArgCount != datatypes[1].ArgCount)
        {
          Parent.HandleProverError("Unexpected datatype: " + datatypes);
          throw new BadExprFromProver();
        }

        for (int typeIndex = 0; typeIndex < datatypes[1].ArgCount; typeIndex++)
        {
          SExpr typeDef = datatypes[1][typeIndex];
          Dictionary<string, List<SExpr>> dataTypeConstructors = new Dictionary<string, List<SExpr>>();
          for (int j = 0; j < typeDef.ArgCount; ++j)
          {
            var argumentTypes = new List<SExpr>();
            for (int i = 0; i < typeDef[j].ArgCount; ++i)
            {
              if (typeDef[j][i].ArgCount != 1)
              {
                Parent.HandleProverError("Unexpected datatype constructor: " + typeDef[j]);
                throw new BadExprFromProver();
              }
              argumentTypes.Add(typeDef[j][i][0]);
            }
            dataTypeConstructors[typeDef[j].Name] = argumentTypes;
          }
          DataTypes[datatypes[0][typeIndex].Name] = dataTypeConstructors;
        }
      }

      private void ConvertErrorModel(StringBuilder m)
      {
        if (Parent.options.Solver == SolverKind.Z3 || Parent.options.Solver == SolverKind.CVC5)
        {
          // Datatype declarations are not returned by Z3 or CVC5, so parse common
          // instead. This is not very efficient, but currently not an issue for interfacing
          // with Z3 as this not the normal way of interfacing with Z3.
          var ms = new MemoryStream(Encoding.ASCII.GetBytes(Parent.common.ToString()));
          var sr = new StreamReader(ms);
          SExpr.Parser p = new MyFileParser(sr, null);
          var sexprs = p.ParseSExprs(false);
          foreach (var e in sexprs)
          {
            switch (e.Name)
            {
              case "declare-sort":
                SortSet[e[0].Name] = System.Convert.ToInt32(e[1].Name);
                break;
              case "declare-datatypes":
                ExtractDataType(e);
                break;
            }
          }
        }

        while (ErrorModelTodo.Count > 0)
        {
          var e = ErrorModelTodo[0];
          ErrorModelTodo.RemoveAt(0);

          switch (e.Name)
          {
            case "define-fun":
              ConstructDefine(e, m);
              break;
            case "declare-sort":
              SortSet[e[0].Name] = System.Convert.ToInt32(e[1].Name);
              break;
            case "declare-datatypes":
              ExtractDataType(e);
              break;
            case "declare-fun":
              if (e[1].Name != "" || e[1].ArgCount > 0 || e[2].ArgCount > 0 ||
                  e[2].Name == "Bool" || e[2].Name == "Int")
              {
                Parent.HandleProverError("Unexpected top level model element: " + e.Name);
                throw new BadExprFromProver();
              }
              Functions[e[0].Name] = e[2];
              break;
            case "forall":
              // ignore
              break;
            default:
              Parent.HandleProverError("Unexpected top level model element: " + e.Name);
              throw new BadExprFromProver();
          }
        }
      }
    }

    private Model GetErrorModel()
    {
      if (!libOptions.ExpectingModel)
      {
        return null;
      }

      SendThisVC("(get-model)");
      Process.Ping();
      Model theModel = null;
      while (true)
      {
        var resp = Process.GetProverResponse();
        if (resp == null || Process.IsPong(resp))
        {
          break;
        }

        if (theModel != null)
        {
          HandleProverError("Expecting only one model but got many");
        }

        string modelStr = null;
        if (resp.ArgCount >= 1)
        {
          var converter = new SMTErrorModelConverter(resp, this);
          modelStr = converter.Convert();
        }
        else if (resp.ArgCount == 0 && resp.Name.Contains("->"))
        {
          modelStr = resp.Name;
        }
        else
        {
          HandleProverError("Unexpected prover response getting model: " + resp.ToString());
        }

        List<Model> models = null;
        try
        {
          switch (options.Solver)
          {
            case SolverKind.Z3:
            case SolverKind.CVC5:
              models = Model.ParseModels(new StringReader("Error model: \n" + modelStr), Namer.GetOriginalName);
              break;
            default:
              Debug.Assert(false);
              return null;
          }
        }
        catch (ArgumentException exn)
        {
          HandleProverError("Model parsing error: " + exn.Message);
        }

        if (models == null)
        {
          HandleProverError("Could not parse any models");
        }
        else if (models.Count == 0)
        {
          HandleProverError("Could not parse any models");
        }
        else if (models.Count > 1)
        {
          HandleProverError("Expecting only one model but got many");
        }
        else
        {
          theModel = models[0];
        }
      }

      return theModel;
    }

    private Outcome GetResponse()
    {
      var result = Outcome.Undetermined;
      var wasUnknown = false;

      Process.Ping();

      while (true)
      {
        var resp = Process.GetProverResponse();
        if (resp == null || Process.IsPong(resp))
        {
          break;
        }

        switch (resp.Name)
        {
          case "unsat":
            result = Outcome.Valid;
            break;
          case "sat":
            result = Outcome.Invalid;
            break;
          case "unknown":
            result = Outcome.Invalid;
            wasUnknown = true;
            break;
          case "objectives":
            // We ignore this.
            break;
          case "error":
            if (resp.Arguments.Length == 1 && resp.Arguments[0].IsId &&
                (resp.Arguments[0].Name.Contains("max. resource limit exceeded")
                 || resp.Arguments[0].Name.Contains("resource limits reached")))
            {
              currentErrorHandler.OnResourceExceeded("max resource limit");
              result = Outcome.OutOfResource;
            }
            else
            {
              HandleProverError("Unexpected prover response: " + resp.ToString());
            }

            break;
          default:
            HandleProverError("Unexpected prover response: " + resp.ToString());
            break;
        }
      }

      if (wasUnknown)
      {
        SendThisVC("(get-info :reason-unknown)");
        Process.Ping();
        while (true)
        {
          var resp = Process.GetProverResponse();
          if (resp == null || Process.IsPong(resp))
          {
            break;
          }

          if (resp.ArgCount == 1 && resp.Name == ":reason-unknown")
          {
            switch (resp[0].Name)
            {
              case "incomplete":
              case "(incomplete quantifiers)":
              case "(incomplete (theory arithmetic))":
              case "smt tactic failed to show goal to be sat/unsat (incomplete (theory arithmetic))":
                break;
              case "memout":
                currentErrorHandler.OnResourceExceeded("memory");
                result = Outcome.OutOfMemory;
                Process.NeedsRestart = true;
                break;
              case "timeout":
                currentErrorHandler.OnResourceExceeded("timeout");
                result = Outcome.TimeOut;
                break;
              case "canceled":
                // both timeout and max resource limit are reported as
                // canceled in version 4.4.1 
                if (this.options.TimeLimit > 0)
                {
                  currentErrorHandler.OnResourceExceeded("timeout");
                  result = Outcome.TimeOut;
                }
                else
                {
                  currentErrorHandler.OnResourceExceeded("max resource limit");
                  result = Outcome.OutOfResource;
                }

                break;
              case "max. resource limit exceeded":
              case "resource limits reached":
              case "(resource limits reached)":
                currentErrorHandler.OnResourceExceeded("max resource limit");
                result = Outcome.OutOfResource;
                break;
              default:
                result = Outcome.Undetermined;
                HandleProverError("Unexpected prover response (getting info about 'unknown' response): " + resp.ToString());
                break;
            }
          }
          else
          {
            result = Outcome.Undetermined;
            HandleProverError("Unexpected prover response (getting info about 'unknown' response): " + resp.ToString());
          }
        }
      }

      return result;
    }

    readonly IList<string> OptimizationRequests = new List<string>();

    protected string VCExpr2String(VCExpr expr, int polarity)
    {
      Contract.Requires(expr != null);
      Contract.Ensures(Contract.Result<string>() != null);

      lock (gen)
      {
        DateTime start = DateTime.UtcNow;

        // handle the types in the VCExpr
        VCExpr exprWithoutTypes;
        switch (libOptions.TypeEncodingMethod)
        {
          case CommandLineOptions.TypeEncoding.Arguments:
          {
            TypeEraser eraser = new TypeEraserArguments((TypeAxiomBuilderArguments) AxBuilder, gen);
            exprWithoutTypes = AxBuilder.Cast(eraser.Erase(expr, polarity), Type.Bool);
            break;
          }
          case CommandLineOptions.TypeEncoding.Monomorphic:
          {
            exprWithoutTypes = expr;
            break;
          }
          default:
          {
            TypeEraser eraser = new TypeEraserPremisses((TypeAxiomBuilderPremisses) AxBuilder, gen);
            exprWithoutTypes =  AxBuilder.Cast(eraser.Erase(expr, polarity), Type.Bool);
            break;
          }
        }
        Contract.Assert(exprWithoutTypes != null);

        LetBindingSorter letSorter = new LetBindingSorter(gen);
        Contract.Assert(letSorter != null);

        VCExpr sortedExpr = letSorter.Mutate(exprWithoutTypes, true);
        Contract.Assert(sortedExpr != null);
        DeclCollector.Collect(sortedExpr);
        FeedTypeDeclsToProver();

        if (AxBuilder != null)
        {
          VCExpr sortedAxioms = letSorter.Mutate(AxBuilder.GetNewAxioms(), true);
          Contract.Assert(sortedAxioms != null);
          DeclCollector.Collect(sortedAxioms);
          FeedTypeDeclsToProver();
          AddAxiom(SMTLibExprLineariser.ToString(sortedAxioms, Namer, libOptions, options, namedAssumes: NamedAssumes));
        }

        string res = SMTLibExprLineariser.ToString(sortedExpr, Namer, libOptions, options, NamedAssumes, OptimizationRequests);
        Contract.Assert(res != null);

        if (libOptions.Trace)
        {
          DateTime end = DateTime.UtcNow;
          TimeSpan elapsed = end - start;
          if (elapsed.TotalSeconds > 0.5)
          {
            Console.WriteLine("Linearising   [{0} s]", elapsed.TotalSeconds);
          }
        }

        return res;
      }
    }

    // the list of all known axioms, where have to be included in each
    // verification condition
    private readonly List<string /*!>!*/> Axioms = new List<string /*!*/>();
    private bool AxiomsAreSetup = false;
    private bool HasReset = false;


    // similarly, a list of function/predicate declarations
    private readonly List<string /*!>!*/> TypeDecls = new List<string /*!*/>();

    protected void AddAxiom(string axiom)
    {
      Contract.Requires(axiom != null);
      Axioms.Add(axiom);
      //      if (thmProver != null) {
      //        LogActivity(":assume " + axiom);
      //        thmProver.AddAxioms(axiom);
      //      }
    }

    protected void AddTypeDecl(string decl)
    {
      Contract.Requires(decl != null);
      TypeDecls.Add(decl);
      //     if (thmProver != null) {
      //       LogActivity(decl);
      //       thmProver.Feed(decl, 0);
      //     }
    }

    ////////////////////////////////////////////////////////////////////////////

    private static string _backgroundPredicates;

    void InitializeGlobalInformation()
    {
      Contract.Ensures(_backgroundPredicates != null);
      //throws ProverException, System.IO.FileNotFoundException;
      if (_backgroundPredicates == null)
      {
        if (libOptions.TypeEncodingMethod == CommandLineOptions.TypeEncoding.Monomorphic)
        {
          _backgroundPredicates = "";
        }
        else
        {
          _backgroundPredicates = @"
(set-info :category ""industrial"")
(declare-sort |T@U| 0)
(declare-sort |T@T| 0)
(declare-fun real_pow (Real Real) Real)
(declare-fun UOrdering2 (|T@U| |T@U|) Bool)
(declare-fun UOrdering3 (|T@T| |T@U| |T@U|) Bool)";
        }
      }
    }

    public override VCExpressionGenerator VCExprGen
    {
      get { return this.gen; }
    }

    //// Push/pop interface

    //List<string> pushedAssertions = new List<string>();
    //int numRealPushes;
    public override string VCExpressionToString(VCExpr vc)
    {
      return VCExpr2String(vc, 1);
    }

    public override void PushVCExpression(VCExpr vc)
    {
      throw new NotImplementedException();
    }

    public override void Pop()
    {
      SendThisVC("(pop 1)");
      DeclCollector.Pop();
    }

    public override int NumAxiomsPushed()
    {
      throw new NotImplementedException();
      //return numRealPushes + pushedAssertions.Count;
    }

    private void FlushPushedAssertions()
    {
      throw new NotImplementedException();
    }

    public override void Assert(VCExpr vc, bool polarity, bool isSoft = false, int weight = 1, string name = null)
    {
      OptimizationRequests.Clear();
      string assert = "assert";
      if (options.Solver == SolverKind.Z3 && isSoft)
      {
        assert += "-soft";
      }

      var expr = polarity ? VCExpr2String(vc, 1) : "(not\n" + VCExpr2String(vc, 1) + "\n)";
      if (options.Solver == SolverKind.Z3 && isSoft)
      {
        expr += " :weight " + weight;
      }

      if (name != null)
      {
        expr = "(! " + expr + ":named " + name + ")";
      }

      AssertAxioms();
      SendThisVC("(" + assert + " " + expr + ")");
      SendOptimizationRequests();
    }

    public override List<string> UnsatCore()
    {
      SendThisVC("(get-unsat-core)");
      var resp = Process.GetProverResponse().ToString();
      if (resp == "" || resp == "()")
      {
        return null;
      }

      if (resp[0] == '(')
      {
        resp = resp.Substring(1, resp.Length - 2);
      }

      var ucore = resp.Split(' ').ToList();
      return ucore;
    }

    public override void DefineMacro(Macro f, VCExpr vc)
    {
      DeclCollector.AddKnownFunction(f);
      string printedName = Namer.GetQuotedName(f, f.Name);
      var argTypes = f.InParams.Cast<Variable>().MapConcat(p => DeclCollector.TypeToStringReg(p.TypedIdent.Type), " ");
      string decl = "(define-fun " + printedName + " (" + argTypes + ") " +
                    DeclCollector.TypeToStringReg(f.OutParams[0].TypedIdent.Type) + " " + VCExpr2String(vc, 1) + ")";
      AssertAxioms();
      SendThisVC(decl);
    }

    public override void AssertAxioms()
    {
      FlushAxioms();
    }

    public override void Check()
    {
      PrepareCommon();
      SendCheckSat();
      FlushLogFile();
    }

    public void SendCheckSat()
    {
      UsedNamedAssumes = null;
      SendThisVC("(check-sat)");
    }

    public override void SetTimeout(uint ms)
    {
      options.TimeLimit = ms;
    }

    public override void SetRlimit(uint limit)
    {
      options.ResourceLimit = limit;
    }

    public override void SetRandomSeed(int? randomSeed)
    {
      options.RandomSeed = randomSeed;
    }
    
    object ParseValueFromProver(SExpr expr)
    {
      return expr.ToString().Replace(" ", "").Replace("(", "").Replace(")", "");
    }

    SExpr ReduceLet(SExpr expr)
    {
      if (expr.Name != "let")
      {
        return expr;
      }

      var bindings = expr.Arguments[0].Arguments;
      var subexpr = expr.Arguments[1];

      var dict = new Dictionary<string, SExpr>();
      foreach (var binding in bindings)
      {
        Contract.Assert(binding.ArgCount == 1);
        dict.Add(binding.Name, binding.Arguments[0]);
      }

      Contract.Assert(!dict.ContainsKey(subexpr.Name));

      var workList = new Stack<SExpr>();
      workList.Push(subexpr);
      while (workList.Count > 0)
      {
        var curr = workList.Pop();
        for (int i = 0; i < curr.ArgCount; i++)
        {
          var arg = curr.Arguments[i];
          if (dict.ContainsKey(arg.Name))
          {
            curr.Arguments[i] = dict[arg.Name];
          }
          else
          {
            workList.Push(arg);
          }
        }
      }

      return subexpr;
    }

    object GetArrayFromProverResponse(SExpr resp)
    {
      resp = ReduceLet(resp);
      var dict = GetArrayFromArrayExpr(resp);
      if (dict == null)
      {
        dict = GetArrayFromProverLambdaExpr(resp);
      }

      if (dict == null)
      {
        return null;
      }

      var str = new StringWriter();
      str.Write("{");
      foreach (var entry in dict)
      {
        if (entry.Key != "*")
        {
          str.Write("\"{0}\":{1},", entry.Key, entry.Value);
        }
      }

      if (dict.ContainsKey("*"))
      {
        str.Write("\"*\":{0}", dict["*"]);
      }

      str.Write("}");
      return str.ToString();
    }

    Dictionary<string, object> GetArrayFromProverLambdaExpr(SExpr resp)
    {
      var dict = new Dictionary<string, object>();
      if (resp.Name == "lambda" && resp.ArgCount == 2)
      {
        // TODO: multiple indices, as (lambda (() (x!1 Int) (x!2 Int)) ...)
        var indexVar = resp.Arguments[0].Arguments[0].Name;

        var cases = resp.Arguments[1];
        while (cases != null)
        {
          if (cases.Name == "ite")
          {
            var condition = cases.Arguments[0];
            var positive = cases.Arguments[1];
            var negative = cases.Arguments[2];

            // TODO: multiple index conditions, as (and (= x!1 5) (= x!2 3))
            // TODO: nested arrays, as (ite (...) (_ as-array k!5) (_ as-array k!3))

            if (condition.Name != "=")
            {
              throw new VCExprEvaluationException();
            }

            if (condition.Arguments[0].Name != indexVar)
            {
              throw new VCExprEvaluationException();
            }

            var index = ParseValueFromProver(condition.Arguments[1]);
            var value = ParseValueFromProver(positive);

            dict.Add(index.ToString(), value);

            cases = negative;
          }
          else if (cases.IsId)
          {
            var value = ParseValueFromProver(cases);
            dict.Add("*", value);
            cases = null;
          }
          else
          {
            throw new VCExprEvaluationException();
          }
        }
      }

      return dict.Count > 0 ? dict : null;
    }

    Dictionary<string, object> GetArrayFromArrayExpr(SExpr resp)
    {
      var dict = new Dictionary<string, object>();
      var curr = resp;
      while (curr != null)
      {
        if (curr.Name == "store")
        {
          var ary = curr.Arguments[0];
          var indices = curr.Arguments.Skip(1).Take(curr.ArgCount - 2).Select(ParseValueFromProver).ToArray();
          var val = curr.Arguments[curr.ArgCount - 1];
          dict.Add(String.Join(",", indices), ParseValueFromProver(val));
          curr = ary;
        }
        else if (curr.Name == "" && curr.ArgCount == 2 && curr.Arguments[0].Name == "as")
        {
          var val = curr.Arguments[1];
          dict.Add("*", ParseValueFromProver(val));
          curr = null;
        }
        else
        {
          return null;
        }
      }

      return dict.Count > 0 ? dict : null;
    }

    public override object Evaluate(VCExpr expr)
    {
      string vcString = VCExpr2String(expr, 1);
      SendThisVC("(get-value (" + vcString + "))");
      var resp = Process.GetProverResponse();
      if (resp == null)
      {
        throw new VCExprEvaluationException();
      }

      if (!(resp.Name == "" && resp.ArgCount == 1))
      {
        throw new VCExprEvaluationException();
      }

      resp = resp.Arguments[0];
      if (resp.Name == "")
      {
        // evaluating an expression
        if (resp.ArgCount == 2)
        {
          resp = resp.Arguments[1];
        }
        else
        {
          throw new VCExprEvaluationException();
        }
      }
      else
      {
        // evaluating a variable
        if (resp.ArgCount == 1)
        {
          resp = resp.Arguments[0];
        }
        else
        {
          throw new VCExprEvaluationException();
        }
      }

      if (resp.Name == "-" && resp.ArgCount == 1) // negative int
      {
        return Microsoft.BaseTypes.BigNum.FromString("-" + resp.Arguments[0].Name);
      }

      if (resp.Name == "_" && resp.ArgCount == 2 && resp.Arguments[0].Name.StartsWith("bv")) // bitvector
      {
        return new BvConst(Microsoft.BaseTypes.BigNum.FromString(resp.Arguments[0].Name.Substring("bv".Length)),
          int.Parse(resp.Arguments[1].Name));
      }

      if (resp.Name == "fp" && resp.ArgCount == 3)
      {
        Func<SExpr, BigInteger> getBvVal = e => BigInteger.Parse(e.Arguments[0].Name.Substring("bv".Length));
        Func<SExpr, int> getBvSize = e => int.Parse(e.Arguments[1].ToString());
        bool isNeg = getBvVal(resp.Arguments[0]).IsOne;
        var expExpr = resp.Arguments[1];
        var sigExpr = resp.Arguments[2];
        BigInteger exp = getBvVal(expExpr);
        int expSize = getBvSize(expExpr);
        BigInteger sig = getBvVal(sigExpr);
        int sigSize = getBvSize(sigExpr) + 1;
        return new BaseTypes.BigFloat(isNeg, sig, exp, sigSize, expSize);
      }

      if (resp.Name == "_" && resp.ArgCount == 3)
      {
        String specialValue = resp.Arguments[0].ToString();
        int expSize = int.Parse(resp.Arguments[1].ToString());
        int sigSize = int.Parse(resp.Arguments[2].ToString());
        return new BaseTypes.BigFloat(specialValue, sigSize, expSize);
      }

      var ary = GetArrayFromProverResponse(resp);
      if (ary != null)
      {
        return ary;
      }

      if (resp.ArgCount != 0)
      {
        throw new VCExprEvaluationException();
      }

      if (expr.Type.Equals(Boogie.Type.Bool))
      {
        return bool.Parse(resp.Name);
      }
      else if (expr.Type.Equals(Boogie.Type.Int))
      {
        return Microsoft.BaseTypes.BigNum.FromString(resp.Name);
      }
      else
      {
        return resp.Name;
      }
    }

    /// <summary>
    /// Extra state for ApiChecker (used by stratifiedInlining)
    /// </summary>
    static int nameCounter = 0;

    public override Outcome CheckAssumptions(List<VCExpr> assumptions, out List<int> unsatCore, ErrorHandler handler)
    {
      unsatCore = new List<int>();

      Push();
      // Name the assumptions
      var nameToAssumption = new Dictionary<string, int>();
      int i = 0;
      foreach (var vc in assumptions)
      {
        var name = "a" + nameCounter.ToString();
        nameCounter++;
        nameToAssumption.Add(name, i);

        string vcString = VCExpr2String(vc, 1);
        AssertAxioms();
        SendThisVC(string.Format("(assert (! {0} :named {1}))", vcString, name));
        i++;
      }

      Check();

      var outcome = CheckOutcomeCore(handler, libOptions.ErrorLimit);

      if (outcome != Outcome.Valid)
      {
        Pop();
        return outcome;
      }

      Contract.Assert(usingUnsatCore, "SMTLib prover not setup for computing unsat cores");
      SendThisVC("(get-unsat-core)");
      var resp = Process.GetProverResponse();
      unsatCore = new List<int>();
      if (resp.Name != "")
      {
        unsatCore.Add(nameToAssumption[resp.Name]);
      }

      foreach (var s in resp.Arguments)
      {
        unsatCore.Add(nameToAssumption[s.Name]);
      }

      FlushLogFile();
      Pop();
      return outcome;
    }

    public override void Push()
    {
      SendThisVC("(push 1)");
      DeclCollector.Push();
    }

    public override Outcome CheckAssumptions(List<VCExpr> hardAssumptions, List<VCExpr> softAssumptions,
      out List<int> unsatisfiedSoftAssumptions, ErrorHandler handler)
    {
      unsatisfiedSoftAssumptions = new List<int>();

      // First, convert both hard and soft assumptions to SMTLIB strings
      List<string> hardAssumptionStrings = new List<string>();
      foreach (var a in hardAssumptions)
      {
        hardAssumptionStrings.Add(VCExpr2String(a, 1));
      }

      List<string> currAssumptionStrings = new List<string>();
      foreach (var a in softAssumptions)
      {
        currAssumptionStrings.Add(VCExpr2String(a, 1));
      }

      Push();
      AssertAxioms();
      foreach (var a in hardAssumptionStrings)
      {
        SendThisVC("(assert " + a + ")");
      }

      Check();
      Outcome outcome = GetResponse();
      if (outcome != Outcome.Invalid)
      {
        Pop();
        return outcome;
      }

      int k = 0;
      List<string> relaxVars = new List<string>();
      while (true)
      {
        Push();
        foreach (var a in currAssumptionStrings)
        {
          SendThisVC("(assert " + a + ")");
        }

        Check();
        outcome = CheckOutcomeCore(handler, libOptions.ErrorLimit);
        if (outcome != Outcome.Valid)
        {
          break;
        }

        Pop();
        string relaxVar = "relax_" + k;
        relaxVars.Add(relaxVar);
        SendThisVC("(declare-fun " + relaxVar + " () Int)");
        List<string> nextAssumptionStrings = new List<string>();
        for (int i = 0; i < currAssumptionStrings.Count; i++)
        {
          string constraint = "(= " + relaxVar + " " + i + ")";
          nextAssumptionStrings.Add("(or " + currAssumptionStrings[i] + " " + constraint + ")");
        }

        currAssumptionStrings = nextAssumptionStrings;
        k++;
      }

      if (outcome == Outcome.Invalid)
      {
        foreach (var relaxVar in relaxVars)
        {
          SendThisVC("(get-value (" + relaxVar + "))");
          FlushLogFile();
          var resp = Process.GetProverResponse();
          if (resp == null)
          {
            break;
          }

          if (!(resp.Name == "" && resp.ArgCount == 1))
          {
            break;
          }

          resp = resp.Arguments[0];
          if (!(resp.Name != "" && resp.ArgCount == 1))
          {
            break;
          }

          resp = resp.Arguments[0];
          if (resp.ArgCount != 0)
          {
            break;
          }

          if (int.TryParse(resp.Name, out var v))
          {
            unsatisfiedSoftAssumptions.Add(v);
          }
          else
          {
            break;
          }
        }

        Pop();
      }

      Pop();
      return outcome;
    }
  }
  
  public class SMTLibProverContext : DeclFreeProverContext
  {
    internal SMTLibProcessTheoremProver parent;
    
    public readonly HashSet<DatatypeTypeCtorDecl> KnownDatatypes = new HashSet<DatatypeTypeCtorDecl>();
    
    public readonly Dictionary<Function, VCExprNAry> DefinedFunctions = new Dictionary<Function, VCExprNAry>();

    public SMTLibProverContext(VCExpressionGenerator gen,
      VCGenerationOptions genOptions)
      : base(gen, genOptions)
    {
    }

    protected SMTLibProverContext(SMTLibProverContext par)
      : base(par)
    {
    }

    public override object Clone()
    {
      return new SMTLibProverContext(this);
    }

    public override string Lookup(VCExprVar var)
    {
      VCExprVar v = parent.AxBuilder?.TryTyped2Untyped(var);
      if (v != null)
      {
        var = v;
      }

      return parent.Namer.GetOriginalName(parent.Namer.Lookup(var));
    }

    public override void DeclareFunction(Function f, string attributes)
    {
      if (f.DefinitionBody != null)
      {
        DefinedFunctions.Add(f, (VCExprNAry) translator.Translate(f.DefinitionBody));
      }

      base.DeclareFunction(f, attributes);
    }

    public override void DeclareType(TypeCtorDecl t, string attributes)
    {
      if (t is DatatypeTypeCtorDecl datatypeTypeCtorDecl)
      {
        if (datatypeTypeCtorDecl.Arity > 0)
        {
          throw new ProverException("Polymorphic datatypes are not supported");
        }
        KnownDatatypes.Add(datatypeTypeCtorDecl);
      }
      base.DeclareType(t, attributes);
    }

    // Return the datatype of the given name if there is one, null otherwise.
    public DatatypeTypeCtorDecl LookupDatatype(string name)
    {
      foreach (var datatype in KnownDatatypes)
      {
        if (name == datatype.ToString())
        {
          return datatype;
        }
      }

      return null;
    }
  }

  public class Factory : ProverFactory
  {
    public override object SpawnProver(SMTLibOptions libOptions, ProverOptions options, object ctxt)
    {
      //Contract.Requires(ctxt != null);
      //Contract.Requires(options != null);
      Contract.Ensures(Contract.Result<object>() != null);

      return this.SpawnProver(libOptions, options,
        cce.NonNull((SMTLibProverContext) ctxt).ExprGen,
        cce.NonNull((SMTLibProverContext) ctxt));
    }

    public override object NewProverContext(ProverOptions options)
    {
      //Contract.Requires(options != null);
      Contract.Ensures(Contract.Result<object>() != null);

      VCExpressionGenerator gen = new VCExpressionGenerator();
      List<string> /*!>!*/
        proverCommands = new List<string /*!*/>();
      proverCommands.Add("smtlib");
      var opts = (SMTLibProverOptions) options;
      if (opts.Solver == SolverKind.Z3)
      {
        proverCommands.Add("z3");
      }
      else
      {
        proverCommands.Add("external");
      }

      VCGenerationOptions genOptions = new VCGenerationOptions(proverCommands);
      return new SMTLibProverContext(gen, genOptions);
    }

    public override ProverOptions BlankProverOptions()
    {
      return new SMTLibProverOptions();
    }

    protected virtual SMTLibProcessTheoremProver SpawnProver(SMTLibOptions libOptions, ProverOptions options,
      VCExpressionGenerator gen,
      SMTLibProverContext ctx)
    {
      Contract.Requires(options != null);
      Contract.Requires(gen != null);
      Contract.Requires(ctx != null);
      Contract.Ensures(Contract.Result<SMTLibProcessTheoremProver>() != null);
      return new SMTLibProcessTheoremProver(libOptions, options, gen, ctx);
    }
  }
}<|MERGE_RESOLUTION|>--- conflicted
+++ resolved
@@ -572,14 +572,9 @@
 
       SendThisVC("(push 1)");
       if (this.libOptions.EmitDebugInformation) {
-<<<<<<< HEAD
         SendThisVC("(set-info :boogie-vc-id " + SmtLibNameUtils.QuoteId(descriptiveName) + ")");
       }
-=======
-        SendThisVC("(set-info :boogie-vc-id " + SMTLibNamer.QuoteId(descriptiveName) + ")");
-      }
-
->>>>>>> ab99c86b
+
       if (options.Solver == SolverKind.Z3)
       {
         SendThisVC("(set-option :" + Z3.TimeoutOption + " " + options.TimeLimit + ")");
