--- conflicted
+++ resolved
@@ -819,130 +819,8 @@
               }
             }
 
-<<<<<<< HEAD
-            if (libOptions.RunDiagnosticsOnTimeout && result == Outcome.TimeOut)
-            {
-              #region Run timeout diagnostics
-
-              if (libOptions.TraceDiagnosticsOnTimeout)
-              {
-                Console.Out.WriteLine("Starting timeout diagnostics with initial time limit {0}.", options.TimeLimit);
-              }
-
-              SendThisVC("; begin timeout diagnostics");
-
-              var start = DateTime.UtcNow;
-              var unverified = new SortedSet<int>(ctx.TimeoutDiagnosticIDToAssertion.Keys);
-              var timedOut = new SortedSet<int>();
-              int frac = 2;
-              int queries = 0;
-              uint timeLimitPerAssertion = 0 < options.TimeLimit
-                ? (options.TimeLimit / 100) * libOptions.TimeLimitPerAssertionInPercent
-                : 1000;
-              while (true)
-              {
-                int rem = unverified.Count;
-                if (rem == 0)
-                {
-                  if (0 < timedOut.Count)
-                  {
-                    result = CheckSplit(timedOut, ref popLater, options.TimeLimit, timeLimitPerAssertion, ref queries);
-                    if (result == Outcome.Valid)
-                    {
-                      timedOut.Clear();
-                    }
-                    else if (result == Outcome.TimeOut)
-                    {
-                      // Give up and report which assertions were not verified.
-                      var cmds = timedOut.Select(id => ctx.TimeoutDiagnosticIDToAssertion[id]);
-
-                      if (cmds.Any())
-                      {
-                        handler.OnResourceExceeded("timeout after running diagnostics", cmds);
-                      }
-                    }
-                  }
-                  else
-                  {
-                    result = Outcome.Valid;
-                  }
-
-                  break;
-                }
-
-                // TODO(wuestholz): Try out different ways for splitting up the work (e.g., randomly).
-                var cnt = Math.Max(1, rem / frac);
-                // It seems like assertions later in the control flow have smaller indexes.
-                var split = new SortedSet<int>(unverified.Where((val, idx) => (rem - idx - 1) < cnt));
-                Contract.Assert(0 < split.Count);
-                var splitRes = CheckSplit(split, ref popLater, timeLimitPerAssertion, timeLimitPerAssertion,
-                  ref queries);
-                if (splitRes == Outcome.Valid)
-                {
-                  unverified.ExceptWith(split);
-                  frac = 1;
-                }
-                else if (splitRes == Outcome.Invalid)
-                {
-                  result = splitRes;
-                  break;
-                }
-                else if (splitRes == Outcome.TimeOut)
-                {
-                  if (2 <= frac && (4 <= (rem / frac)))
-                  {
-                    frac *= 4;
-                  }
-                  else if (2 <= (rem / frac))
-                  {
-                    frac *= 2;
-                  }
-                  else
-                  {
-                    timedOut.UnionWith(split);
-                    unverified.ExceptWith(split);
-                    frac = 1;
-                  }
-                }
-                else
-                {
-                  break;
-                }
-              }
-
-              unverified.UnionWith(timedOut);
-
-              var end = DateTime.UtcNow;
-
-              SendThisVC("; end timeout diagnostics");
-
-              if (libOptions.TraceDiagnosticsOnTimeout)
-              {
-                Console.Out.WriteLine("Terminated timeout diagnostics after {0:F0} ms and {1} prover queries.",
-                  end.Subtract(start).TotalMilliseconds, queries);
-                Console.Out.WriteLine("Outcome: {0}", result);
-                Console.Out.WriteLine("Unverified assertions: {0} (of {1})", unverified.Count,
-                  ctx.TimeoutDiagnosticIDToAssertion.Keys.Count);
-
-                string filename = "unknown";
-                var assertion = ctx.TimeoutDiagnosticIDToAssertion.Values.Select(t => t.Item1)
-                  .FirstOrDefault(a => a.tok != null && a.tok != Token.NoToken && a.tok.filename != null);
-                if (assertion != null)
-                {
-                  filename = assertion.tok.filename;
-                }
-
-                File.AppendAllText("timeouts.csv",
-                  string.Format(";{0};{1};{2:F0};{3};{4};{5};{6}\n", filename, options.TimeLimit,
-                    end.Subtract(start).TotalMilliseconds, queries, result, unverified.Count,
-                    ctx.TimeoutDiagnosticIDToAssertion.Keys.Count));
-              }
-
-              #endregion
-=======
-            if (CommandLineOptions.Clo.RunDiagnosticsOnTimeout && result == Outcome.TimeOut) {
+            if (libOptions.RunDiagnosticsOnTimeout && result == Outcome.TimeOut) {
               result = RunTimeoutDiagnostics(handler, result, ref popLater);
->>>>>>> b259f6de
             }
 
             if (globalResult == Outcome.Undetermined)
@@ -1004,7 +882,7 @@
 
     private Outcome RunTimeoutDiagnostics(ErrorHandler handler, Outcome result, ref bool popLater)
     {
-      if (CommandLineOptions.Clo.TraceDiagnosticsOnTimeout) {
+      if (libOptions.TraceDiagnosticsOnTimeout) {
         Console.Out.WriteLine("Starting timeout diagnostics with initial time limit {0}.", options.TimeLimit);
       }
 
@@ -1016,7 +894,7 @@
       int frac = 2;
       int queries = 0;
       uint timeLimitPerAssertion = 0 < options.TimeLimit
-        ? (options.TimeLimit / 100) * CommandLineOptions.Clo.TimeLimitPerAssertionInPercent
+        ? (options.TimeLimit / 100) * libOptions.TimeLimitPerAssertionInPercent
         : 1000;
       while (true) {
         int rem = unverified.Count;
@@ -1074,7 +952,7 @@
 
       SendThisVC("; end timeout diagnostics");
 
-      if (CommandLineOptions.Clo.TraceDiagnosticsOnTimeout) {
+      if (libOptions.TraceDiagnosticsOnTimeout) {
         Console.Out.WriteLine("Terminated timeout diagnostics after {0:F0} ms and {1} prover queries.",
           end.Subtract(start).TotalMilliseconds, queries);
         Console.Out.WriteLine("Outcome: {0}", result);
