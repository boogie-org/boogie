--- conflicted
+++ resolved
@@ -1959,11 +1959,7 @@
     public override int GetRCount() 
     {
       SendThisVC("(get-info :rlimit)");
-<<<<<<< HEAD
       var resp = Process.GetProverResponse(cancellationToken);
-      return int.Parse(resp[0].Name);
-=======
-      var resp = Process.GetProverResponse();
       try
       {
         return int.Parse(resp[0].Name);
@@ -1978,7 +1974,6 @@
         }
         return -1;
       }
->>>>>>> 0b9f14d1
     }
 
     object ParseValueFromProver(SExpr expr)
