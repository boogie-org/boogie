﻿using System;
using System.Collections.Concurrent;
using System.Collections.Generic;
using System.Diagnostics.Contracts;
using System.IO;
using System.Linq;
using System.Threading;
using System.Threading.Tasks;
using VC;
using BoogiePL = Microsoft.Boogie;
using System.Runtime.Caching;
using System.Diagnostics;
using System.Net.Mime;
using System.Runtime.CompilerServices;
using Core;
using Microsoft.Boogie.Houdini;
using VCGeneration;

namespace Microsoft.Boogie
{
<<<<<<< HEAD
=======
  #region Output printing

  public interface OutputPrinter : IConditionGenerationPrinter
  {
    ExecutionEngineOptions Options { get; set; }
    void ErrorWriteLine(TextWriter tw, string s);
    void ErrorWriteLine(TextWriter tw, string format, params object[] args);
    void AdvisoryWriteLine(TextWriter output, string format, params object[] args);
    void Inform(string s, TextWriter tw);
    void WriteTrailer(TextWriter textWriter, PipelineStatistics stats);
    void WriteErrorInformation(ErrorInformation errorInfo, TextWriter tw, bool skipExecutionTrace = true);
    void ReportBplError(IToken tok, string message, bool error, TextWriter tw, string category = null);

    void ReportImplementationsBeforeVerification(Implementation[] implementations);
    void ReportStartVerifyImplementation(Implementation implementation);
    void ReportEndVerifyImplementation(Implementation implementation, VerificationResult result);
  }

  #endregion

  public enum PipelineOutcome
  {
    Done,
    ResolutionError,
    TypeCheckingError,
    ResolvedAndTypeChecked,
    FatalError,
    Cancelled,
    VerificationCompleted
  }


  public class PipelineStatistics
  {
    public int ErrorCount;
    public int VerifiedCount;
    public int InconclusiveCount;
    public int TimeoutCount;
    public int OutOfResourceCount;
    public int OutOfMemoryCount;
    public int SolverExceptionCount;
    public long[] CachingActionCounts;
    public int CachedErrorCount;
    public int CachedVerifiedCount;
    public int CachedInconclusiveCount;
    public int CachedTimeoutCount;
    public int CachedOutOfResourceCount;
    public int CachedOutOfMemoryCount;
    public int CachedSolverExceptionCount;
  }


  #region Error reporting

  public delegate void ErrorReporterDelegate(ErrorInformation errInfo);


  public enum ErrorKind
  {
    Assertion,
    Precondition,
    Postcondition,
    InvariantEntry,
    InvariantMaintainance
  }


  public class ErrorInformationFactory
  {
    public virtual ErrorInformation CreateErrorInformation(IToken tok, string msg, string requestId = null,
      string originalRequestId = null, string category = null)
    {
      Contract.Requires(1 <= tok.line && 1 <= tok.col);
      Contract.Requires(msg != null);

      return ErrorInformation.CreateErrorInformation(tok, msg, requestId, originalRequestId, category);
    }
  }


  public class ErrorInformation
  {
    public readonly IToken Tok;
    public string Msg;
    public string Category { get; set; }
    public readonly List<AuxErrorInfo> Aux = new List<AuxErrorInfo>();
    public string OriginalRequestId { get; set; }
    public string RequestId { get; set; }
    public ErrorKind Kind { get; set; }
    public string ImplementationName { get; set; }
    public TextWriter Out = new StringWriter();
    public TextWriter ModelWriter = new StringWriter();

    public string FullMsg
    {
      get
      {
        return Category != null ? string.Format("{0}: {1}", Category, Msg) : Msg;
      }
    }

    public struct AuxErrorInfo
    {
      public readonly IToken Tok;
      public readonly string Msg;
      public readonly string Category;

      public string FullMsg
      {
        get { return Category != null ? string.Format("{0}: {1}", Category, Msg) : Msg; }
      }

      public AuxErrorInfo(IToken tok, string msg, string category = null)
      {
        Tok = tok;
        Msg = CleanUp(msg);
        Category = category;
      }
    }

    protected ErrorInformation(IToken tok, string msg)
    {
      Contract.Requires(tok != null);
      Contract.Requires(1 <= tok.line && 1 <= tok.col);
      Contract.Requires(msg != null);

      Tok = tok;
      Msg = CleanUp(msg);
    }

    internal static ErrorInformation CreateErrorInformation(IToken tok, string msg, string requestId = null,
      string originalRequestId = null, string category = null)
    {
      var result = new ErrorInformation(tok, msg);
      result.RequestId = requestId;
      result.OriginalRequestId = originalRequestId;
      result.Category = category;
      return result;
    }

    public virtual void AddAuxInfo(IToken tok, string msg, string category = null)
    {
      Contract.Requires(tok != null);
      Contract.Requires(1 <= tok.line && 1 <= tok.col);
      Contract.Requires(msg != null);
      Aux.Add(new AuxErrorInfo(tok, msg, category));
    }

    protected static string CleanUp(string msg)
    {
      if (msg.ToLower().StartsWith("error: "))
      {
        return msg.Substring(7);
      }
      else
      {
        return msg;
      }
    }
  }

  #endregion

>>>>>>> 831708b6
  public class ExecutionEngine : IDisposable {

    private static readonly ConditionalWeakTable<Program, Action<VCGen, Implementation, VerificationResult>> ResultPostProcessors = new ();

    static int autoRequestIdCount;

    static readonly string AutoRequestIdPrefix = "auto_request_id_";

    public static string FreshRequestId() {
      var id = Interlocked.Increment(ref autoRequestIdCount);
      return AutoRequestIdPrefix + id;
    }

    public static int AutoRequestId(string id) {
      if (id.StartsWith(AutoRequestIdPrefix)) {
        if (int.TryParse(id.Substring(AutoRequestIdPrefix.Length), out var result)) {
          return result;
        }
      }

      return -1;
    }

    public readonly VerificationResultCache Cache;

    static readonly MemoryCache programCache = new MemoryCache("ProgramCache");

    static readonly CacheItemPolicy policy = new CacheItemPolicy
      { SlidingExpiration = new TimeSpan(0, 10, 0), Priority = CacheItemPriority.Default };

    public static Program CachedProgram(string programId) {
      var result = programCache.Get(programId) as Program;
      return result;
    }

    public ExecutionEngine(ExecutionEngineOptions options, VerificationResultCache cache) {
      Options = options;
      Cache = cache;
      checkerPool = new CheckerPool(options);
      verifyImplementationSemaphore = new SemaphoreSlim(Options.VcsCores);
    }

    public static ExecutionEngine CreateWithoutSharedCache(ExecutionEngineOptions options) {
      return new ExecutionEngine(options, new VerificationResultCache());
    }

    public ExecutionEngineOptions Options { get; }
    private readonly CheckerPool checkerPool;
    private readonly SemaphoreSlim verifyImplementationSemaphore;

    static DateTime FirstRequestStart;

    static readonly ConcurrentDictionary<string, TimeSpan>
      TimePerRequest = new ConcurrentDictionary<string, TimeSpan>();

    static readonly ConcurrentDictionary<string, PipelineStatistics> StatisticsPerRequest =
      new ConcurrentDictionary<string, PipelineStatistics>();

    static readonly ConcurrentDictionary<string, CancellationTokenSource> ImplIdToCancellationTokenSource =
      new ConcurrentDictionary<string, CancellationTokenSource>();

    static readonly ConcurrentDictionary<string, CancellationTokenSource> RequestIdToCancellationTokenSource =
      new ConcurrentDictionary<string, CancellationTokenSource>();

    public async Task<bool> ProcessFiles(TextWriter output, IList<string> fileNames, bool lookForSnapshots = true,
      string programId = null) {
      Contract.Requires(cce.NonNullElements(fileNames));

      if (Options.VerifySeparately && 1 < fileNames.Count) {
        var success = true;
        foreach (var fileName in fileNames) {
          success &= await ProcessFiles(output, new List<string> { fileName }, lookForSnapshots, fileName);
        }
        return success;
      }

      if (0 <= Options.VerifySnapshots && lookForSnapshots) {
        var snapshotsByVersion = LookForSnapshots(fileNames);
        var success = true;
        foreach (var snapshots in snapshotsByVersion) {
          // BUG: Reusing checkers during snapshots doesn't work, even though it should. We create a new engine (and thus checker pool) to workaround this.
          using var engine = new ExecutionEngine(Options, Cache);
          success &= await engine.ProcessFiles(output, new List<string>(snapshots), false, programId);
        }
        return success;
      }

      using XmlFileScope xf = new XmlFileScope(Options.XmlSink, fileNames[^1]);
      Program program = ParseBoogieProgram(fileNames, false);
      var bplFileName = fileNames[^1];
      if (program == null) {
        return true;
      }

      return await ProcessProgram(output, program, bplFileName, programId);
    }

    [Obsolete("Please inline this method call")]
    public bool ProcessProgram(Program program, string bplFileName,
      string programId = null) {
      return ProcessProgram(Console.Out, program, bplFileName, programId).Result;
    }

    public async Task<bool> ProcessProgram(TextWriter output, Program program, string bplFileName, string programId = null)
    {
      if (programId == null)
      {
        programId = "main_program_id";
      }
      
      if (Options.PrintFile != null) {
        PrintBplFile(Options.PrintFile, program, false, true, Options.PrettyPrint);
      }

      PipelineOutcome outcome = ResolveAndTypecheck(program, bplFileName, out var civlTypeChecker);
      if (outcome != PipelineOutcome.ResolvedAndTypeChecked) {
        return true;
      }

      if (Options.PrintCFGPrefix != null) {
        foreach (var impl in program.Implementations) {
          using StreamWriter sw = new StreamWriter(Options.PrintCFGPrefix + "." + impl.Name + ".dot");
          sw.Write(program.ProcessLoops(Options, impl).ToDot());
        }
      }

      CivlVCGeneration.Transform(Options, civlTypeChecker);
      if (Options.CivlDesugaredFile != null) {
        int oldPrintUnstructured = Options.PrintUnstructured;
        Options.PrintUnstructured = 1;
        PrintBplFile(Options.CivlDesugaredFile, program, false, false,
          Options.PrettyPrint);
        Options.PrintUnstructured = oldPrintUnstructured;
      }

      EliminateDeadVariables(program);

      CoalesceBlocks(program);

      Inline(program);

      var stats = new PipelineStatistics();
      outcome = await InferAndVerify(output, program, stats, 1 < Options.VerifySnapshots ? programId : null);
      switch (outcome) {
        case PipelineOutcome.Done:
        case PipelineOutcome.VerificationCompleted:
          Options.Printer.WriteTrailer(output, stats);
          return true;
        case PipelineOutcome.FatalError:
          return false;
        default:
          Debug.Assert(false, "Unreachable code");
          return false;
      }
    }

    public static IList<IList<string>> LookForSnapshots(IList<string> fileNames)
    {
      Contract.Requires(fileNames != null);

      var result = new List<IList<string>>();
      for (int version = 0; true; version++)
      {
        var nextSnapshot = new List<string>();
        foreach (var name in fileNames)
        {
          var versionedName = name.Replace(Path.GetExtension(name), ".v" + version + Path.GetExtension(name));
          if (File.Exists(versionedName))
          {
            nextSnapshot.Add(versionedName);
          }
        }

        if (nextSnapshot.Any())
        {
          result.Add(nextSnapshot);
        }
        else
        {
          break;
        }
      }

      return result;
    }

    public void CoalesceBlocks(Program program)
    {
      if (Options.CoalesceBlocks)
      {
        if (Options.Trace)
        {
          Console.WriteLine("Coalescing blocks...");
        }

        Microsoft.Boogie.BlockCoalescer.CoalesceBlocks(program);
      }
    }


    public void CollectModSets(Program program)
    {
      if (Options.DoModSetAnalysis)
      {
        new ModSetCollector(Options).DoModSetAnalysis(program);
      }
    }


    public void EliminateDeadVariables(Program program)
    {
      Microsoft.Boogie.UnusedVarEliminator.Eliminate(program);
    }


    public void PrintBplFile(string filename, Program program, bool allowPrintDesugaring, bool setTokens = true,
      bool pretty = false)
    {
      PrintBplFile(Options, filename, program, allowPrintDesugaring, setTokens, pretty);
    }

    public static void PrintBplFile(ExecutionEngineOptions options, string filename, Program program, bool allowPrintDesugaring, bool setTokens = true,
      bool pretty = false)

    {
      Contract.Requires(program != null);
      Contract.Requires(filename != null);
      bool oldPrintDesugaring = options.PrintDesugarings;
      if (!allowPrintDesugaring)
      {
        options.PrintDesugarings = false;
      }

      using (TokenTextWriter writer = filename == "-"
        ? new TokenTextWriter("<console>", Console.Out, setTokens, pretty, options)
        : new TokenTextWriter(filename, setTokens, pretty, options))
      {
        if (options.ShowEnv != ExecutionEngineOptions.ShowEnvironment.Never)
        {
          writer.WriteLine("// " + options.Version);
          writer.WriteLine("// " + options.Environment);
        }

        writer.WriteLine();
        program.Emit(writer);
      }

      options.PrintDesugarings = oldPrintDesugaring;
    }


    /// <summary>
    /// Parse the given files into one Boogie program.  If an I/O or parse error occurs, an error will be printed
    /// and null will be returned.  On success, a non-null program is returned.
    /// </summary>
    public Program ParseBoogieProgram(IList<string> fileNames, bool suppressTraceOutput)
    {
      Contract.Requires(cce.NonNullElements(fileNames));

      Program program = new Program();
      bool okay = true;
      
      for (int fileId = 0; fileId < fileNames.Count; fileId++)
      {
        string bplFileName = fileNames[fileId];
        if (!suppressTraceOutput)
        {
          if (Options.XmlSink != null)
          {
            Options.XmlSink.WriteFileFragment(bplFileName);
          }

          if (Options.Trace)
          {
            Console.WriteLine("Parsing " + GetFileNameForConsole(Options, bplFileName));
          }
        }

        try
        {
          var defines = new List<string>() {"FILE_" + fileId};
          int errorCount = Parser.Parse(bplFileName, defines, out Program programSnippet,
            Options.UseBaseNameForFileName);
          if (programSnippet == null || errorCount != 0)
          {
            Console.WriteLine("{0} parse errors detected in {1}", errorCount, GetFileNameForConsole(Options, bplFileName));
            okay = false;
          }
          else
          {
            program.AddTopLevelDeclarations(programSnippet.TopLevelDeclarations);
          }
        }
        catch (IOException e)
        {
          Options.Printer.ErrorWriteLine(Console.Out, "Error opening file \"{0}\": {1}",
            GetFileNameForConsole(Options, bplFileName), e.Message);
          okay = false;
        }
      }

      if (!okay)
      {
        return null;
      }
      else
      {
        if (program.Declarations.Any(d => d.HasCivlAttribute()))
        {
          Options.UseLibrary = true;
        }

        if (Options.UseLibrary)
        {
          Options.UseArrayTheory = true;
          Options.Monomorphize = true;
          var library = Parser.ParseLibraryDefinitions();
          program.AddTopLevelDeclarations(library.TopLevelDeclarations);
        }

        return program;
      }
    }

    internal static string GetFileNameForConsole(ExecutionEngineOptions options, string filename)
    {
      return options.UseBaseNameForFileName && !string.IsNullOrEmpty(filename) &&
             filename != "<console>"
        ? Path.GetFileName(filename)
        : filename;
    }


    /// <summary>
    /// Resolves and type checks the given Boogie program.  Any errors are reported to the
    /// console.  Returns:
    ///  - Done if no errors occurred, and command line specified no resolution or no type checking.
    ///  - ResolutionError if a resolution error occurred
    ///  - TypeCheckingError if a type checking error occurred
    ///  - ResolvedAndTypeChecked if both resolution and type checking succeeded
    /// </summary>
    public PipelineOutcome ResolveAndTypecheck(Program program, string bplFileName,
      out CivlTypeChecker civlTypeChecker)
    {
      Contract.Requires(program != null);
      Contract.Requires(bplFileName != null);

      civlTypeChecker = null;

      // ---------- Resolve ------------------------------------------------------------

      if (Options.NoResolve)
      {
        return PipelineOutcome.Done;
      }

      int errorCount = program.Resolve(Options);
      if (errorCount != 0)
      {
        Console.WriteLine("{0} name resolution errors detected in {1}", errorCount, GetFileNameForConsole(Options, bplFileName));
        return PipelineOutcome.ResolutionError;
      }

      // ---------- Type check ------------------------------------------------------------

      if (Options.NoTypecheck)
      {
        return PipelineOutcome.Done;
      }

      if (!FunctionDependencyChecker.Check(program))
      {
        return PipelineOutcome.TypeCheckingError;
      }
      
      errorCount = program.Typecheck(Options);
      if (errorCount != 0)
      {
        Console.WriteLine("{0} type checking errors detected in {1}", errorCount, GetFileNameForConsole(Options, bplFileName));
        return PipelineOutcome.TypeCheckingError;
      }

      if (MonomorphismChecker.IsMonomorphic(program))
      {
        Options.TypeEncodingMethod = CoreOptions.TypeEncoding.Monomorphic;
      }
      else if (Options.Monomorphize)
      {
        var monomorphizableStatus = Monomorphizer.Monomorphize(Options, program);
        if (monomorphizableStatus == MonomorphizableStatus.Monomorphizable)
        {
          Options.TypeEncodingMethod = CoreOptions.TypeEncoding.Monomorphic;
        }
        else if (monomorphizableStatus == MonomorphizableStatus.UnhandledPolymorphism)
        {
          Console.WriteLine("Unable to monomorphize input program: unhandled polymorphic features detected");
          return PipelineOutcome.FatalError;
        }
        else
        {
          Console.WriteLine("Unable to monomorphize input program: expanding type cycle detected");
          return PipelineOutcome.FatalError;
        }
      }
      else if (Options.UseArrayTheory)
      {
        Console.WriteLine(
          "Option /useArrayTheory only supported for monomorphic programs, polymorphism is detected in input program, try using -monomorphize");
        return PipelineOutcome.FatalError;
      } 
      else if (program.Declarations.OfType<DatatypeTypeCtorDecl>().Any())
      {
        Console.WriteLine(
          "Datatypes only supported for monomorphic programs, polymorphism is detected in input program, try using -monomorphize");
        return PipelineOutcome.FatalError;
      }

      CollectModSets(program);

      civlTypeChecker = new CivlTypeChecker(Options, program);
      civlTypeChecker.TypeCheck();
      if (civlTypeChecker.checkingContext.ErrorCount != 0)
      {
        Console.WriteLine("{0} type checking errors detected in {1}", civlTypeChecker.checkingContext.ErrorCount,
          GetFileNameForConsole(Options, bplFileName));
        return PipelineOutcome.TypeCheckingError;
      }

      if (Options.PrintFile != null && Options.PrintDesugarings)
      {
        // if PrintDesugaring option is engaged, print the file here, after resolution and type checking
        PrintBplFile(Options.PrintFile, program, true, true, Options.PrettyPrint);
      }

      return PipelineOutcome.ResolvedAndTypeChecked;
    }


    public void Inline(Program program)
    {
      Contract.Requires(program != null);

      if (Options.Trace)
      {
        Console.WriteLine("Inlining...");
      }

      // Inline
      var TopLevelDeclarations = cce.NonNull(program.Declarations);

      if (Options.ProcedureInlining != CoreOptions.Inlining.None)
      {
        bool inline = false;
        foreach (var d in TopLevelDeclarations)
        {
          if ((d is Procedure || d is Implementation) && d.FindExprAttribute("inline") != null)
          {
            inline = true;
          }
        }

        if (inline)
        {
          foreach (var impl in TopLevelDeclarations.OfType<Implementation>())
          {
            impl.OriginalBlocks = impl.Blocks;
            impl.OriginalLocVars = impl.LocVars;
          }

          foreach (var impl in TopLevelDeclarations.OfType<Implementation>())
          {
            if (Options.UserWantsToCheckRoutine(impl.Name) && !impl.IsSkipVerification(Options))
            {
              Inliner.ProcessImplementation(Options, program, impl);
            }
          }

          foreach (var impl in TopLevelDeclarations.OfType<Implementation>())
          {
            impl.OriginalBlocks = null;
            impl.OriginalLocVars = null;
          }
        }
      }
    }

    [Obsolete("Please inline this method call")]
    public PipelineOutcome InferAndVerify(
      Program program,
      PipelineStatistics stats,
      string programId = null,
      ErrorReporterDelegate er = null, string requestId = null) {
      return InferAndVerify(Console.Out, program, stats, programId, er, requestId).Result;
    }

    /// <summary>
    /// Given a resolved and type checked Boogie program, infers invariants for the program
    /// and then attempts to verify it.  Returns:
    ///  - Done if command line specified no verification
    ///  - FatalError if a fatal error occurred, in which case an error has been printed to console
    ///  - VerificationCompleted if inference and verification completed, in which the out
    ///    parameters contain meaningful values
    /// </summary>
    public async Task<PipelineOutcome> InferAndVerify(
      TextWriter output,
      Program program,
      PipelineStatistics stats,
      string programId = null,
      ErrorReporterDelegate er = null, string requestId = null)
    {
      Contract.Requires(program != null);
      Contract.Requires(stats != null);
      Contract.Ensures(0 <= Contract.ValueAtReturn(out stats.InconclusiveCount) &&
                       0 <= Contract.ValueAtReturn(out stats.TimeoutCount));

      requestId ??= FreshRequestId();


      var start = DateTime.UtcNow;

      PreProcessProgramVerification(program);

      if (!Options.Verify)
      {
        return PipelineOutcome.Done;
      }

      if (Options.ContractInfer)
      {
        return await RunHoudini(program, stats, er);
      }
      var stablePrioritizedImpls = GetPrioritizedImplementations(program);

      if (1 < Options.VerifySnapshots)
      {
        CachedVerificationResultInjector.Inject(this, program, stablePrioritizedImpls, requestId, programId,
          out stats.CachingActionCounts);
      }

      var outcome = await VerifyEachImplementation(output, program, stats, programId, er, requestId, stablePrioritizedImpls);

      if (1 < Options.VerifySnapshots && programId != null)
      {
        program.FreezeTopLevelDeclarations();
        programCache.Set(programId, program, policy);
      }

      TraceCachingForBenchmarking(stats, requestId, start);

      return outcome;
    }

    private void PreProcessProgramVerification(Program program)
    {
      // Doing lambda expansion before abstract interpretation means that the abstract interpreter
      // never needs to see any lambda expressions.  (On the other hand, if it were useful for it
      // to see lambdas, then it would be better to more lambda expansion until after inference.)
      if (Options.ExpandLambdas) {
        LambdaHelper.ExpandLambdas(Options, program);
        if (Options.PrintFile != null && Options.PrintLambdaLifting) {
          PrintBplFile(Options.PrintFile, program, false, true, Options.PrettyPrint);
        }
      }

      if (Options.UseAbstractInterpretation) {
        new AbstractInterpretation.NativeAbstractInterpretation(Options).RunAbstractInterpretation(program);
      }

      if (Options.LoopUnrollCount != -1) {
        program.UnrollLoops(Options.LoopUnrollCount, Options.SoundLoopUnrolling);
      }

      if (Options.ExtractLoops) {
        ExtractLoops(program);
      }

      if (Options.PrintInstrumented) {
        program.Emit(new TokenTextWriter(Console.Out, Options.PrettyPrint, Options));
      }

      program.DeclarationDependencies = Prune.ComputeDeclarationDependencies(Options, program);
    }

    private void ExtractLoops(Program program)
    {
      var (extractLoopMappingInfo, _) = LoopExtractor.ExtractLoops(Options, program);
      ResultPostProcessors.Add(program, (vcgen, impl, result) =>
      {
        if (result.Errors != null) {
          for (int i = 0; i < result.Errors.Count; i++) {
            result.Errors[i] = vcgen.ExtractLoopTrace(result.Errors[i], impl.Name, program, extractLoopMappingInfo);
          }
        }
      });
    }

    private Implementation[] GetPrioritizedImplementations(Program program)
    {
      var impls = program.Implementations.Where(
        impl => impl != null && Options.UserWantsToCheckRoutine(cce.NonNull(impl.Name)) &&
                !impl.IsSkipVerification(Options)).ToArray();
      
      Options.Printer.ReportImplementationsBeforeVerification(impls);

      // operate on a stable copy, in case it gets updated while we're running
      Implementation[] stablePrioritizedImpls = null;

      if (0 < Options.VerifySnapshots) {
        OtherDefinitionAxiomsCollector.Collect(Options, program.TopLevelDeclarations.OfType<Axiom>());
        DependencyCollector.Collect(Options, program);
        stablePrioritizedImpls = impls.OrderByDescending(
          impl => impl.Priority != 1 ? impl.Priority : Cache.VerificationPriority(impl, Options.RunDiagnosticsOnTimeout)).ToArray();
      } else {
        stablePrioritizedImpls = impls.OrderByDescending(impl => impl.Priority).ToArray();
      }

      return stablePrioritizedImpls;
    }

    private async Task<PipelineOutcome> VerifyEachImplementation(TextWriter output, Program program,
      PipelineStatistics stats,
      string programId, ErrorReporterDelegate er, string requestId, Implementation[] stablePrioritizedImpls)
    {
      var consoleCollector = new ConcurrentToSequentialWriteManager(output);

      var cts = new CancellationTokenSource();
      RequestIdToCancellationTokenSource.AddOrUpdate(requestId, cts, (k, ov) => cts);
      
      var tasks = stablePrioritizedImpls.Select(async (impl, index) => {
        await using var taskWriter = consoleCollector.AppendWriter();
<<<<<<< HEAD
        var implementation = stablePrioritizedImpls[index];
        var result = await VerifyImplementationWithLargeStackScheduler(program, stats, programId, er,
          implementation, cts, taskWriter);
        var output = result.GetOutput(Options.Printer, this, stats, er);
        await taskWriter.WriteAsync(output);
=======
        var result = await VerifyImplementationAsynchronously(program, stats, programId, er, requestId,
          stablePrioritizedImpls, extractLoopMappingInfo, cts, index, taskWriter);
>>>>>>> 831708b6
        return result;
      }).ToList();
      var outcome = PipelineOutcome.VerificationCompleted;

      try {
        await Task.WhenAll(tasks);
        foreach (var task in tasks) {
          task.Result.ProcessXml(this);
        }
      } catch(TaskCanceledException) {
        outcome = PipelineOutcome.Cancelled;
      } catch(ProverException e) {
        Options.Printer.ErrorWriteLine(Console.Out, "Fatal Error: ProverException: {0}", e.Message);
        outcome = PipelineOutcome.FatalError;
      }
      finally {
        CleanupRequest(requestId);
      }

      if (Options.PrintNecessaryAssumes && program.NecessaryAssumes.Any()) {
        Console.WriteLine("Necessary assume command(s): {0}", string.Join(", ", program.NecessaryAssumes.OrderBy(s => s)));
      }

      cce.NonNull(Options.TheProverFactory).Close();

      return outcome;

    }

<<<<<<< HEAD
    public IReadOnlyList<ImplementationTask> GetImplementationTasks(Program program) {
      program.Resolve(Options);
      program.Typecheck(Options);

      EliminateDeadVariables(program);
      CollectModSets(program);
      CoalesceBlocks(program);
      Inline(program);

      PreProcessProgramVerification(program);
      return GetPrioritizedImplementations(program).Select(implementation => new ImplementationTask(this, program, implementation)).ToList();
    }

    public async Task<VerificationResult> VerifyImplementationWithLargeStackScheduler(
=======
    async Task<VerificationResult> VerifyImplementationAsynchronously(
>>>>>>> 831708b6
      Program program, PipelineStatistics stats,
      string programId, ErrorReporterDelegate er, Implementation implementation,
      CancellationTokenSource cts,
      TextWriter taskWriter)
    {
      var id = implementation.Id;
      if (ImplIdToCancellationTokenSource.TryGetValue(id, out var old)) {
        old.Cancel();
      }

      await verifyImplementationSemaphore.WaitAsync(cts.Token);
      try {

        ImplIdToCancellationTokenSource.AddOrUpdate(id, cts, (k, ov) => cts);

<<<<<<< HEAD
        var coreTask = new Task<Task<VerificationResult>>(() => VerifyImplementation(program, stats, er, cts.Token,
          implementation,
          programId, taskWriter), cts.Token, TaskCreationOptions.None);

        coreTask.Start(LargeStackScheduler);
        var verificationResult = await await coreTask;
=======
        var coreTask = Task.Run(() => VerifyImplementation(program, stats, er, requestId,
          extractLoopMappingInfo, implementation,
          programId, taskWriter), cts.Token);

        var verificationResult = await coreTask;
        var output = verificationResult.GetOutput(Options.Printer, this, stats, er, implementation);

        await taskWriter.WriteAsync(output);
>>>>>>> 831708b6
        return verificationResult;
      }
      finally {
        verifyImplementationSemaphore.Release();
        ImplIdToCancellationTokenSource.TryRemove(id, out old);
      }
    }

    private void TraceCachingForBenchmarking(PipelineStatistics stats,
      string requestId, DateTime start)
    {
      if (0 <= Options.VerifySnapshots && Options.TraceCachingForBenchmarking) {
        var end = DateTime.UtcNow;
        if (TimePerRequest.Count == 0) {
          FirstRequestStart = start;
        }

        TimePerRequest[requestId] = end.Subtract(start);
        StatisticsPerRequest[requestId] = stats;

        var printTimes = true;

        Console.Out.WriteLine(CachedVerificationResultInjector.Statistics.Output(printTimes));

        Console.Out.WriteLine("Statistics per request as CSV:");
        var actions = string.Join(", ", Enum.GetNames(typeof(VC.ConditionGeneration.CachingAction)));
        Console.Out.WriteLine(
          "Request ID{0}, Error, E (C), Inconclusive, I (C), Out of Memory, OoM (C), Timeout, T (C), Verified, V (C), {1}",
          printTimes ? ", Time (ms)" : "", actions);
        foreach (var kv in TimePerRequest.OrderBy(kv => ExecutionEngine.AutoRequestId(kv.Key))) {
          var s = StatisticsPerRequest[kv.Key];
          var cacs = s.CachingActionCounts;
          var c = cacs != null ? ", " + cacs.Select(ac => string.Format("{0,3}", ac)).Concat(", ") : "";
          var t = printTimes ? string.Format(", {0,8:F0}", kv.Value.TotalMilliseconds) : "";
          Console.Out.WriteLine(
            "{0,-19}{1}, {2,2}, {3,2}, {4,2}, {5,2}, {6,2}, {7,2}, {8,2}, {9,2}, {10,2}, {11,2}{12}", kv.Key, t,
            s.ErrorCount, s.CachedErrorCount, s.InconclusiveCount, s.CachedInconclusiveCount, s.OutOfMemoryCount,
            s.CachedOutOfMemoryCount, s.TimeoutCount, s.CachedTimeoutCount, s.VerifiedCount, s.CachedVerifiedCount, c);
        }

        if (printTimes) {
          Console.Out.WriteLine();
          Console.Out.WriteLine("Total time (ms) since first request: {0:F0}",
            end.Subtract(FirstRequestStart).TotalMilliseconds);
        }
      }
    }

    public static void CancelRequest(string requestId)
    {
      Contract.Requires(requestId != null);

      if (RequestIdToCancellationTokenSource.TryGetValue(requestId, out var cts))
      {
        cts.Cancel();
      }
    }

    private static void CleanupRequest(string requestId)
    {
      if (requestId != null)
      {
        RequestIdToCancellationTokenSource.TryRemove(requestId, out var old);
      }
    }

    private async Task<VerificationResult> VerifyImplementation(
      Program program,
      PipelineStatistics stats,
      ErrorReporterDelegate er,
      CancellationToken cancellationToken,
      Implementation implementation,
      string programId,
      TextWriter traceWriter)
    {
      VerificationResult verificationResult = GetCachedVerificationResult(implementation, traceWriter);
      if (verificationResult != null) {
        UpdateCachedStatistics(stats, verificationResult.Outcome, verificationResult.Errors);
        return verificationResult;
      }

      Options.Printer.Inform("", traceWriter); // newline
      Options.Printer.Inform($"Verifying {implementation.Name} ...", traceWriter);
      Options.Printer.ReportStartVerifyImplementation(implementation);

      verificationResult = await VerifyImplementationWithoutCaching(program, stats, er, cancellationToken,
        programId, implementation, traceWriter);

      if (0 < Options.VerifySnapshots && !string.IsNullOrEmpty(implementation.Checksum))
      {
        Cache.Insert(implementation, verificationResult);
      }
      Options.Printer.ReportEndVerifyImplementation(implementation, verificationResult);

      return verificationResult;
    }

    private VerificationResult GetCachedVerificationResult(Implementation impl, TextWriter output)
    {
      if (0 >= Options.VerifySnapshots)
      {
        return null;
      }

      var cachedResults = Cache.Lookup(impl, Options.RunDiagnosticsOnTimeout, out var priority);
      if (cachedResults == null || priority != Priority.SKIP)
      {
        return null;
      }

      if (Options.VerifySnapshots < 3 ||
          cachedResults.Outcome == ConditionGeneration.Outcome.Correct) {
        Options.Printer.Inform($"Retrieving cached verification result for implementation {impl.Name}...", output);
        return cachedResults;
      }

      return null;
    }

    private async Task<VerificationResult> VerifyImplementationWithoutCaching(Program program,
      PipelineStatistics stats, ErrorReporterDelegate er, CancellationToken cancellationToken,
      string programId, Implementation impl, TextWriter traceWriter)
    {
      var verificationResult = new VerificationResult(impl, programId);

      using var vcgen = new VCGen(program, checkerPool);

      vcgen.CachingActionCounts = stats.CachingActionCounts;
      verificationResult.ProofObligationCountBefore = vcgen.CumulativeAssertionCount;
      verificationResult.Start = DateTime.UtcNow;

      try {
        (verificationResult.Outcome, verificationResult.Errors, verificationResult.VCResults) =
          await vcgen.VerifyImplementation(new ImplementationRun(impl, traceWriter), cancellationToken);
        if (ResultPostProcessors.TryGetValue(program, out var postProcess)) {
          postProcess!(vcgen, impl, verificationResult);
        }
      } catch (VCGenException e) {
        var errorInfo = ErrorInformationFactory.Instance.CreateErrorInformation(impl.tok,
          $"{e.Message} (encountered in implementation {impl.Name}).", "Error");
        errorInfo.ImplementationName = impl.Name;
        verificationResult.ErrorBeforeVerification = errorInfo;
        if (er != null) {
          lock (er) {
            er(errorInfo);
          }
        }

        verificationResult.Errors = null;
        verificationResult.Outcome = ConditionGeneration.Outcome.Inconclusive;
      } catch (ProverDiedException) {
        throw;
      } catch (UnexpectedProverOutputException upo) {
        Options.Printer.AdvisoryWriteLine(traceWriter,
          "Advisory: {0} SKIPPED because of internal error: unexpected prover output: {1}",
          impl.Name, upo.Message);
        verificationResult.Errors = null;
        verificationResult.Outcome = ConditionGeneration.Outcome.Inconclusive;
      } catch (IOException e) {
        Options.Printer.AdvisoryWriteLine(traceWriter, "Advisory: {0} SKIPPED due to I/O exception: {1}",
          impl.Name, e.Message);
        verificationResult.Errors = null;
        verificationResult.Outcome = ConditionGeneration.Outcome.SolverException;
      }
      verificationResult.ProofObligationCountAfter = vcgen.CumulativeAssertionCount;
      verificationResult.End = DateTime.UtcNow;
      verificationResult.ResourceCount = vcgen.ResourceCount;

      return verificationResult;
    }


    #region Houdini

    private async Task<PipelineOutcome> RunHoudini(Program program, PipelineStatistics stats, ErrorReporterDelegate er)
    {
      Contract.Requires(stats != null);
      
      if (Options.StagedHoudini != null)
      {
        return await RunStagedHoudini(program, stats, er);
      }

<<<<<<< HEAD
      var houdiniStats = new HoudiniSession.HoudiniStatistics();
      var houdini = new Houdini.Houdini(Console.Out, Options, program, houdiniStats);
      HoudiniOutcome outcome = houdini.PerformHoudiniInference();
=======
      Houdini.HoudiniSession.HoudiniStatistics houdiniStats = new Houdini.HoudiniSession.HoudiniStatistics();
      Houdini.Houdini houdini = new Houdini.Houdini(Console.Out, Options, program, houdiniStats);
      Houdini.HoudiniOutcome outcome = await houdini.PerformHoudiniInference();
>>>>>>> 831708b6
      houdini.Close();

      if (Options.PrintAssignment)
      {
        Console.WriteLine("Assignment computed by Houdini:");
        foreach (var x in outcome.assignment)
        {
          Console.WriteLine(x.Key + " = " + x.Value);
        }
      }

      if (Options.Trace)
      {
        int numTrueAssigns = 0;
        foreach (var x in outcome.assignment)
        {
          if (x.Value)
          {
            numTrueAssigns++;
          }
        }

        Console.WriteLine("Number of true assignments = " + numTrueAssigns);
        Console.WriteLine("Number of false assignments = " + (outcome.assignment.Count - numTrueAssigns));
        Console.WriteLine("Prover time = " + houdiniStats.proverTime.ToString("F2"));
        Console.WriteLine("Unsat core prover time = " + houdiniStats.unsatCoreProverTime.ToString("F2"));
        Console.WriteLine("Number of prover queries = " + houdiniStats.numProverQueries);
        Console.WriteLine("Number of unsat core prover queries = " + houdiniStats.numUnsatCoreProverQueries);
        Console.WriteLine("Number of unsat core prunings = " + houdiniStats.numUnsatCorePrunings);
      }

      foreach (Houdini.VCGenOutcome x in outcome.implementationOutcomes.Values)
      {
        ProcessOutcome(Options.Printer, x.outcome, x.errors, "", stats, Console.Out, Options.TimeLimit, er);
        ProcessErrors(Options.Printer, x.errors, x.outcome, Console.Out, er);
      }

      return PipelineOutcome.Done;
    }

    public Program ProgramFromFile(string filename)
    {
      Program p = ParseBoogieProgram( new List<string> {filename}, false);
      Debug.Assert(p != null);
      PipelineOutcome oc = ResolveAndTypecheck(p, filename, out var civlTypeChecker);
      Debug.Assert(oc == PipelineOutcome.ResolvedAndTypeChecked);
      return p;
    }

    private async Task<PipelineOutcome> RunStagedHoudini(Program program, PipelineStatistics stats, ErrorReporterDelegate er)
    {
      Houdini.HoudiniSession.HoudiniStatistics houdiniStats = new Houdini.HoudiniSession.HoudiniStatistics();
      var stagedHoudini = new Houdini.StagedHoudini(Console.Out, Options, program, houdiniStats, ProgramFromFile);
      Houdini.HoudiniOutcome outcome = await stagedHoudini.PerformStagedHoudiniInference();

      if (Options.PrintAssignment)
      {
        Console.WriteLine("Assignment computed by Houdini:");
        foreach (var x in outcome.assignment)
        {
          Console.WriteLine(x.Key + " = " + x.Value);
        }
      }

      if (Options.Trace)
      {
        int numTrueAssigns = 0;
        foreach (var x in outcome.assignment)
        {
          if (x.Value)
          {
            numTrueAssigns++;
          }
        }

        Console.WriteLine("Number of true assignments = " + numTrueAssigns);
        Console.WriteLine("Number of false assignments = " + (outcome.assignment.Count - numTrueAssigns));
        Console.WriteLine("Prover time = " + houdiniStats.proverTime.ToString("F2"));
        Console.WriteLine("Unsat core prover time = " + houdiniStats.unsatCoreProverTime.ToString("F2"));
        Console.WriteLine("Number of prover queries = " + houdiniStats.numProverQueries);
        Console.WriteLine("Number of unsat core prover queries = " + houdiniStats.numUnsatCoreProverQueries);
        Console.WriteLine("Number of unsat core prunings = " + houdiniStats.numUnsatCorePrunings);
      }

      foreach (Houdini.VCGenOutcome x in outcome.implementationOutcomes.Values)
      {
        ProcessOutcome(Options.Printer, x.outcome, x.errors, "", stats, Console.Out, Options.TimeLimit, er);
        ProcessErrors(Options.Printer, x.errors, x.outcome, Console.Out, er);
      }

      return PipelineOutcome.Done;
    }

    #endregion

    public void ProcessOutcome(OutputPrinter printer, ConditionGeneration.Outcome outcome, List<Counterexample> errors, string timeIndication,
      PipelineStatistics stats, TextWriter tw, uint timeLimit, ErrorReporterDelegate er = null, string implName = null,
      IToken implTok = null, string msgIfVerifies = null)
    {
      Contract.Requires(stats != null);

      UpdateStatistics(stats, outcome, errors);

      printer.Inform(timeIndication + OutcomeIndication(outcome, errors), tw);

      ReportOutcome(printer, outcome, er, implName, implTok, msgIfVerifies, tw, timeLimit, errors);
    }

    public void ReportOutcome(OutputPrinter printer,
      ConditionGeneration.Outcome outcome, ErrorReporterDelegate er, string implName,
      IToken implTok, string msgIfVerifies, TextWriter tw, uint timeLimit, List<Counterexample> errors) {

      var errorInfo = GetOutcomeError(Options, outcome, implName, implTok, msgIfVerifies, tw, timeLimit, errors);
      if (errorInfo != null)
      {
        errorInfo.ImplementationName = implName;
        if (er != null)
        {
          lock (er)
          {
            er(errorInfo);
          }
        }
        else
        {
          printer.WriteErrorInformation(errorInfo, tw);
        }
      }
    }

    internal static ErrorInformation GetOutcomeError(ExecutionEngineOptions options, ConditionGeneration.Outcome outcome, string implName, IToken implTok, string msgIfVerifies,
      TextWriter tw, uint timeLimit, List<Counterexample> errors)
    {
      ErrorInformation errorInfo = null;

      switch (outcome) {
        case VCGen.Outcome.Correct:
          if (msgIfVerifies != null) {
            tw.WriteLine(msgIfVerifies);
          }

          break;
        case VCGen.Outcome.ReachedBound:
          tw.WriteLine($"Stratified Inlining: Reached recursion bound of {options.RecursionBound}");
          break;
        case VCGen.Outcome.Errors:
        case VCGen.Outcome.TimedOut:
          if (implName != null && implTok != null) {
            if (outcome == ConditionGeneration.Outcome.TimedOut ||
                (errors != null && errors.Any(e => e.IsAuxiliaryCexForDiagnosingTimeouts))) {
              errorInfo = ErrorInformationFactory.Instance.CreateErrorInformation(implTok,
                string.Format("Verification of '{1}' timed out after {0} seconds", timeLimit, implName));
            }

            //  Report timed out assertions as auxiliary info.
            if (errors != null) {
              var cmpr = new CounterexampleComparer();
              var timedOutAssertions = errors.Where(e => e.IsAuxiliaryCexForDiagnosingTimeouts).Distinct(cmpr).ToList();
              timedOutAssertions.Sort(cmpr);
              if (0 < timedOutAssertions.Count) {
                errorInfo.Msg += $" with {timedOutAssertions.Count} check(s) that timed out individually";
              }

              foreach (Counterexample error in timedOutAssertions) {
                var callError = error as CallCounterexample;
                var returnError = error as ReturnCounterexample;
                var assertError = error as AssertCounterexample;
                IToken tok = null;
                string msg = null;
                if (callError != null) {
                  tok = callError.FailingCall.tok;
                  msg = callError.FailingCall.ErrorData as string ??
                        callError.FailingCall.Description.FailureDescription;
                } else if (returnError != null) {
                  tok = returnError.FailingReturn.tok;
                  msg = returnError.FailingReturn.Description.FailureDescription;
                } else {
                  tok = assertError.FailingAssert.tok;
                  if (assertError.FailingAssert.ErrorMessage == null || options.ForceBplErrors) {
                    msg = assertError.FailingAssert.ErrorData as string;
                  } else {
                    msg = assertError.FailingAssert.ErrorMessage;
                  }

                  msg ??= assertError.FailingAssert.Description.FailureDescription;
                }

                errorInfo.AddAuxInfo(tok, msg, "Unverified check due to timeout");
              }
            }
          }

          break;
        case VCGen.Outcome.OutOfResource:
          if (implName != null && implTok != null) {
            errorInfo = ErrorInformationFactory.Instance.CreateErrorInformation(implTok,
              "Verification out of resource (" + implName + ")");
          }

          break;
        case VCGen.Outcome.OutOfMemory:
          if (implName != null && implTok != null) {
            errorInfo = ErrorInformationFactory.Instance.CreateErrorInformation(implTok,
              "Verification out of memory (" + implName + ")");
          }

          break;
        case VCGen.Outcome.SolverException:
          if (implName != null && implTok != null) {
            errorInfo = ErrorInformationFactory.Instance.CreateErrorInformation(implTok,
              "Verification encountered solver exception (" + implName + ")");
          }

          break;

        case VCGen.Outcome.Inconclusive:
          if (implName != null && implTok != null) {
            errorInfo = ErrorInformationFactory.Instance.CreateErrorInformation(implTok,
              "Verification inconclusive (" + implName + ")");
          }

          break;
      }

      return errorInfo;
    }


    private static string OutcomeIndication(VC.VCGen.Outcome outcome, List<Counterexample> errors)
    {
      string traceOutput = "";
      switch (outcome)
      {
        default:
          Contract.Assert(false); // unexpected outcome
          throw new cce.UnreachableException();
        case VCGen.Outcome.ReachedBound:
          traceOutput = "verified";
          break;
        case VCGen.Outcome.Correct:
          traceOutput = "verified";
          break;
        case VCGen.Outcome.TimedOut:
          traceOutput = "timed out";
          break;
        case VCGen.Outcome.OutOfResource:
          traceOutput = "out of resource";
          break;
        case VCGen.Outcome.OutOfMemory:
          traceOutput = "out of memory";
          break;
        case VCGen.Outcome.SolverException:
          traceOutput = "solver exception";
          break;
        case VCGen.Outcome.Inconclusive:
          traceOutput = "inconclusive";
          break;
        case VCGen.Outcome.Errors:
          Contract.Assert(errors != null);
          traceOutput = string.Format("error{0}", errors.Count == 1 ? "" : "s");
          break;
      }

      return traceOutput;
    }


    private static void UpdateStatistics(PipelineStatistics stats, VC.VCGen.Outcome outcome, List<Counterexample> errors)
    {
      Contract.Requires(stats != null);

      switch (outcome)
      {
        default:
          Contract.Assert(false); // unexpected outcome
          throw new cce.UnreachableException();
        case VCGen.Outcome.ReachedBound:
          Interlocked.Increment(ref stats.VerifiedCount);

          break;
        case VCGen.Outcome.Correct:
          Interlocked.Increment(ref stats.VerifiedCount);

          break;
        case VCGen.Outcome.TimedOut:
          Interlocked.Increment(ref stats.TimeoutCount);

          break;
        case VCGen.Outcome.OutOfResource:
          Interlocked.Increment(ref stats.OutOfResourceCount);

          break;
        case VCGen.Outcome.OutOfMemory:
          Interlocked.Increment(ref stats.OutOfMemoryCount);

          break;
        case VCGen.Outcome.SolverException:
          Interlocked.Increment(ref stats.SolverExceptionCount);

          break;
        case VCGen.Outcome.Inconclusive:
          Interlocked.Increment(ref stats.InconclusiveCount);

          break;
        case VCGen.Outcome.Errors:
          int cnt = errors.Count(e => !e.IsAuxiliaryCexForDiagnosingTimeouts);
          Interlocked.Add(ref stats.ErrorCount, cnt);

          break;
      }
    }

    private static void UpdateCachedStatistics(PipelineStatistics stats, VC.VCGen.Outcome outcome, List<Counterexample> errors) {
      Contract.Requires(stats != null);

      switch (outcome)
      {
        default:
          Contract.Assert(false); // unexpected outcome
          throw new cce.UnreachableException();
        case VCGen.Outcome.ReachedBound:
          Interlocked.Increment(ref stats.CachedVerifiedCount);

          break;
        case VCGen.Outcome.Correct:
          Interlocked.Increment(ref stats.CachedVerifiedCount);

          break;
        case VCGen.Outcome.TimedOut:
          Interlocked.Increment(ref stats.CachedTimeoutCount);

          break;
        case VCGen.Outcome.OutOfResource:
          Interlocked.Increment(ref stats.CachedOutOfResourceCount);

          break;
        case VCGen.Outcome.OutOfMemory:
          Interlocked.Increment(ref stats.CachedOutOfMemoryCount);

          break;
        case VCGen.Outcome.SolverException:
          Interlocked.Increment(ref stats.CachedSolverExceptionCount);

          break;
        case VCGen.Outcome.Inconclusive:
          Interlocked.Increment(ref stats.CachedInconclusiveCount);

          break;
        case VCGen.Outcome.Errors:
          int cnt = errors.Count(e => !e.IsAuxiliaryCexForDiagnosingTimeouts);
          Interlocked.Add(ref stats.CachedErrorCount, cnt);

          break;
      }
    }

    public void ProcessErrors(OutputPrinter printer,
      List<Counterexample> errors,
      ConditionGeneration.Outcome outcome, TextWriter tw,
      ErrorReporterDelegate er, Implementation impl = null)
    {
      var implName = impl?.Name;

      if (errors == null)
      {
        return;
      }

      errors.Sort(new CounterexampleComparer());
      foreach (Counterexample error in errors)
      {
        if (error.IsAuxiliaryCexForDiagnosingTimeouts)
        {
          continue;
        }

        var errorInfo = error.CreateErrorInformation(outcome, Options.ForceBplErrors);
        errorInfo.ImplementationName = implName;

        if (Options.XmlSink != null)
        {
          WriteErrorInformationToXmlSink(Options.XmlSink, errorInfo, error.Trace);
        }

        if (Options.ErrorTrace > 0)
        {
          errorInfo.Out.WriteLine("Execution trace:");
          error.Print(4, errorInfo.Out, b => { errorInfo.AddAuxInfo(b.tok, b.Label, "Execution trace"); });
          if (Options.EnhancedErrorMessages == 1 && error.AugmentedTrace != null && error.AugmentedTrace.Count > 0)
          {
            errorInfo.Out.WriteLine("Augmented execution trace:");
            error.AugmentedTrace.Iter(elem => errorInfo.Out.Write(elem));
          }
          if (Options.PrintErrorModel >= 1 && error.Model != null)
          {
            error.Model.Write(Options.ModelWriter ?? errorInfo.Out);
          }
        }

        if (Options.ModelViewFile != null) {
          error.PrintModel(errorInfo.ModelWriter, error);
        }

        printer.WriteErrorInformation(errorInfo, tw);

        if (er != null)
        {
          lock (er)
          {
            er(errorInfo);
          }
        }
      }
    }

<<<<<<< HEAD
=======
    private ErrorInformation CreateErrorInformation(Counterexample error, VC.VCGen.Outcome outcome)
    {
      ErrorInformation errorInfo;
      var cause = "Error";
      if (outcome == VCGen.Outcome.TimedOut)
      {
        cause = "Timed out on";
      }
      else if (outcome == VCGen.Outcome.OutOfMemory)
      {
        cause = "Out of memory on";
      }
      else if (outcome == VCGen.Outcome.SolverException)
      {
        cause = "Solver exception on";
      }
      else if (outcome == VCGen.Outcome.OutOfResource)
      {
        cause = "Out of resource on";
      }

      if (error is CallCounterexample callError)
      {
        if (callError.FailingRequires.ErrorMessage == null || Options.ForceBplErrors)
        {
          errorInfo = ErrorInformationFactory.CreateErrorInformation(callError.FailingCall.tok,
            callError.FailingCall.ErrorData as string ?? callError.FailingCall.Description.FailureDescription,
            callError.RequestId, callError.OriginalRequestId, cause);
          errorInfo.Kind = ErrorKind.Precondition;
          errorInfo.AddAuxInfo(callError.FailingRequires.tok,
            callError.FailingRequires.ErrorData as string ?? callError.FailingRequires.Description.FailureDescription,
            "Related location");
        }
        else
        {
          errorInfo = ExecutionEngine.ErrorInformationFactory.CreateErrorInformation(null,
            callError.FailingRequires.ErrorMessage,
            callError.RequestId, callError.OriginalRequestId);
        }
      }
      else if (error is ReturnCounterexample returnError)
      {
        if (returnError.FailingEnsures.ErrorMessage == null || Options.ForceBplErrors)
        {
          errorInfo = ErrorInformationFactory.CreateErrorInformation(returnError.FailingReturn.tok,
            returnError.FailingReturn.Description.FailureDescription,
            returnError.RequestId, returnError.OriginalRequestId, cause);
          errorInfo.Kind = ErrorKind.Postcondition;
          errorInfo.AddAuxInfo(returnError.FailingEnsures.tok,
            returnError.FailingEnsures.ErrorData as string ?? returnError.FailingEnsures.Description.FailureDescription,
            "Related location");
        }
        else
        {
          errorInfo = ExecutionEngine.ErrorInformationFactory.CreateErrorInformation(null,
            returnError.FailingEnsures.ErrorMessage,
            returnError.RequestId, returnError.OriginalRequestId);
        }
      }
      else // error is AssertCounterexample
      {
        Debug.Assert(error is AssertCounterexample);
        var assertError = (AssertCounterexample)error;
        var failingAssert = assertError.FailingAssert;
        if (failingAssert is LoopInitAssertCmd or LoopInvMaintainedAssertCmd)
        {
          errorInfo = ErrorInformationFactory.CreateErrorInformation(failingAssert.tok,
            failingAssert.Description.FailureDescription,
            assertError.RequestId, assertError.OriginalRequestId, cause);
          errorInfo.Kind = failingAssert is LoopInitAssertCmd ?
            ErrorKind.InvariantEntry : ErrorKind.InvariantMaintainance;
          string relatedMessage = null;
          if (failingAssert.ErrorData is string)
          {
            relatedMessage = failingAssert.ErrorData as string;
          }
          else if (failingAssert is LoopInitAssertCmd initCmd)
          {
            var desc = initCmd.originalAssert.Description;
            if (desc is not AssertionDescription)
            {
              relatedMessage = desc.FailureDescription;
            }
          }
          else if (failingAssert is LoopInvMaintainedAssertCmd maintCmd)
          {
            var desc = maintCmd.originalAssert.Description;
            if (desc is not AssertionDescription)
            {
              relatedMessage = desc.FailureDescription;
            }
          }

          if (relatedMessage != null) {
            errorInfo.AddAuxInfo(failingAssert.tok, relatedMessage, "Related message");
          }
        }
        else
        {
          if (failingAssert.ErrorMessage == null || Options.ForceBplErrors)
          {
            string msg = failingAssert.ErrorData as string ??
                         failingAssert.Description.FailureDescription;
            errorInfo = ErrorInformationFactory.CreateErrorInformation(failingAssert.tok, msg,
              assertError.RequestId, assertError.OriginalRequestId, cause);
            errorInfo.Kind = ErrorKind.Assertion;
          }
          else
          {
            errorInfo = ExecutionEngine.ErrorInformationFactory.CreateErrorInformation(null,
              failingAssert.ErrorMessage, assertError.RequestId, assertError.OriginalRequestId);
          }
        }
      }

      return errorInfo;
    }

>>>>>>> 831708b6
    private static void WriteErrorInformationToXmlSink(XmlSink sink, ErrorInformation errorInfo, List<Block> trace)
    {
      var msg = "assertion violation";
      switch (errorInfo.Kind)
      {
        case ErrorKind.Precondition:
          msg = "precondition violation";
          break;

        case ErrorKind.Postcondition:
          msg = "postcondition violation";
          break;

        case ErrorKind.InvariantEntry:
          msg = "loop invariant entry violation";
          break;

        case ErrorKind.InvariantMaintainance:
          msg = "loop invariant maintenance violation";
          break;
      }

      var relatedError = errorInfo.Aux.FirstOrDefault();
      sink.WriteError(msg, errorInfo.Tok, relatedError.Tok, trace);
    }

    public void Dispose()
    {
      checkerPool.Dispose();
    }
  }
}

public delegate void ErrorReporterDelegate(ErrorInformation errInfo);<|MERGE_RESOLUTION|>--- conflicted
+++ resolved
@@ -18,172 +18,6 @@
 
 namespace Microsoft.Boogie
 {
-<<<<<<< HEAD
-=======
-  #region Output printing
-
-  public interface OutputPrinter : IConditionGenerationPrinter
-  {
-    ExecutionEngineOptions Options { get; set; }
-    void ErrorWriteLine(TextWriter tw, string s);
-    void ErrorWriteLine(TextWriter tw, string format, params object[] args);
-    void AdvisoryWriteLine(TextWriter output, string format, params object[] args);
-    void Inform(string s, TextWriter tw);
-    void WriteTrailer(TextWriter textWriter, PipelineStatistics stats);
-    void WriteErrorInformation(ErrorInformation errorInfo, TextWriter tw, bool skipExecutionTrace = true);
-    void ReportBplError(IToken tok, string message, bool error, TextWriter tw, string category = null);
-
-    void ReportImplementationsBeforeVerification(Implementation[] implementations);
-    void ReportStartVerifyImplementation(Implementation implementation);
-    void ReportEndVerifyImplementation(Implementation implementation, VerificationResult result);
-  }
-
-  #endregion
-
-  public enum PipelineOutcome
-  {
-    Done,
-    ResolutionError,
-    TypeCheckingError,
-    ResolvedAndTypeChecked,
-    FatalError,
-    Cancelled,
-    VerificationCompleted
-  }
-
-
-  public class PipelineStatistics
-  {
-    public int ErrorCount;
-    public int VerifiedCount;
-    public int InconclusiveCount;
-    public int TimeoutCount;
-    public int OutOfResourceCount;
-    public int OutOfMemoryCount;
-    public int SolverExceptionCount;
-    public long[] CachingActionCounts;
-    public int CachedErrorCount;
-    public int CachedVerifiedCount;
-    public int CachedInconclusiveCount;
-    public int CachedTimeoutCount;
-    public int CachedOutOfResourceCount;
-    public int CachedOutOfMemoryCount;
-    public int CachedSolverExceptionCount;
-  }
-
-
-  #region Error reporting
-
-  public delegate void ErrorReporterDelegate(ErrorInformation errInfo);
-
-
-  public enum ErrorKind
-  {
-    Assertion,
-    Precondition,
-    Postcondition,
-    InvariantEntry,
-    InvariantMaintainance
-  }
-
-
-  public class ErrorInformationFactory
-  {
-    public virtual ErrorInformation CreateErrorInformation(IToken tok, string msg, string requestId = null,
-      string originalRequestId = null, string category = null)
-    {
-      Contract.Requires(1 <= tok.line && 1 <= tok.col);
-      Contract.Requires(msg != null);
-
-      return ErrorInformation.CreateErrorInformation(tok, msg, requestId, originalRequestId, category);
-    }
-  }
-
-
-  public class ErrorInformation
-  {
-    public readonly IToken Tok;
-    public string Msg;
-    public string Category { get; set; }
-    public readonly List<AuxErrorInfo> Aux = new List<AuxErrorInfo>();
-    public string OriginalRequestId { get; set; }
-    public string RequestId { get; set; }
-    public ErrorKind Kind { get; set; }
-    public string ImplementationName { get; set; }
-    public TextWriter Out = new StringWriter();
-    public TextWriter ModelWriter = new StringWriter();
-
-    public string FullMsg
-    {
-      get
-      {
-        return Category != null ? string.Format("{0}: {1}", Category, Msg) : Msg;
-      }
-    }
-
-    public struct AuxErrorInfo
-    {
-      public readonly IToken Tok;
-      public readonly string Msg;
-      public readonly string Category;
-
-      public string FullMsg
-      {
-        get { return Category != null ? string.Format("{0}: {1}", Category, Msg) : Msg; }
-      }
-
-      public AuxErrorInfo(IToken tok, string msg, string category = null)
-      {
-        Tok = tok;
-        Msg = CleanUp(msg);
-        Category = category;
-      }
-    }
-
-    protected ErrorInformation(IToken tok, string msg)
-    {
-      Contract.Requires(tok != null);
-      Contract.Requires(1 <= tok.line && 1 <= tok.col);
-      Contract.Requires(msg != null);
-
-      Tok = tok;
-      Msg = CleanUp(msg);
-    }
-
-    internal static ErrorInformation CreateErrorInformation(IToken tok, string msg, string requestId = null,
-      string originalRequestId = null, string category = null)
-    {
-      var result = new ErrorInformation(tok, msg);
-      result.RequestId = requestId;
-      result.OriginalRequestId = originalRequestId;
-      result.Category = category;
-      return result;
-    }
-
-    public virtual void AddAuxInfo(IToken tok, string msg, string category = null)
-    {
-      Contract.Requires(tok != null);
-      Contract.Requires(1 <= tok.line && 1 <= tok.col);
-      Contract.Requires(msg != null);
-      Aux.Add(new AuxErrorInfo(tok, msg, category));
-    }
-
-    protected static string CleanUp(string msg)
-    {
-      if (msg.ToLower().StartsWith("error: "))
-      {
-        return msg.Substring(7);
-      }
-      else
-      {
-        return msg;
-      }
-    }
-  }
-
-  #endregion
-
->>>>>>> 831708b6
   public class ExecutionEngine : IDisposable {
 
     private static readonly ConditionalWeakTable<Program, Action<VCGen, Implementation, VerificationResult>> ResultPostProcessors = new ();
@@ -814,16 +648,11 @@
       
       var tasks = stablePrioritizedImpls.Select(async (impl, index) => {
         await using var taskWriter = consoleCollector.AppendWriter();
-<<<<<<< HEAD
         var implementation = stablePrioritizedImpls[index];
         var result = await VerifyImplementationWithLargeStackScheduler(program, stats, programId, er,
           implementation, cts, taskWriter);
         var output = result.GetOutput(Options.Printer, this, stats, er);
         await taskWriter.WriteAsync(output);
-=======
-        var result = await VerifyImplementationAsynchronously(program, stats, programId, er, requestId,
-          stablePrioritizedImpls, extractLoopMappingInfo, cts, index, taskWriter);
->>>>>>> 831708b6
         return result;
       }).ToList();
       var outcome = PipelineOutcome.VerificationCompleted;
@@ -853,7 +682,6 @@
 
     }
 
-<<<<<<< HEAD
     public IReadOnlyList<ImplementationTask> GetImplementationTasks(Program program) {
       program.Resolve(Options);
       program.Typecheck(Options);
@@ -868,9 +696,6 @@
     }
 
     public async Task<VerificationResult> VerifyImplementationWithLargeStackScheduler(
-=======
-    async Task<VerificationResult> VerifyImplementationAsynchronously(
->>>>>>> 831708b6
       Program program, PipelineStatistics stats,
       string programId, ErrorReporterDelegate er, Implementation implementation,
       CancellationTokenSource cts,
@@ -886,23 +711,11 @@
 
         ImplIdToCancellationTokenSource.AddOrUpdate(id, cts, (k, ov) => cts);
 
-<<<<<<< HEAD
-        var coreTask = new Task<Task<VerificationResult>>(() => VerifyImplementation(program, stats, er, cts.Token,
+        var coreTask = Task.Run(() => VerifyImplementation(program, stats, er, cts.Token,
           implementation,
-          programId, taskWriter), cts.Token, TaskCreationOptions.None);
-
-        coreTask.Start(LargeStackScheduler);
-        var verificationResult = await await coreTask;
-=======
-        var coreTask = Task.Run(() => VerifyImplementation(program, stats, er, requestId,
-          extractLoopMappingInfo, implementation,
           programId, taskWriter), cts.Token);
 
         var verificationResult = await coreTask;
-        var output = verificationResult.GetOutput(Options.Printer, this, stats, er, implementation);
-
-        await taskWriter.WriteAsync(output);
->>>>>>> 831708b6
         return verificationResult;
       }
       finally {
@@ -1086,15 +899,9 @@
         return await RunStagedHoudini(program, stats, er);
       }
 
-<<<<<<< HEAD
-      var houdiniStats = new HoudiniSession.HoudiniStatistics();
+      var houdiniStats = new Houdini.HoudiniSession.HoudiniStatistics();
       var houdini = new Houdini.Houdini(Console.Out, Options, program, houdiniStats);
-      HoudiniOutcome outcome = houdini.PerformHoudiniInference();
-=======
-      Houdini.HoudiniSession.HoudiniStatistics houdiniStats = new Houdini.HoudiniSession.HoudiniStatistics();
-      Houdini.Houdini houdini = new Houdini.Houdini(Console.Out, Options, program, houdiniStats);
-      Houdini.HoudiniOutcome outcome = await houdini.PerformHoudiniInference();
->>>>>>> 831708b6
+      var outcome = await houdini.PerformHoudiniInference();
       houdini.Close();
 
       if (Options.PrintAssignment)
@@ -1510,127 +1317,6 @@
       }
     }
 
-<<<<<<< HEAD
-=======
-    private ErrorInformation CreateErrorInformation(Counterexample error, VC.VCGen.Outcome outcome)
-    {
-      ErrorInformation errorInfo;
-      var cause = "Error";
-      if (outcome == VCGen.Outcome.TimedOut)
-      {
-        cause = "Timed out on";
-      }
-      else if (outcome == VCGen.Outcome.OutOfMemory)
-      {
-        cause = "Out of memory on";
-      }
-      else if (outcome == VCGen.Outcome.SolverException)
-      {
-        cause = "Solver exception on";
-      }
-      else if (outcome == VCGen.Outcome.OutOfResource)
-      {
-        cause = "Out of resource on";
-      }
-
-      if (error is CallCounterexample callError)
-      {
-        if (callError.FailingRequires.ErrorMessage == null || Options.ForceBplErrors)
-        {
-          errorInfo = ErrorInformationFactory.CreateErrorInformation(callError.FailingCall.tok,
-            callError.FailingCall.ErrorData as string ?? callError.FailingCall.Description.FailureDescription,
-            callError.RequestId, callError.OriginalRequestId, cause);
-          errorInfo.Kind = ErrorKind.Precondition;
-          errorInfo.AddAuxInfo(callError.FailingRequires.tok,
-            callError.FailingRequires.ErrorData as string ?? callError.FailingRequires.Description.FailureDescription,
-            "Related location");
-        }
-        else
-        {
-          errorInfo = ExecutionEngine.ErrorInformationFactory.CreateErrorInformation(null,
-            callError.FailingRequires.ErrorMessage,
-            callError.RequestId, callError.OriginalRequestId);
-        }
-      }
-      else if (error is ReturnCounterexample returnError)
-      {
-        if (returnError.FailingEnsures.ErrorMessage == null || Options.ForceBplErrors)
-        {
-          errorInfo = ErrorInformationFactory.CreateErrorInformation(returnError.FailingReturn.tok,
-            returnError.FailingReturn.Description.FailureDescription,
-            returnError.RequestId, returnError.OriginalRequestId, cause);
-          errorInfo.Kind = ErrorKind.Postcondition;
-          errorInfo.AddAuxInfo(returnError.FailingEnsures.tok,
-            returnError.FailingEnsures.ErrorData as string ?? returnError.FailingEnsures.Description.FailureDescription,
-            "Related location");
-        }
-        else
-        {
-          errorInfo = ExecutionEngine.ErrorInformationFactory.CreateErrorInformation(null,
-            returnError.FailingEnsures.ErrorMessage,
-            returnError.RequestId, returnError.OriginalRequestId);
-        }
-      }
-      else // error is AssertCounterexample
-      {
-        Debug.Assert(error is AssertCounterexample);
-        var assertError = (AssertCounterexample)error;
-        var failingAssert = assertError.FailingAssert;
-        if (failingAssert is LoopInitAssertCmd or LoopInvMaintainedAssertCmd)
-        {
-          errorInfo = ErrorInformationFactory.CreateErrorInformation(failingAssert.tok,
-            failingAssert.Description.FailureDescription,
-            assertError.RequestId, assertError.OriginalRequestId, cause);
-          errorInfo.Kind = failingAssert is LoopInitAssertCmd ?
-            ErrorKind.InvariantEntry : ErrorKind.InvariantMaintainance;
-          string relatedMessage = null;
-          if (failingAssert.ErrorData is string)
-          {
-            relatedMessage = failingAssert.ErrorData as string;
-          }
-          else if (failingAssert is LoopInitAssertCmd initCmd)
-          {
-            var desc = initCmd.originalAssert.Description;
-            if (desc is not AssertionDescription)
-            {
-              relatedMessage = desc.FailureDescription;
-            }
-          }
-          else if (failingAssert is LoopInvMaintainedAssertCmd maintCmd)
-          {
-            var desc = maintCmd.originalAssert.Description;
-            if (desc is not AssertionDescription)
-            {
-              relatedMessage = desc.FailureDescription;
-            }
-          }
-
-          if (relatedMessage != null) {
-            errorInfo.AddAuxInfo(failingAssert.tok, relatedMessage, "Related message");
-          }
-        }
-        else
-        {
-          if (failingAssert.ErrorMessage == null || Options.ForceBplErrors)
-          {
-            string msg = failingAssert.ErrorData as string ??
-                         failingAssert.Description.FailureDescription;
-            errorInfo = ErrorInformationFactory.CreateErrorInformation(failingAssert.tok, msg,
-              assertError.RequestId, assertError.OriginalRequestId, cause);
-            errorInfo.Kind = ErrorKind.Assertion;
-          }
-          else
-          {
-            errorInfo = ExecutionEngine.ErrorInformationFactory.CreateErrorInformation(null,
-              failingAssert.ErrorMessage, assertError.RequestId, assertError.OriginalRequestId);
-          }
-        }
-      }
-
-      return errorInfo;
-    }
-
->>>>>>> 831708b6
     private static void WriteErrorInformationToXmlSink(XmlSink sink, ErrorInformation errorInfo, List<Block> trace)
     {
       var msg = "assertion violation";
