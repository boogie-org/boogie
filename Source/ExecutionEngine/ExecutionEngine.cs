﻿using System;
using System.Collections.Concurrent;
using System.Collections.Generic;
using System.Diagnostics.Contracts;
using System.IO;
using System.Linq;
using System.Threading;
using System.Threading.Tasks;
using VC;
using BoogiePL = Microsoft.Boogie;
using System.Runtime.Caching;
using System.Diagnostics;

namespace Microsoft.Boogie
{
  #region Output printing

  public interface OutputPrinter : IConditionGenerationLogger
  {
    void ErrorWriteLine(TextWriter tw, string s);
    void ErrorWriteLine(TextWriter tw, string format, params object[] args);
    void AdvisoryWriteLine(string format, params object[] args);
    void Inform(string s, TextWriter tw);
    void WriteTrailer(PipelineStatistics stats);
    void WriteErrorInformation(ErrorInformation errorInfo, TextWriter tw, bool skipExecutionTrace = true);
    void ReportBplError(IToken tok, string message, bool error, TextWriter tw, string category = null);

    void ReportImplementationsBeforeVerification(Implementation[] implementations);
    // For real-time feedback.
    void ReportStartVerifyImplementation(Implementation implementation);
    void ReportEndVerifyImplementation(Implementation implementation, VerificationResult result);
    
    // non-positive for default priority.
    int GetVerificationPriority(IToken implTok);
  }

<<<<<<< HEAD

  public class ConsolePrinter : OutputPrinter
  {
    public void ErrorWriteLine(TextWriter tw, string s)
    {
      Contract.Requires(s != null);
      if (!s.Contains("Error: ") && !s.Contains("Error BP"))
      {
        tw.WriteLine(s);
        return;
      }

      // split the string up into its first line and the remaining lines
      string remaining = null;
      int i = s.IndexOf('\r');
      if (i >= 0)
      {
        remaining = s.Substring(i + 1);
        if (remaining.StartsWith("\n"))
        {
          remaining = remaining.Substring(1);
        }

        s = s.Substring(0, i);
      }

      ConsoleColor col = Console.ForegroundColor;
      Console.ForegroundColor = ConsoleColor.Red;
      tw.WriteLine(s);
      Console.ForegroundColor = col;

      if (remaining != null)
      {
        tw.WriteLine(remaining);
      }
    }


    public void ErrorWriteLine(TextWriter tw, string format, params object[] args)
    {
      Contract.Requires(format != null);
      string s = string.Format(format, args);
      ErrorWriteLine(tw, s);
    }


    public void AdvisoryWriteLine(string format, params object[] args)
    {
      Contract.Requires(format != null);
      ConsoleColor col = Console.ForegroundColor;
      Console.ForegroundColor = ConsoleColor.Yellow;
      Console.WriteLine(format, args);
      Console.ForegroundColor = col;
    }


    /// <summary>
    /// Inform the user about something and proceed with translation normally.
    /// Print newline after the message.
    /// </summary>
    public void Inform(string s, TextWriter tw)
    {
      if (CommandLineOptions.Clo.Trace || CommandLineOptions.Clo.TraceProofObligations)
      {
        tw.WriteLine(s);
      }
    }


    public void WriteTrailer(PipelineStatistics stats)
    {
      Contract.Requires(stats != null);
      Contract.Requires(0 <= stats.VerifiedCount && 0 <= stats.ErrorCount && 0 <= stats.InconclusiveCount &&
                        0 <= stats.TimeoutCount && 0 <= stats.OutOfMemoryCount);

      Console.WriteLine();
      if (CommandLineOptions.Clo.ShowVerifiedProcedureCount)
      {
        Console.Write("{0} finished with {1} verified, {2} error{3}", CommandLineOptions.Clo.DescriptiveToolName,
          stats.VerifiedCount, stats.ErrorCount, stats.ErrorCount == 1 ? "" : "s");
      }
      else
      {
        Console.Write("{0} finished with {1} error{2}", CommandLineOptions.Clo.DescriptiveToolName, stats.ErrorCount,
          stats.ErrorCount == 1 ? "" : "s");
      }

      if (stats.InconclusiveCount != 0)
      {
        Console.Write(", {0} inconclusive{1}", stats.InconclusiveCount, stats.InconclusiveCount == 1 ? "" : "s");
      }

      if (stats.TimeoutCount != 0)
      {
        Console.Write(", {0} time out{1}", stats.TimeoutCount, stats.TimeoutCount == 1 ? "" : "s");
      }

      if (stats.OutOfMemoryCount != 0)
      {
        Console.Write(", {0} out of memory", stats.OutOfMemoryCount);
      }

      if (stats.OutOfResourceCount != 0)
      {
        Console.Write(", {0} out of resource", stats.OutOfResourceCount);
      }

      if (stats.SolverExceptionCount != 0)
      {
        Console.Write(", {0} solver exceptions", stats.SolverExceptionCount);
      }

      Console.WriteLine();
      Console.Out.Flush();
    }


    public void WriteErrorInformation(ErrorInformation errorInfo, TextWriter tw, bool skipExecutionTrace = true)
    {
      Contract.Requires(errorInfo != null);

      ReportBplError(errorInfo.Tok, errorInfo.FullMsg, true, tw);

      foreach (var e in errorInfo.Aux)
      {
        if (!(skipExecutionTrace && e.Category != null && e.Category.Contains("Execution trace")))
        {
          ReportBplError(e.Tok, e.FullMsg, false, tw);
        }
      }

      tw.Write(errorInfo.Out.ToString());
      tw.Write(errorInfo.Model.ToString());
      tw.Flush();
    }


    public virtual void ReportBplError(IToken tok, string message, bool error, TextWriter tw, string category = null)
    {
      Contract.Requires(message != null);

      if (category != null)
      {
        message = string.Format("{0}: {1}", category, message);
      }

      string s;
      if (tok != null)
      {
        s = string.Format("{0}({1},{2}): {3}", ExecutionEngine.GetFileNameForConsole(tok.filename), tok.line, tok.col,
          message);
      }
      else
      {
        s = message;
      }

      if (error)
      {
        ErrorWriteLine(tw, s);
      }
      else
      {
        tw.WriteLine(s);
      }
    }

    public void ReportImplementationsBeforeVerification(Implementation[] implementations) {
      // Do not print to console
    }

    public void ReportStartVerifyImplementation(Implementation implementation) {
      // Do not print to console
    }

    public void ReportEndVerifyImplementation(Implementation implementation, VerificationResult result) {
      // Do not print to console
    }

    public int GetVerificationPriority(IToken implTok) {
      return 0;
    }

    public void ReportAssertionBatchResult(Implementation implementation,
      Dictionary<AssertCmd, ConditionGeneration.Outcome> perAssertOutcome,
      Dictionary<AssertCmd, Counterexample> perAssertCounterExamples) {
      // Do not print to console
    }
  }

=======
>>>>>>> ed98b8eb
  #endregion

  public enum PipelineOutcome
  {
    Done,
    ResolutionError,
    TypeCheckingError,
    ResolvedAndTypeChecked,
    FatalError,
    Cancelled,
    VerificationCompleted
  }


  public class PipelineStatistics
  {
    public int ErrorCount;
    public int VerifiedCount;
    public int InconclusiveCount;
    public int TimeoutCount;
    public int OutOfResourceCount;
    public int OutOfMemoryCount;
    public int SolverExceptionCount;
    public long[] CachingActionCounts;
    public int CachedErrorCount;
    public int CachedVerifiedCount;
    public int CachedInconclusiveCount;
    public int CachedTimeoutCount;
    public int CachedOutOfResourceCount;
    public int CachedOutOfMemoryCount;
    public int CachedSolverExceptionCount;
  }


  #region Error reporting

  public delegate void ErrorReporterDelegate(ErrorInformation errInfo);


  public enum ErrorKind
  {
    Assertion,
    Precondition,
    Postcondition,
    InvariantEntry,
    InvariantMaintainance
  }


  public class ErrorInformationFactory
  {
    public virtual ErrorInformation CreateErrorInformation(IToken tok, string msg, string requestId = null,
      string originalRequestId = null, string category = null)
    {
      Contract.Requires(1 <= tok.line && 1 <= tok.col);
      Contract.Requires(msg != null);

      return ErrorInformation.CreateErrorInformation(tok, msg, requestId, originalRequestId, category);
    }
  }


  public class ErrorInformation
  {
    public readonly IToken Tok;
    public string Msg;
    public string Category { get; set; }
    public readonly List<AuxErrorInfo> Aux = new List<AuxErrorInfo>();
    public string OriginalRequestId { get; set; }
    public string RequestId { get; set; }
    public ErrorKind Kind { get; set; }
    public string ImplementationName { get; set; }
    public TextWriter Out = new StringWriter();
    public TextWriter Model = new StringWriter();

    public string FullMsg
    {
      get
      {
        return Category != null ? string.Format("{0}: {1}", Category, Msg) : Msg;
      }
    }

    public struct AuxErrorInfo
    {
      public readonly IToken Tok;
      public readonly string Msg;
      public readonly string Category;

      public string FullMsg
      {
        get { return Category != null ? string.Format("{0}: {1}", Category, Msg) : Msg; }
      }

      public AuxErrorInfo(IToken tok, string msg, string category = null)
      {
        Tok = tok;
        Msg = CleanUp(msg);
        Category = category;
      }
    }

    protected ErrorInformation(IToken tok, string msg)
    {
      Contract.Requires(tok != null);
      Contract.Requires(1 <= tok.line && 1 <= tok.col);
      Contract.Requires(msg != null);

      Tok = tok;
      Msg = CleanUp(msg);
    }

    internal static ErrorInformation CreateErrorInformation(IToken tok, string msg, string requestId = null,
      string originalRequestId = null, string category = null)
    {
      var result = new ErrorInformation(tok, msg);
      result.RequestId = requestId;
      result.OriginalRequestId = originalRequestId;
      result.Category = category;
      return result;
    }

    public virtual void AddAuxInfo(IToken tok, string msg, string category = null)
    {
      Contract.Requires(tok != null);
      Contract.Requires(1 <= tok.line && 1 <= tok.col);
      Contract.Requires(msg != null);
      Aux.Add(new AuxErrorInfo(tok, msg, category));
    }

    protected static string CleanUp(string msg)
    {
      if (msg.ToLower().StartsWith("error: "))
      {
        return msg.Substring(7);
      }
      else
      {
        return msg;
      }
    }
  }

  #endregion


  public sealed class VerificationResult
  {
    public readonly string RequestId;
    public readonly string Checksum;
    public readonly string DependeciesChecksum;
    public readonly string ImplementationName;
    public readonly IToken ImplementationToken;
    public readonly string ProgramId;
    public readonly string MessageIfVerifies;

    public DateTime Start { get; set; }
    public DateTime End { get; set; }

    public int ResourceCount { get; set; }

    public int ProofObligationCount
    {
      get { return ProofObligationCountAfter - ProofObligationCountBefore; }
    }

    public int ProofObligationCountBefore { get; set; }
    public int ProofObligationCountAfter { get; set; }

    public ConditionGeneration.Outcome Outcome { get; set; }
    public List<Counterexample> Errors;
    public List<VCResult> VCResults;

    public ISet<byte[]> AssertionChecksums { get; private set; }

    public VerificationResult(string requestId, Implementation implementation, string programId = null)
    {
      Checksum = implementation.Checksum;
      DependeciesChecksum = implementation.DependencyChecksum;
      RequestId = requestId;
      ImplementationName = implementation.Name;
      ImplementationToken = implementation.tok;
      ProgramId = programId;
      AssertionChecksums = implementation.AssertionChecksums;
      MessageIfVerifies = implementation.FindStringAttribute("msg_if_verifies");
    }
  }

  public class ExecutionEngine : IDisposable
  {
    // Should it be set per request?
    public static OutputPrinter printer;

    public static ErrorInformationFactory errorInformationFactory = new ErrorInformationFactory();

    static int autoRequestIdCount;

    static readonly string AutoRequestIdPrefix = "auto_request_id_";

    public static string FreshRequestId()
    {
      var id = Interlocked.Increment(ref autoRequestIdCount);
      return AutoRequestIdPrefix + id;
    }

    public static int AutoRequestId(string id)
    {
      if (id.StartsWith(AutoRequestIdPrefix))
      {
        if (int.TryParse(id.Substring(AutoRequestIdPrefix.Length), out var result))
        {
          return result;
        }
      }

      return -1;
    }

    public readonly VerificationResultCache Cache;

    static readonly MemoryCache programCache = new MemoryCache("ProgramCache");

    static readonly CacheItemPolicy policy = new CacheItemPolicy
      {SlidingExpiration = new TimeSpan(0, 10, 0), Priority = CacheItemPriority.Default};

    public static Program CachedProgram(string programId)
    {
      var result = programCache.Get(programId) as Program;
      return result;
    }

    public ExecutionEngine(ExecutionEngineOptions options, VerificationResultCache cache)
    {
      Options = options;
      Cache = cache;
      checkerPool = new CheckerPool(options);
    }

    public static ExecutionEngine CreateWithoutSharedCache(ExecutionEngineOptions options) {
      return new ExecutionEngine(options, new VerificationResultCache());
    }

    public ExecutionEngineOptions Options { get; }
    private readonly CheckerPool checkerPool;

    static DateTime FirstRequestStart;

    static readonly ConcurrentDictionary<string, TimeSpan>
      TimePerRequest = new ConcurrentDictionary<string, TimeSpan>();

    static readonly ConcurrentDictionary<string, PipelineStatistics> StatisticsPerRequest =
      new ConcurrentDictionary<string, PipelineStatistics>();

    static readonly ConcurrentDictionary<string, CancellationTokenSource> ImplIdToCancellationTokenSource =
      new ConcurrentDictionary<string, CancellationTokenSource>();

    static readonly ConcurrentDictionary<string, CancellationTokenSource> RequestIdToCancellationTokenSource =
      new ConcurrentDictionary<string, CancellationTokenSource>();

    static ThreadTaskScheduler Scheduler = new ThreadTaskScheduler(16 * 1024 * 1024);

    static TextWriter ModelWriter = null;

    public bool ProcessFiles(IList<string> fileNames, bool lookForSnapshots = true, string programId = null)
    {
      Contract.Requires(cce.NonNullElements(fileNames));

      if (Options.VerifySeparately && 1 < fileNames.Count)
      {
        return fileNames.All(f => ProcessFiles( new List<string> {f}, lookForSnapshots, f));
      }

      if (0 <= Options.VerifySnapshots && lookForSnapshots)
      {
        var snapshotsByVersion = LookForSnapshots(fileNames);
        return snapshotsByVersion.All(s =>
        {
          // BUG: Reusing checkers during snapshots doesn't work, even though it should. We create a new engine (and thus checker pool) to workaround this.
          using var engine = new ExecutionEngine(Options, Cache);
          return engine.ProcessFiles(new List<string>(s), false, programId);
        });
      }

      using XmlFileScope xf = new XmlFileScope(Options.XmlSink, fileNames[^1]);
      Program program = ParseBoogieProgram(fileNames, false);
      var bplFileName = fileNames[^1];
      if (program == null)
      {
        return true;
      }
      return ProcessProgram(program, bplFileName, programId);
    }

    public bool ProcessProgram(Program program, string bplFileName, string programId = null)
    {
      if (programId == null)
      {
        programId = "main_program_id";
      }
      
      if (Options.PrintFile != null) {
        PrintBplFile(Options.PrintFile, program, false, true, Options.PrettyPrint);
      }

      PipelineOutcome oc = ResolveAndTypecheck(program, bplFileName, out var civlTypeChecker);
      if (oc != PipelineOutcome.ResolvedAndTypeChecked) {
        return true;
      }

      if (Options.PrintCFGPrefix != null) {
        foreach (var impl in program.Implementations) {
          using StreamWriter sw = new StreamWriter(Options.PrintCFGPrefix + "." + impl.Name + ".dot");
          sw.Write(program.ProcessLoops(Options, impl).ToDot());
        }
      }

      CivlVCGeneration.Transform(Options, civlTypeChecker);
      if (Options.CivlDesugaredFile != null) {
        int oldPrintUnstructured = Options.PrintUnstructured;
        Options.PrintUnstructured = 1;
        PrintBplFile(Options.CivlDesugaredFile, program, false, false,
          Options.PrettyPrint);
        Options.PrintUnstructured = oldPrintUnstructured;
      }

      EliminateDeadVariables(program);

      CoalesceBlocks(program);

      Inline(program);

      var stats = new PipelineStatistics();
      oc = InferAndVerify(program, stats, 1 < Options.VerifySnapshots ? programId : null);
      switch (oc) {
        case PipelineOutcome.Done:
        case PipelineOutcome.VerificationCompleted:
          printer.WriteTrailer(stats);
          return true;
        case PipelineOutcome.FatalError:
          return false;
        default:
          Debug.Assert(false, "Unreachable code");
          return false;
      }
    }

    public static IList<IList<string>> LookForSnapshots(IList<string> fileNames)
    {
      Contract.Requires(fileNames != null);

      var result = new List<IList<string>>();
      for (int version = 0; true; version++)
      {
        var nextSnapshot = new List<string>();
        foreach (var name in fileNames)
        {
          var versionedName = name.Replace(Path.GetExtension(name), ".v" + version + Path.GetExtension(name));
          if (File.Exists(versionedName))
          {
            nextSnapshot.Add(versionedName);
          }
        }

        if (nextSnapshot.Any())
        {
          result.Add(nextSnapshot);
        }
        else
        {
          break;
        }
      }

      return result;
    }

    public void CoalesceBlocks(Program program)
    {
      if (Options.CoalesceBlocks)
      {
        if (Options.Trace)
        {
          Console.WriteLine("Coalescing blocks...");
        }

        Microsoft.Boogie.BlockCoalescer.CoalesceBlocks(program);
      }
    }


    public void CollectModSets(Program program)
    {
      if (Options.DoModSetAnalysis)
      {
        new ModSetCollector(Options).DoModSetAnalysis(program);
      }
    }


    public void EliminateDeadVariables(Program program)
    {
      Microsoft.Boogie.UnusedVarEliminator.Eliminate(program);
    }


    public void PrintBplFile(string filename, Program program, bool allowPrintDesugaring, bool setTokens = true,
      bool pretty = false)
    {
      PrintBplFile(Options, filename, program, allowPrintDesugaring, setTokens, pretty);
    }

    public static void PrintBplFile(ExecutionEngineOptions options, string filename, Program program, bool allowPrintDesugaring, bool setTokens = true,
      bool pretty = false)

    {
      Contract.Requires(program != null);
      Contract.Requires(filename != null);
      bool oldPrintDesugaring = options.PrintDesugarings;
      if (!allowPrintDesugaring)
      {
        options.PrintDesugarings = false;
      }

      using (TokenTextWriter writer = filename == "-"
        ? new TokenTextWriter("<console>", Console.Out, setTokens, pretty, options)
        : new TokenTextWriter(filename, setTokens, pretty, options))
      {
        if (options.ShowEnv != ExecutionEngineOptions.ShowEnvironment.Never)
        {
          writer.WriteLine("// " + options.Version);
          writer.WriteLine("// " + options.Environment);
        }

        writer.WriteLine();
        program.Emit(writer);
      }

      options.PrintDesugarings = oldPrintDesugaring;
    }


    /// <summary>
    /// Parse the given files into one Boogie program.  If an I/O or parse error occurs, an error will be printed
    /// and null will be returned.  On success, a non-null program is returned.
    /// </summary>
    public Program ParseBoogieProgram(IList<string> fileNames, bool suppressTraceOutput)
    {
      Contract.Requires(cce.NonNullElements(fileNames));

      Program program = new Program();
      bool okay = true;
      
      for (int fileId = 0; fileId < fileNames.Count; fileId++)
      {
        string bplFileName = fileNames[fileId];
        if (!suppressTraceOutput)
        {
          if (Options.XmlSink != null)
          {
            Options.XmlSink.WriteFileFragment(bplFileName);
          }

          if (Options.Trace)
          {
            Console.WriteLine("Parsing " + GetFileNameForConsole(Options, bplFileName));
          }
        }

        try
        {
          var defines = new List<string>() {"FILE_" + fileId};
          int errorCount = Parser.Parse(bplFileName, defines, out Program programSnippet,
            Options.UseBaseNameForFileName);
          if (programSnippet == null || errorCount != 0)
          {
            Console.WriteLine("{0} parse errors detected in {1}", errorCount, GetFileNameForConsole(Options, bplFileName));
            okay = false;
          }
          else
          {
            program.AddTopLevelDeclarations(programSnippet.TopLevelDeclarations);
          }
        }
        catch (IOException e)
        {
          printer.ErrorWriteLine(Console.Out, "Error opening file \"{0}\": {1}",
            GetFileNameForConsole(Options, bplFileName), e.Message);
          okay = false;
        }
      }

      if (!okay)
      {
        return null;
      }
      else
      {
        if (program.TopLevelDeclarations.Any(d => d.HasCivlAttribute()))
        {
          Options.UseLibrary = true;
        }

        if (Options.UseLibrary)
        {
          Options.UseArrayTheory = true;
          Options.Monomorphize = true;
          var library = Parser.ParseLibraryDefinitions();
          program.AddTopLevelDeclarations(library.TopLevelDeclarations);
        }

        return program;
      }
    }

    internal static string GetFileNameForConsole(ExecutionEngineOptions options, string filename)
    {
      return options.UseBaseNameForFileName && !string.IsNullOrEmpty(filename) &&
             filename != "<console>"
        ? Path.GetFileName(filename)
        : filename;
    }


    /// <summary>
    /// Resolves and type checks the given Boogie program.  Any errors are reported to the
    /// console.  Returns:
    ///  - Done if no errors occurred, and command line specified no resolution or no type checking.
    ///  - ResolutionError if a resolution error occurred
    ///  - TypeCheckingError if a type checking error occurred
    ///  - ResolvedAndTypeChecked if both resolution and type checking succeeded
    /// </summary>
    public PipelineOutcome ResolveAndTypecheck(Program program, string bplFileName,
      out CivlTypeChecker civlTypeChecker)
    {
      Contract.Requires(program != null);
      Contract.Requires(bplFileName != null);

      civlTypeChecker = null;

      // ---------- Resolve ------------------------------------------------------------

      if (Options.NoResolve)
      {
        return PipelineOutcome.Done;
      }

      int errorCount = program.Resolve(Options);
      if (errorCount != 0)
      {
        Console.WriteLine("{0} name resolution errors detected in {1}", errorCount, GetFileNameForConsole(Options, bplFileName));
        return PipelineOutcome.ResolutionError;
      }

      // ---------- Type check ------------------------------------------------------------

      if (Options.NoTypecheck)
      {
        return PipelineOutcome.Done;
      }

      if (!FunctionDependencyChecker.Check(program))
      {
        return PipelineOutcome.TypeCheckingError;
      }
      
      errorCount = program.Typecheck(Options);
      if (errorCount != 0)
      {
        Console.WriteLine("{0} type checking errors detected in {1}", errorCount, GetFileNameForConsole(Options, bplFileName));
        return PipelineOutcome.TypeCheckingError;
      }

      if (MonomorphismChecker.IsMonomorphic(program))
      {
        Options.TypeEncodingMethod = CoreOptions.TypeEncoding.Monomorphic;
      }
      else if (Options.Monomorphize)
      {
        var monomorphizableStatus = Monomorphizer.Monomorphize(Options, program);
        if (monomorphizableStatus == MonomorphizableStatus.Monomorphizable)
        {
          Options.TypeEncodingMethod = CoreOptions.TypeEncoding.Monomorphic;
        }
        else if (monomorphizableStatus == MonomorphizableStatus.UnhandledPolymorphism)
        {
          Console.WriteLine("Unable to monomorphize input program: unhandled polymorphic features detected");
          return PipelineOutcome.FatalError;
        }
        else
        {
          Console.WriteLine("Unable to monomorphize input program: expanding type cycle detected");
          return PipelineOutcome.FatalError;
        }
      }
      else if (Options.UseArrayTheory)
      {
        Console.WriteLine(
          "Option /useArrayTheory only supported for monomorphic programs, polymorphism is detected in input program, try using -monomorphize");
        return PipelineOutcome.FatalError;
      } 
      else if (program.TopLevelDeclarations.OfType<DatatypeTypeCtorDecl>().Any())
      {
        Console.WriteLine(
          "Datatypes only supported for monomorphic programs, polymorphism is detected in input program, try using -monomorphize");
        return PipelineOutcome.FatalError;
      }

      CollectModSets(program);

      civlTypeChecker = new CivlTypeChecker(Options, program);
      civlTypeChecker.TypeCheck();
      if (civlTypeChecker.checkingContext.ErrorCount != 0)
      {
        Console.WriteLine("{0} type checking errors detected in {1}", civlTypeChecker.checkingContext.ErrorCount,
          GetFileNameForConsole(Options, bplFileName));
        return PipelineOutcome.TypeCheckingError;
      }

      if (Options.PrintFile != null && Options.PrintDesugarings)
      {
        // if PrintDesugaring option is engaged, print the file here, after resolution and type checking
        PrintBplFile(Options.PrintFile, program, true, true, Options.PrettyPrint);
      }

      return PipelineOutcome.ResolvedAndTypeChecked;
    }


    public void Inline(Program program)
    {
      Contract.Requires(program != null);

      if (Options.Trace)
      {
        Console.WriteLine("Inlining...");
      }

      // Inline
      var TopLevelDeclarations = cce.NonNull(program.TopLevelDeclarations);

      if (Options.ProcedureInlining != CoreOptions.Inlining.None)
      {
        bool inline = false;
        foreach (var d in TopLevelDeclarations)
        {
          if ((d is Procedure || d is Implementation) && d.FindExprAttribute("inline") != null)
          {
            inline = true;
          }
        }

        if (inline)
        {
          foreach (var impl in TopLevelDeclarations.OfType<Implementation>())
          {
            impl.OriginalBlocks = impl.Blocks;
            impl.OriginalLocVars = impl.LocVars;
          }

          foreach (var impl in TopLevelDeclarations.OfType<Implementation>())
          {
            if (Options.UserWantsToCheckRoutine(impl.Name) && !impl.IsSkipVerification(Options))
            {
              Inliner.ProcessImplementation(Options, program, impl);
            }
          }

          foreach (var impl in TopLevelDeclarations.OfType<Implementation>())
          {
            impl.OriginalBlocks = null;
            impl.OriginalLocVars = null;
          }
        }
      }
    }


    /// <summary>
    /// Given a resolved and type checked Boogie program, infers invariants for the program
    /// and then attempts to verify it.  Returns:
    ///  - Done if command line specified no verification
    ///  - FatalError if a fatal error occurred, in which case an error has been printed to console
    ///  - VerificationCompleted if inference and verification completed, in which the out
    ///    parameters contain meaningful values
    /// </summary>
    public PipelineOutcome InferAndVerify(
      Program program,
      PipelineStatistics stats,
      string programId = null,
      ErrorReporterDelegate er = null, string requestId = null)
    {
      Contract.Requires(program != null);
      Contract.Requires(stats != null);
      Contract.Ensures(0 <= Contract.ValueAtReturn(out stats.InconclusiveCount) &&
                       0 <= Contract.ValueAtReturn(out stats.TimeoutCount));

      if (requestId == null)
      {
        requestId = FreshRequestId();
      }

      if (Options.PrintErrorModelFile != null)
      {
        ExecutionEngine.ModelWriter = new StreamWriter(Options.PrintErrorModelFile, false);
      }

      var start = DateTime.UtcNow;

      #region Do some pre-abstract-interpretation preprocessing on the program

      // Doing lambda expansion before abstract interpretation means that the abstract interpreter
      // never needs to see any lambda expressions.  (On the other hand, if it were useful for it
      // to see lambdas, then it would be better to more lambda expansion until after inference.)
      if (Options.ExpandLambdas)
      {
        LambdaHelper.ExpandLambdas(Options, program);
        if (Options.PrintFile != null && Options.PrintLambdaLifting)
        {
          PrintBplFile(Options.PrintFile, program, false, true, Options.PrettyPrint);
        }
      }

      #endregion

      #region Infer invariants using Abstract Interpretation

      if (Options.UseAbstractInterpretation)
      {
        new AbstractInterpretation.NativeAbstractInterpretation(Options).RunAbstractInterpretation(program);
      }

      #endregion

      #region Do some post-abstract-interpretation preprocessing on the program (e.g., loop unrolling)

      if (Options.LoopUnrollCount != -1)
      {
        program.UnrollLoops(Options.LoopUnrollCount, Options.SoundLoopUnrolling);
      }

      Dictionary<string, Dictionary<string, Block>> extractLoopMappingInfo = null;
      if (Options.ExtractLoops)
      {
        extractLoopMappingInfo = program.ExtractLoops(Options);
      }

      if (Options.PrintInstrumented)
      {
        program.Emit(new TokenTextWriter(Console.Out, Options.PrettyPrint, Options));
      }

      #endregion

      if (!Options.Verify)
      {
        return PipelineOutcome.Done;
      }

      #region Run Houdini and verify

      if (Options.ContractInfer)
      {
        return RunHoudini(program, stats, er);
      }

      #endregion

      #region Select and prioritize implementations that should be verified

      var impls = program.Implementations.Where(
        impl => impl != null && Options.UserWantsToCheckRoutine(cce.NonNull(impl.Name)) &&
                !impl.IsSkipVerification(Options));

      // operate on a stable copy, in case it gets updated while we're running
      Implementation[] stablePrioritizedImpls = null;
<<<<<<< HEAD
      var userDefinedPriorities =
        impls.ToDictionary(impl => impl,
          impl => printer.GetVerificationPriority(impl.tok));

      int UserPriorityOrDefault(Implementation impl, int defaultPriority) {
        var userDefinedPriority = userDefinedPriorities[impl];
        return userDefinedPriority > 0 ? userDefinedPriority : defaultPriority;
      }
      if (0 < CommandLineOptions.Clo.VerifySnapshots)
=======
      if (0 < Options.VerifySnapshots)
>>>>>>> ed98b8eb
      {
        OtherDefinitionAxiomsCollector.Collect(Options, program.Axioms);
        DependencyCollector.Collect(Options, program);
        stablePrioritizedImpls = impls.OrderByDescending(
<<<<<<< HEAD
          impl =>
            UserPriorityOrDefault(impl, impl.Priority != 1 ? impl.Priority : Cache.VerificationPriority(impl))
          ).ToArray();
=======
          impl => impl.Priority != 1 ? impl.Priority : Cache.VerificationPriority(impl, Options.RunDiagnosticsOnTimeout)).ToArray();
>>>>>>> ed98b8eb
      }
      else
      {
        stablePrioritizedImpls = impls.OrderByDescending(impl => UserPriorityOrDefault(impl, impl.Priority)).ToArray();
      }

      #endregion

      if (1 < Options.VerifySnapshots)
      {
        CachedVerificationResultInjector.Inject(this, program, stablePrioritizedImpls, requestId, programId,
          out stats.CachingActionCounts);
      }

      #region Verify each implementation
      program.DeclarationDependencies = Prune.ComputeDeclarationDependencies(Options, program);
      var outputCollector = new OutputCollector(stablePrioritizedImpls);
      var outcome = PipelineOutcome.VerificationCompleted;

      try
      {
        var cts = new CancellationTokenSource();
        RequestIdToCancellationTokenSource.AddOrUpdate(requestId, cts, (k, ov) => cts);

        var tasks = new Task[stablePrioritizedImpls.Length];
        // We use this semaphore to limit the number of tasks that are currently executing.
        var semaphore = new SemaphoreSlim(Options.VcsCores);

        printer.ReportImplementationsBeforeVerification(stablePrioritizedImpls);
        // Create a task per implementation.
        for (int i = 0; i < stablePrioritizedImpls.Length; i++)
        {
          var taskIndex = i;
          var id = stablePrioritizedImpls[taskIndex].Id;

          if (ImplIdToCancellationTokenSource.TryGetValue(id, out var old))
          {
            old.Cancel();
          }

          ImplIdToCancellationTokenSource.AddOrUpdate(id, cts, (k, ov) => cts);

          var t = new Task((dummy) =>
          {
            try
            {
              if (outcome == PipelineOutcome.FatalError)
              {
                return;
              }

              if (cts.Token.IsCancellationRequested)
              {
                cts.Token.ThrowIfCancellationRequested();
              }

              VerifyImplementation(program, stats, er, requestId, extractLoopMappingInfo, stablePrioritizedImpls,
                taskIndex, outputCollector, checkerPool, programId);
              ImplIdToCancellationTokenSource.TryRemove(id, out old);
            }
            finally
            {
              semaphore.Release();
            }
          }, cts.Token, TaskCreationOptions.None);
          tasks[taskIndex] = t;
        }

        // Execute the tasks.
        int j = 0;
        for (; j < stablePrioritizedImpls.Length && outcome != PipelineOutcome.FatalError; j++)
        {
          try
          {
            semaphore.Wait(cts.Token);
          }
          catch (OperationCanceledException)
          {
            break;
          }

          tasks[j].Start(Scheduler);
        }

        // Don't wait for tasks that haven't been started yet.
        tasks = tasks.Take(j).ToArray();
        Task.WaitAll(tasks);
      }
      catch (AggregateException ae)
      {
        ae.Flatten().Handle(e =>
        {
          if (e is ProverException)
          {
            printer.ErrorWriteLine(Console.Out, "Fatal Error: ProverException: {0}", e.Message);
            outcome = PipelineOutcome.FatalError;
            return true;
          }

          if (e is OperationCanceledException)
          {
            outcome = PipelineOutcome.Cancelled;
            return true;
          }

          return false;
        });
      }
      finally
      {
        CleanupRequest(requestId);
      }

      if (Options.PrintNecessaryAssumes && program.NecessaryAssumes.Any())
      {
        Console.WriteLine("Necessary assume command(s): {0}", string.Join(", ", program.NecessaryAssumes));
      }

      cce.NonNull(Options.TheProverFactory).Close();

      outputCollector.WriteMoreOutput();

      if (1 < Options.VerifySnapshots && programId != null)
      {
        program.FreezeTopLevelDeclarations();
        programCache.Set(programId, program, policy);
      }

      if (0 <= Options.VerifySnapshots && Options.TraceCachingForBenchmarking)
      {
        var end = DateTime.UtcNow;
        if (TimePerRequest.Count == 0)
        {
          FirstRequestStart = start;
        }

        TimePerRequest[requestId] = end.Subtract(start);
        StatisticsPerRequest[requestId] = stats;

        var printTimes = true;

        Console.Out.WriteLine(CachedVerificationResultInjector.Statistics.Output(printTimes));

        Console.Out.WriteLine("Statistics per request as CSV:");
        var actions = string.Join(", ", Enum.GetNames(typeof(VC.ConditionGeneration.CachingAction)));
        Console.Out.WriteLine(
          "Request ID{0}, Error, E (C), Inconclusive, I (C), Out of Memory, OoM (C), Timeout, T (C), Verified, V (C), {1}",
          printTimes ? ", Time (ms)" : "", actions);
        foreach (var kv in TimePerRequest.OrderBy(kv => ExecutionEngine.AutoRequestId(kv.Key)))
        {
          var s = StatisticsPerRequest[kv.Key];
          var cacs = s.CachingActionCounts;
          var c = cacs != null ? ", " + cacs.Select(ac => string.Format("{0,3}", ac)).Concat(", ") : "";
          var t = printTimes ? string.Format(", {0,8:F0}", kv.Value.TotalMilliseconds) : "";
          Console.Out.WriteLine(
            "{0,-19}{1}, {2,2}, {3,2}, {4,2}, {5,2}, {6,2}, {7,2}, {8,2}, {9,2}, {10,2}, {11,2}{12}", kv.Key, t,
            s.ErrorCount, s.CachedErrorCount, s.InconclusiveCount, s.CachedInconclusiveCount, s.OutOfMemoryCount,
            s.CachedOutOfMemoryCount, s.TimeoutCount, s.CachedTimeoutCount, s.VerifiedCount, s.CachedVerifiedCount, c);
        }

        if (printTimes)
        {
          Console.Out.WriteLine();
          Console.Out.WriteLine("Total time (ms) since first request: {0:F0}",
            end.Subtract(FirstRequestStart).TotalMilliseconds);
        }
      }

      #endregion

      return outcome;
    }

    public static void CancelRequest(string requestId)
    {
      Contract.Requires(requestId != null);

      if (RequestIdToCancellationTokenSource.TryGetValue(requestId, out var cts))
      {
        cts.Cancel();

        CleanupRequest(requestId);
      }
    }

    private static void CleanupRequest(string requestId)
    {
      if (requestId != null)
      {
        RequestIdToCancellationTokenSource.TryRemove(requestId, out var old);
      }
    }


    private void VerifyImplementation(Program program, PipelineStatistics stats, ErrorReporterDelegate er,
      string requestId, Dictionary<string, Dictionary<string, Block>> extractLoopMappingInfo,
      Implementation[] stablePrioritizedImpls, int index, OutputCollector outputCollector, CheckerPool checkerPool,
      string programId)
    {
      Implementation impl = stablePrioritizedImpls[index];
      VerificationResult verificationResult = null;
      var output = new StringWriter();

      printer.Inform("", output); // newline
      printer.Inform(string.Format("Verifying {0} ...", impl.Name), output);
      printer.ReportStartVerifyImplementation(impl);

      int priority = 0;
      var wasCached = false;
      if (0 < Options.VerifySnapshots)
      {
        var cachedResults = Cache.Lookup(impl, Options.RunDiagnosticsOnTimeout, out priority);
        if (cachedResults != null && priority == Priority.SKIP)
        {
          printer.Inform(string.Format("Retrieving cached verification result for implementation {0}...", impl.Name),
            output);
          if (Options.VerifySnapshots < 3 ||
              cachedResults.Outcome == ConditionGeneration.Outcome.Correct)
          {
            verificationResult = cachedResults;
            wasCached = true;
          }
        }
      }

      if (!wasCached)
      {
        #region Verify the implementation

        verificationResult = new VerificationResult(requestId, impl, programId);

        using (var vcgen = CreateVCGen(program, checkerPool))
        {
          vcgen.CachingActionCounts = stats.CachingActionCounts;
          verificationResult.ProofObligationCountBefore = vcgen.CumulativeAssertionCount;
          verificationResult.Start = DateTime.UtcNow;

          try {
            var cancellationToken = RequestIdToCancellationTokenSource[requestId].Token;
            verificationResult.Outcome =
              vcgen.VerifyImplementation(impl, out verificationResult.Errors,
                out verificationResult.VCResults, requestId, cancellationToken);
            if (Options.ExtractLoops && verificationResult.Errors != null) {
              var vcg = vcgen as VCGen;
              if (vcg != null) {
                for (int i = 0; i < verificationResult.Errors.Count; i++) {
                  verificationResult.Errors[i] = vcg.extractLoopTrace(verificationResult.Errors[i], impl.Name,
                    program, extractLoopMappingInfo);
                }
              }
            }
          }
          catch (VCGenException e)
          {
            var errorInfo = errorInformationFactory.CreateErrorInformation(impl.tok,
              String.Format("{0} (encountered in implementation {1}).", e.Message, impl.Name), requestId, "Error");
            errorInfo.ImplementationName = impl.Name;
            printer.WriteErrorInformation(errorInfo, output);
            if (er != null)
            {
              lock (er)
              {
                er(errorInfo);
              }
            }

            verificationResult.Errors = null;
            verificationResult.Outcome = VCGen.Outcome.Inconclusive;
          }
          catch (ProverDiedException)
          {
            throw;
          }
          catch (UnexpectedProverOutputException upo)
          {
            printer.AdvisoryWriteLine("Advisory: {0} SKIPPED because of internal error: unexpected prover output: {1}",
              impl.Name, upo.Message);
            verificationResult.Errors = null;
            verificationResult.Outcome = VCGen.Outcome.Inconclusive;
          }
          catch(AggregateException ae)
          {
            ae.Flatten().Handle(e =>
            {
              if (e is IOException)
              {
                printer.AdvisoryWriteLine("Advisory: {0} SKIPPED due to I/O exception: {1}",
                  impl.Name, e.Message);
                verificationResult.Errors = null;
                verificationResult.Outcome = VCGen.Outcome.SolverException;
                return true;
              }

              return false;
            });
          }

          verificationResult.ProofObligationCountAfter = vcgen.CumulativeAssertionCount;
          verificationResult.End = DateTime.UtcNow;
          verificationResult.ResourceCount = vcgen.ResourceCount;
        }

        #endregion

        #region Cache the verification result

        if (0 < Options.VerifySnapshots && !string.IsNullOrEmpty(impl.Checksum))
        {
          Cache.Insert(impl, verificationResult);
        }

        #endregion
      }

      #region Process the verification results and statistics

      ProcessOutcome(verificationResult.Outcome, verificationResult.Errors, TimeIndication(verificationResult), stats,
        output, impl.GetTimeLimit(Options), er, verificationResult.ImplementationName, verificationResult.ImplementationToken,
        verificationResult.RequestId, verificationResult.MessageIfVerifies, wasCached);

      ProcessErrors(verificationResult.Errors, verificationResult.Outcome, output, er, impl);

      if (Options.XmlSink != null)
      {
        lock (Options.XmlSink) {
          Options.XmlSink.WriteStartMethod(impl.Name, verificationResult.Start);

          foreach (var vcResult in verificationResult.VCResults.OrderBy(s => s.vcNum)) {
            Options.XmlSink.WriteSplit(vcResult.vcNum, vcResult.startTime,
              vcResult.outcome.ToString().ToLowerInvariant(), vcResult.runTime);
          }

          Options.XmlSink.WriteEndMethod(verificationResult.Outcome.ToString().ToLowerInvariant(),
            verificationResult.End, verificationResult.End - verificationResult.Start,
            verificationResult.ResourceCount);
        }
      }

      outputCollector.Add(index, output);

      outputCollector.WriteMoreOutput();

      if (verificationResult.Outcome == VCGen.Outcome.Errors || Options.Trace)
      {
        Console.Out.Flush();
      }
      printer.ReportEndVerifyImplementation(impl, verificationResult);
      #endregion
    }


    class OutputCollector
    {
      StringWriter[] outputs;

      int nextPrintableIndex = 0;

      public OutputCollector(Implementation[] implementations)
      {
        outputs = new StringWriter[implementations.Length];
      }

      public void WriteMoreOutput()
      {
        lock (outputs)
        {
          for (; nextPrintableIndex < outputs.Length && outputs[nextPrintableIndex] != null; nextPrintableIndex++)
          {
            Console.Write(outputs[nextPrintableIndex].ToString());
            outputs[nextPrintableIndex] = null;
            Console.Out.Flush();
          }
        }
      }

      public void Add(int index, StringWriter output)
      {
        Contract.Requires(0 <= index && index < outputs.Length);
        Contract.Requires(output != null);

        lock (this)
        {
          outputs[index] = output;
        }
      }
    }

    private static ConditionGeneration CreateVCGen(Program program, CheckerPool checkerPool)
    {
      return new VCGen(program, checkerPool, ExecutionEngine.printer);
    }

    #region Houdini

    private PipelineOutcome RunHoudini(Program program, PipelineStatistics stats, ErrorReporterDelegate er)
    {
      Contract.Requires(stats != null);
      
      if (Options.StagedHoudini != null)
      {
        return RunStagedHoudini(program, stats, er);
      }

      Houdini.HoudiniSession.HoudiniStatistics houdiniStats = new Houdini.HoudiniSession.HoudiniStatistics();
      Houdini.Houdini houdini = new Houdini.Houdini(Options, program, houdiniStats);
      Houdini.HoudiniOutcome outcome = houdini.PerformHoudiniInference();
      houdini.Close();

      if (Options.PrintAssignment)
      {
        Console.WriteLine("Assignment computed by Houdini:");
        foreach (var x in outcome.assignment)
        {
          Console.WriteLine(x.Key + " = " + x.Value);
        }
      }

      if (Options.Trace)
      {
        int numTrueAssigns = 0;
        foreach (var x in outcome.assignment)
        {
          if (x.Value)
          {
            numTrueAssigns++;
          }
        }

        Console.WriteLine("Number of true assignments = " + numTrueAssigns);
        Console.WriteLine("Number of false assignments = " + (outcome.assignment.Count - numTrueAssigns));
        Console.WriteLine("Prover time = " + houdiniStats.proverTime.ToString("F2"));
        Console.WriteLine("Unsat core prover time = " + houdiniStats.unsatCoreProverTime.ToString("F2"));
        Console.WriteLine("Number of prover queries = " + houdiniStats.numProverQueries);
        Console.WriteLine("Number of unsat core prover queries = " + houdiniStats.numUnsatCoreProverQueries);
        Console.WriteLine("Number of unsat core prunings = " + houdiniStats.numUnsatCorePrunings);
      }

      foreach (Houdini.VCGenOutcome x in outcome.implementationOutcomes.Values)
      {
        ProcessOutcome(x.outcome, x.errors, "", stats, Console.Out, Options.TimeLimit, er);
        ProcessErrors(x.errors, x.outcome, Console.Out, er);
      }

      return PipelineOutcome.Done;
    }

    public Program ProgramFromFile(string filename)
    {
      Program p = ParseBoogieProgram( new List<string> {filename}, false);
      Debug.Assert(p != null);
      PipelineOutcome oc = ResolveAndTypecheck(p, filename, out var civlTypeChecker);
      Debug.Assert(oc == PipelineOutcome.ResolvedAndTypeChecked);
      return p;
    }

    private PipelineOutcome RunStagedHoudini(Program program, PipelineStatistics stats, ErrorReporterDelegate er)
    {
      Houdini.HoudiniSession.HoudiniStatistics houdiniStats = new Houdini.HoudiniSession.HoudiniStatistics();
      var stagedHoudini = new Houdini.StagedHoudini(Options, program, houdiniStats, ProgramFromFile);
      Houdini.HoudiniOutcome outcome = stagedHoudini.PerformStagedHoudiniInference();

      if (Options.PrintAssignment)
      {
        Console.WriteLine("Assignment computed by Houdini:");
        foreach (var x in outcome.assignment)
        {
          Console.WriteLine(x.Key + " = " + x.Value);
        }
      }

      if (Options.Trace)
      {
        int numTrueAssigns = 0;
        foreach (var x in outcome.assignment)
        {
          if (x.Value)
          {
            numTrueAssigns++;
          }
        }

        Console.WriteLine("Number of true assignments = " + numTrueAssigns);
        Console.WriteLine("Number of false assignments = " + (outcome.assignment.Count - numTrueAssigns));
        Console.WriteLine("Prover time = " + houdiniStats.proverTime.ToString("F2"));
        Console.WriteLine("Unsat core prover time = " + houdiniStats.unsatCoreProverTime.ToString("F2"));
        Console.WriteLine("Number of prover queries = " + houdiniStats.numProverQueries);
        Console.WriteLine("Number of unsat core prover queries = " + houdiniStats.numUnsatCoreProverQueries);
        Console.WriteLine("Number of unsat core prunings = " + houdiniStats.numUnsatCorePrunings);
      }

      foreach (Houdini.VCGenOutcome x in outcome.implementationOutcomes.Values)
      {
        ProcessOutcome(x.outcome, x.errors, "", stats, Console.Out, Options.TimeLimit, er);
        ProcessErrors(x.errors, x.outcome, Console.Out, er);
      }

      return PipelineOutcome.Done;
    }

    #endregion


    private string TimeIndication(VerificationResult verificationResult)
    {
      var result = "";
      if (Options.Trace)
      {
        result = string.Format("  [{0:F3} s, solver resource count: {1}, {2} proof obligation{3}]  ",
          (verificationResult.End - verificationResult.Start).TotalSeconds,
          verificationResult.ResourceCount,
          verificationResult.ProofObligationCount,
          verificationResult.ProofObligationCount == 1 ? "" : "s");
      }
      else if (Options.TraceProofObligations)
      {
        result = string.Format("  [{0} proof obligation{1}]  ", verificationResult.ProofObligationCount,
          verificationResult.ProofObligationCount == 1 ? "" : "s");
      }

      return result;
    }


    private void ProcessOutcome(VC.VCGen.Outcome outcome, List<Counterexample> errors, string timeIndication,
      PipelineStatistics stats, TextWriter tw, uint timeLimit, ErrorReporterDelegate er = null, string implName = null,
      IToken implTok = null, string requestId = null, string msgIfVerifies = null, bool wasCached = false)
    {
      Contract.Requires(stats != null);

      UpdateStatistics(stats, outcome, errors, wasCached);

      printer.Inform(timeIndication + OutcomeIndication(outcome, errors), tw);

      ReportOutcome(outcome, er, implName, implTok, requestId, msgIfVerifies, tw, timeLimit, errors);
    }


    private void ReportOutcome(VC.VCGen.Outcome outcome, ErrorReporterDelegate er, string implName,
      IToken implTok, string requestId, string msgIfVerifies, TextWriter tw, uint timeLimit, List<Counterexample> errors)
    {
      ErrorInformation errorInfo = null;

      switch (outcome)
      {
        case VCGen.Outcome.Correct:
          if (msgIfVerifies != null)
          {
            tw.WriteLine(msgIfVerifies); 
          }
          break;
        case VCGen.Outcome.ReachedBound:
          tw.WriteLine(string.Format("Stratified Inlining: Reached recursion bound of {0}",
            Options.RecursionBound));
          break;
        case VCGen.Outcome.Errors:
        case VCGen.Outcome.TimedOut:
          if (implName != null && implTok != null)
          {
            if (outcome == ConditionGeneration.Outcome.TimedOut ||
                (errors != null && errors.Any(e => e.IsAuxiliaryCexForDiagnosingTimeouts)))
            {
              errorInfo = errorInformationFactory.CreateErrorInformation(implTok,
                string.Format("Verification of '{1}' timed out after {0} seconds", timeLimit, implName), requestId);
            }

            //  Report timed out assertions as auxiliary info.
            if (errors != null)
            {
              var cmpr = new CounterexampleComparer();
              var timedOutAssertions = errors.Where(e => e.IsAuxiliaryCexForDiagnosingTimeouts).Distinct(cmpr).ToList();
              timedOutAssertions.Sort(cmpr);
              if (0 < timedOutAssertions.Count)
              {
                errorInfo.Msg += string.Format(" with {0} check(s) that timed out individually",
                  timedOutAssertions.Count);
              }

              foreach (Counterexample error in timedOutAssertions)
              {
                var callError = error as CallCounterexample;
                var returnError = error as ReturnCounterexample;
                var assertError = error as AssertCounterexample;
                IToken tok = null;
                string msg = null;
                if (callError != null)
                {
                  tok = callError.FailingCall.tok;
                  msg = callError.FailingCall.ErrorData as string ?? "A precondition for this call might not hold.";
                }
                else if (returnError != null)
                {
                  tok = returnError.FailingReturn.tok;
                  msg = "A postcondition might not hold on this return path.";
                }
                else
                {
                  tok = assertError.FailingAssert.tok;
                  if (assertError.FailingAssert is LoopInitAssertCmd)
                  {
                    msg = "This loop invariant might not hold on entry.";
                  }
                  else if (assertError.FailingAssert is LoopInvMaintainedAssertCmd)
                  {
                    msg = "This loop invariant might not be maintained by the loop.";
                  }
                  else
                  {
                    if (assertError.FailingAssert.ErrorMessage == null || Options.ForceBplErrors)
                    {
                      msg = assertError.FailingAssert.ErrorData as string;
                    }
                    else
                    {
                      msg = assertError.FailingAssert.ErrorMessage;
                    }
                    if (msg == null)
                    {
                      msg = "This assertion might not hold.";
                    }
                  }
                }

                errorInfo.AddAuxInfo(tok, msg, "Unverified check due to timeout");
              }
            }
          }

          break;
        case VCGen.Outcome.OutOfResource:
          if (implName != null && implTok != null)
          {
            errorInfo = errorInformationFactory.CreateErrorInformation(implTok,
              "Verification out of resource (" + implName + ")", requestId);
          }

          break;
        case VCGen.Outcome.OutOfMemory:
          if (implName != null && implTok != null)
          {
            errorInfo = errorInformationFactory.CreateErrorInformation(implTok,
              "Verification out of memory (" + implName + ")", requestId);
          }

          break;
        case VCGen.Outcome.SolverException:
          if (implName != null && implTok != null)
          {
            errorInfo = errorInformationFactory.CreateErrorInformation(implTok,
              "Verification encountered solver exception (" + implName + ")", requestId);
          }

          break;

        case VCGen.Outcome.Inconclusive:
          if (implName != null && implTok != null)
          {
            errorInfo = errorInformationFactory.CreateErrorInformation(implTok,
              "Verification inconclusive (" + implName + ")", requestId);
          }

          break;
      }

      if (errorInfo != null)
      {
        errorInfo.ImplementationName = implName;
        if (er != null)
        {
          lock (er)
          {
            er(errorInfo);
          }
        }
        else
        {
          printer.WriteErrorInformation(errorInfo, tw);
        }
      }
    }


    private static string OutcomeIndication(VC.VCGen.Outcome outcome, List<Counterexample> errors)
    {
      string traceOutput = "";
      switch (outcome)
      {
        default:
          Contract.Assert(false); // unexpected outcome
          throw new cce.UnreachableException();
        case VCGen.Outcome.ReachedBound:
          traceOutput = "verified";
          break;
        case VCGen.Outcome.Correct:
          traceOutput = "verified";
          break;
        case VCGen.Outcome.TimedOut:
          traceOutput = "timed out";
          break;
        case VCGen.Outcome.OutOfResource:
          traceOutput = "out of resource";
          break;
        case VCGen.Outcome.OutOfMemory:
          traceOutput = "out of memory";
          break;
        case VCGen.Outcome.SolverException:
          traceOutput = "solver exception";
          break;
        case VCGen.Outcome.Inconclusive:
          traceOutput = "inconclusive";
          break;
        case VCGen.Outcome.Errors:
          Contract.Assert(errors != null);
          traceOutput = string.Format("error{0}", errors.Count == 1 ? "" : "s");
          break;
      }

      return traceOutput;
    }


    private static void UpdateStatistics(PipelineStatistics stats, VC.VCGen.Outcome outcome,
      List<Counterexample> errors, bool wasCached)
    {
      Contract.Requires(stats != null);

      switch (outcome)
      {
        default:
          Contract.Assert(false); // unexpected outcome
          throw new cce.UnreachableException();
        case VCGen.Outcome.ReachedBound:
          Interlocked.Increment(ref stats.VerifiedCount);
          if (wasCached)
          {
            Interlocked.Increment(ref stats.CachedVerifiedCount);
          }

          break;
        case VCGen.Outcome.Correct:
          Interlocked.Increment(ref stats.VerifiedCount);
          if (wasCached)
          {
            Interlocked.Increment(ref stats.CachedVerifiedCount);
          }

          break;
        case VCGen.Outcome.TimedOut:
          Interlocked.Increment(ref stats.TimeoutCount);
          if (wasCached)
          {
            Interlocked.Increment(ref stats.CachedTimeoutCount);
          }

          break;
        case VCGen.Outcome.OutOfResource:
          Interlocked.Increment(ref stats.OutOfResourceCount);
          if (wasCached)
          {
            Interlocked.Increment(ref stats.CachedOutOfResourceCount);
          }

          break;
        case VCGen.Outcome.OutOfMemory:
          Interlocked.Increment(ref stats.OutOfMemoryCount);
          if (wasCached)
          {
            Interlocked.Increment(ref stats.CachedOutOfMemoryCount);
          }

          break;
        case VCGen.Outcome.SolverException:
          Interlocked.Increment(ref stats.SolverExceptionCount);
          if (wasCached)
          {
            Interlocked.Increment(ref stats.CachedSolverExceptionCount);
          }

          break;
        case VCGen.Outcome.Inconclusive:
          Interlocked.Increment(ref stats.InconclusiveCount);
          if (wasCached)
          {
            Interlocked.Increment(ref stats.CachedInconclusiveCount);
          }

          break;
        case VCGen.Outcome.Errors:
          int cnt = errors.Where(e => !e.IsAuxiliaryCexForDiagnosingTimeouts).Count();
          Interlocked.Add(ref stats.ErrorCount, cnt);
          if (wasCached)
          {
            Interlocked.Add(ref stats.CachedErrorCount, cnt);
          }

          break;
      }
    }


    private void ProcessErrors(List<Counterexample> errors, VC.VCGen.Outcome outcome, TextWriter tw,
      ErrorReporterDelegate er, Implementation impl = null)
    {
      var implName = impl != null ? impl.Name : null;

      if (errors != null)
      {
        errors.Sort(new CounterexampleComparer());
        foreach (Counterexample error in errors)
        {
          if (error.IsAuxiliaryCexForDiagnosingTimeouts)
          {
            continue;
          }

          var errorInfo = CreateErrorInformation(error, outcome);
          errorInfo.ImplementationName = implName;

          if (Options.XmlSink != null)
          {
            WriteErrorInformationToXmlSink(Options.XmlSink, errorInfo, error.Trace);
          }

          if (Options.ErrorTrace > 0)
          {
            errorInfo.Out.WriteLine("Execution trace:");
            error.Print(4, errorInfo.Out, b => { errorInfo.AddAuxInfo(b.tok, b.Label, "Execution trace"); });
            if (Options.EnhancedErrorMessages == 1 && error.AugmentedTrace != null && error.AugmentedTrace.Count > 0)
            {
              errorInfo.Out.WriteLine("Augmented execution trace:");
              error.AugmentedTrace.Iter(elem => errorInfo.Out.Write(elem));
            }
            if (Options.PrintErrorModel >= 1 && error.Model != null)
            {
              error.Model.Write(ExecutionEngine.ModelWriter == null ? errorInfo.Out : ExecutionEngine.ModelWriter);
            }
          }

          if (Options.ModelViewFile != null) {
            error.PrintModel(errorInfo.Model, error);
          }

          printer.WriteErrorInformation(errorInfo, tw);

          if (er != null)
          {
            lock (er)
            {
              er(errorInfo);
            }
          }
        }
      }
    }


    private ErrorInformation CreateErrorInformation(Counterexample error, VC.VCGen.Outcome outcome)
    {
      ErrorInformation errorInfo;
      var cause = "Error";
      if (outcome == VCGen.Outcome.TimedOut)
      {
        cause = "Timed out on";
      }
      else if (outcome == VCGen.Outcome.OutOfMemory)
      {
        cause = "Out of memory on";
      }
      else if (outcome == VCGen.Outcome.SolverException)
      {
        cause = "Solver exception on";
      }
      else if (outcome == VCGen.Outcome.OutOfResource)
      {
        cause = "Out of resource on";
      }

      if (error is CallCounterexample callError)
      {
        if (callError.FailingRequires.ErrorMessage == null || Options.ForceBplErrors)
        {
          errorInfo = errorInformationFactory.CreateErrorInformation(callError.FailingCall.tok,
            callError.FailingCall.ErrorData as string ?? "A precondition for this call might not hold.",
            callError.RequestId, callError.OriginalRequestId, cause);
          errorInfo.Kind = ErrorKind.Precondition;
          errorInfo.AddAuxInfo(callError.FailingRequires.tok,
            callError.FailingRequires.ErrorData as string ?? "This is the precondition that might not hold.",
            "Related location");
        }
        else
        {
          errorInfo = errorInformationFactory.CreateErrorInformation(null,
            callError.FailingRequires.ErrorMessage,
            callError.RequestId, callError.OriginalRequestId);
        }
      }
      else if (error is ReturnCounterexample returnError)
      {
        if (returnError.FailingEnsures.ErrorMessage == null || Options.ForceBplErrors)
        {
          errorInfo = errorInformationFactory.CreateErrorInformation(returnError.FailingReturn.tok,
            "A postcondition might not hold on this return path.",
            returnError.RequestId, returnError.OriginalRequestId, cause);
          errorInfo.Kind = ErrorKind.Postcondition;
          errorInfo.AddAuxInfo(returnError.FailingEnsures.tok,
            returnError.FailingEnsures.ErrorData as string ?? "This is the postcondition that might not hold.",
            "Related location");
        }
        else
        {
          errorInfo = errorInformationFactory.CreateErrorInformation(null,
            returnError.FailingEnsures.ErrorMessage,
            returnError.RequestId, returnError.OriginalRequestId);
        }
      }
      else // error is AssertCounterexample
      {
        Debug.Assert(error is AssertCounterexample);
        var assertError = (AssertCounterexample)error;
        if (assertError.FailingAssert is LoopInitAssertCmd)
        {
          errorInfo = errorInformationFactory.CreateErrorInformation(assertError.FailingAssert.tok,
            "This loop invariant might not hold on entry.",
            assertError.RequestId, assertError.OriginalRequestId, cause);
          errorInfo.Kind = ErrorKind.InvariantEntry;
          if ((assertError.FailingAssert.ErrorData as string) != null)
          {
            errorInfo.AddAuxInfo(assertError.FailingAssert.tok, assertError.FailingAssert.ErrorData as string,
              "Related message");
          }
        }
        else if (assertError.FailingAssert is LoopInvMaintainedAssertCmd)
        {
          errorInfo = errorInformationFactory.CreateErrorInformation(assertError.FailingAssert.tok,
            "This loop invariant might not be maintained by the loop.",
            assertError.RequestId, assertError.OriginalRequestId, cause);
          errorInfo.Kind = ErrorKind.InvariantMaintainance;
          if ((assertError.FailingAssert.ErrorData as string) != null)
          {
            errorInfo.AddAuxInfo(assertError.FailingAssert.tok, assertError.FailingAssert.ErrorData as string,
              "Related message");
          }
        }
        else
        {
          if (assertError.FailingAssert.ErrorMessage == null || Options.ForceBplErrors)
          {
            string msg = assertError.FailingAssert.ErrorData as string ?? "This assertion might not hold.";
            errorInfo = errorInformationFactory.CreateErrorInformation(assertError.FailingAssert.tok, msg,
              assertError.RequestId, assertError.OriginalRequestId, cause);
            errorInfo.Kind = ErrorKind.Assertion;
          }
          else
          {
            errorInfo = errorInformationFactory.CreateErrorInformation(null, 
              assertError.FailingAssert.ErrorMessage,
              assertError.RequestId, assertError.OriginalRequestId);
          }
        }
      }

      return errorInfo;
    }

    private static void WriteErrorInformationToXmlSink(XmlSink sink, ErrorInformation errorInfo, List<Block> trace)
    {
      var msg = "assertion violation";
      switch (errorInfo.Kind)
      {
        case ErrorKind.Precondition:
          msg = "precondition violation";
          break;

        case ErrorKind.Postcondition:
          msg = "postcondition violation";
          break;

        case ErrorKind.InvariantEntry:
          msg = "loop invariant entry violation";
          break;

        case ErrorKind.InvariantMaintainance:
          msg = "loop invariant maintenance violation";
          break;
      }

      var relatedError = errorInfo.Aux.FirstOrDefault();
      sink.WriteError(msg, errorInfo.Tok, relatedError.Tok, trace);
    }

    public void Dispose()
    {
      checkerPool.Dispose();
    }
  }
}<|MERGE_RESOLUTION|>--- conflicted
+++ resolved
@@ -34,199 +34,6 @@
     int GetVerificationPriority(IToken implTok);
   }
 
-<<<<<<< HEAD
-
-  public class ConsolePrinter : OutputPrinter
-  {
-    public void ErrorWriteLine(TextWriter tw, string s)
-    {
-      Contract.Requires(s != null);
-      if (!s.Contains("Error: ") && !s.Contains("Error BP"))
-      {
-        tw.WriteLine(s);
-        return;
-      }
-
-      // split the string up into its first line and the remaining lines
-      string remaining = null;
-      int i = s.IndexOf('\r');
-      if (i >= 0)
-      {
-        remaining = s.Substring(i + 1);
-        if (remaining.StartsWith("\n"))
-        {
-          remaining = remaining.Substring(1);
-        }
-
-        s = s.Substring(0, i);
-      }
-
-      ConsoleColor col = Console.ForegroundColor;
-      Console.ForegroundColor = ConsoleColor.Red;
-      tw.WriteLine(s);
-      Console.ForegroundColor = col;
-
-      if (remaining != null)
-      {
-        tw.WriteLine(remaining);
-      }
-    }
-
-
-    public void ErrorWriteLine(TextWriter tw, string format, params object[] args)
-    {
-      Contract.Requires(format != null);
-      string s = string.Format(format, args);
-      ErrorWriteLine(tw, s);
-    }
-
-
-    public void AdvisoryWriteLine(string format, params object[] args)
-    {
-      Contract.Requires(format != null);
-      ConsoleColor col = Console.ForegroundColor;
-      Console.ForegroundColor = ConsoleColor.Yellow;
-      Console.WriteLine(format, args);
-      Console.ForegroundColor = col;
-    }
-
-
-    /// <summary>
-    /// Inform the user about something and proceed with translation normally.
-    /// Print newline after the message.
-    /// </summary>
-    public void Inform(string s, TextWriter tw)
-    {
-      if (CommandLineOptions.Clo.Trace || CommandLineOptions.Clo.TraceProofObligations)
-      {
-        tw.WriteLine(s);
-      }
-    }
-
-
-    public void WriteTrailer(PipelineStatistics stats)
-    {
-      Contract.Requires(stats != null);
-      Contract.Requires(0 <= stats.VerifiedCount && 0 <= stats.ErrorCount && 0 <= stats.InconclusiveCount &&
-                        0 <= stats.TimeoutCount && 0 <= stats.OutOfMemoryCount);
-
-      Console.WriteLine();
-      if (CommandLineOptions.Clo.ShowVerifiedProcedureCount)
-      {
-        Console.Write("{0} finished with {1} verified, {2} error{3}", CommandLineOptions.Clo.DescriptiveToolName,
-          stats.VerifiedCount, stats.ErrorCount, stats.ErrorCount == 1 ? "" : "s");
-      }
-      else
-      {
-        Console.Write("{0} finished with {1} error{2}", CommandLineOptions.Clo.DescriptiveToolName, stats.ErrorCount,
-          stats.ErrorCount == 1 ? "" : "s");
-      }
-
-      if (stats.InconclusiveCount != 0)
-      {
-        Console.Write(", {0} inconclusive{1}", stats.InconclusiveCount, stats.InconclusiveCount == 1 ? "" : "s");
-      }
-
-      if (stats.TimeoutCount != 0)
-      {
-        Console.Write(", {0} time out{1}", stats.TimeoutCount, stats.TimeoutCount == 1 ? "" : "s");
-      }
-
-      if (stats.OutOfMemoryCount != 0)
-      {
-        Console.Write(", {0} out of memory", stats.OutOfMemoryCount);
-      }
-
-      if (stats.OutOfResourceCount != 0)
-      {
-        Console.Write(", {0} out of resource", stats.OutOfResourceCount);
-      }
-
-      if (stats.SolverExceptionCount != 0)
-      {
-        Console.Write(", {0} solver exceptions", stats.SolverExceptionCount);
-      }
-
-      Console.WriteLine();
-      Console.Out.Flush();
-    }
-
-
-    public void WriteErrorInformation(ErrorInformation errorInfo, TextWriter tw, bool skipExecutionTrace = true)
-    {
-      Contract.Requires(errorInfo != null);
-
-      ReportBplError(errorInfo.Tok, errorInfo.FullMsg, true, tw);
-
-      foreach (var e in errorInfo.Aux)
-      {
-        if (!(skipExecutionTrace && e.Category != null && e.Category.Contains("Execution trace")))
-        {
-          ReportBplError(e.Tok, e.FullMsg, false, tw);
-        }
-      }
-
-      tw.Write(errorInfo.Out.ToString());
-      tw.Write(errorInfo.Model.ToString());
-      tw.Flush();
-    }
-
-
-    public virtual void ReportBplError(IToken tok, string message, bool error, TextWriter tw, string category = null)
-    {
-      Contract.Requires(message != null);
-
-      if (category != null)
-      {
-        message = string.Format("{0}: {1}", category, message);
-      }
-
-      string s;
-      if (tok != null)
-      {
-        s = string.Format("{0}({1},{2}): {3}", ExecutionEngine.GetFileNameForConsole(tok.filename), tok.line, tok.col,
-          message);
-      }
-      else
-      {
-        s = message;
-      }
-
-      if (error)
-      {
-        ErrorWriteLine(tw, s);
-      }
-      else
-      {
-        tw.WriteLine(s);
-      }
-    }
-
-    public void ReportImplementationsBeforeVerification(Implementation[] implementations) {
-      // Do not print to console
-    }
-
-    public void ReportStartVerifyImplementation(Implementation implementation) {
-      // Do not print to console
-    }
-
-    public void ReportEndVerifyImplementation(Implementation implementation, VerificationResult result) {
-      // Do not print to console
-    }
-
-    public int GetVerificationPriority(IToken implTok) {
-      return 0;
-    }
-
-    public void ReportAssertionBatchResult(Implementation implementation,
-      Dictionary<AssertCmd, ConditionGeneration.Outcome> perAssertOutcome,
-      Dictionary<AssertCmd, Counterexample> perAssertCounterExamples) {
-      // Do not print to console
-    }
-  }
-
-=======
->>>>>>> ed98b8eb
   #endregion
 
   public enum PipelineOutcome
@@ -1002,7 +809,6 @@
 
       // operate on a stable copy, in case it gets updated while we're running
       Implementation[] stablePrioritizedImpls = null;
-<<<<<<< HEAD
       var userDefinedPriorities =
         impls.ToDictionary(impl => impl,
           impl => printer.GetVerificationPriority(impl.tok));
@@ -1011,21 +817,14 @@
         var userDefinedPriority = userDefinedPriorities[impl];
         return userDefinedPriority > 0 ? userDefinedPriority : defaultPriority;
       }
-      if (0 < CommandLineOptions.Clo.VerifySnapshots)
-=======
       if (0 < Options.VerifySnapshots)
->>>>>>> ed98b8eb
       {
         OtherDefinitionAxiomsCollector.Collect(Options, program.Axioms);
         DependencyCollector.Collect(Options, program);
         stablePrioritizedImpls = impls.OrderByDescending(
-<<<<<<< HEAD
           impl =>
-            UserPriorityOrDefault(impl, impl.Priority != 1 ? impl.Priority : Cache.VerificationPriority(impl))
+            UserPriorityOrDefault(impl, impl.Priority != 1 ? impl.Priority : Cache.VerificationPriority(impl, Options.RunDiagnosticsOnTimeout))
           ).ToArray();
-=======
-          impl => impl.Priority != 1 ? impl.Priority : Cache.VerificationPriority(impl, Options.RunDiagnosticsOnTimeout)).ToArray();
->>>>>>> ed98b8eb
       }
       else
       {
