--- conflicted
+++ resolved
@@ -612,14 +612,9 @@
           program.Emit(new TokenTextWriter(Options.OutputWriter, Options.PrettyPrint, Options));
         }
 
-<<<<<<< HEAD
-      program.DeclarationDependencies = Pruner.ComputeDeclarationDependencies(Options, program);
-      return processedProgram;
-=======
-        program.DeclarationDependencies = Prune.ComputeDeclarationDependencies(Options, program);
+        program.DeclarationDependencies = Pruner.ComputeDeclarationDependencies(Options, program);
         return processedProgram;
       }).Result;
->>>>>>> d322dc64
     }
 
     private ProcessedProgram ExtractLoops(Program program)
@@ -750,11 +745,7 @@
           out var modelViewInfo);
 
         ConditionGeneration.ResetPredecessors(run.Implementation.Blocks);
-<<<<<<< HEAD
         var splits = ManualSplitFinder.FocusAndSplit(program, Options, run, gotoCmdOrigins, vcGenerator).ToList();
-=======
-        var splits = ManualSplitFinder.FocusAndSplit(Options, run, gotoCmdOrigins, vcGenerator).ToList();
->>>>>>> d322dc64
         for (var index = 0; index < splits.Count; index++) {
           var split = splits[index];
           split.SplitIndex = index;
