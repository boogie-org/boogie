﻿using System;
using System.Collections.Concurrent;
using System.Collections.Generic;
using System.Diagnostics.Contracts;
using System.IO;
using System.Linq;
using System.Threading;
using System.Threading.Tasks;
using VC;
using BoogiePL = Microsoft.Boogie;
using System.Runtime.Caching;
using System.Diagnostics;
using System.Net.Mime;

namespace Microsoft.Boogie
{
  #region Output printing

  public interface OutputPrinter : IConditionGenerationPrinter
  {
    ExecutionEngineOptions Options { get; set; }
    void ErrorWriteLine(TextWriter tw, string s);
    void ErrorWriteLine(TextWriter tw, string format, params object[] args);
    void AdvisoryWriteLine(TextWriter output, string format, params object[] args);
    void Inform(string s, TextWriter tw);
    void WriteTrailer(TextWriter textWriter, PipelineStatistics stats);
    void WriteErrorInformation(ErrorInformation errorInfo, TextWriter tw, bool skipExecutionTrace = true);
    void ReportBplError(IToken tok, string message, bool error, TextWriter tw, string category = null);

    void ReportImplementationsBeforeVerification(Implementation[] implementations);
    void ReportStartVerifyImplementation(Implementation implementation);
    void ReportEndVerifyImplementation(Implementation implementation, VerificationResult result);
  }

  #endregion

  public enum PipelineOutcome
  {
    Done,
    ResolutionError,
    TypeCheckingError,
    ResolvedAndTypeChecked,
    FatalError,
    Cancelled,
    VerificationCompleted
  }


  public class PipelineStatistics
  {
    public int ErrorCount;
    public int VerifiedCount;
    public int InconclusiveCount;
    public int TimeoutCount;
    public int OutOfResourceCount;
    public int OutOfMemoryCount;
    public int SolverExceptionCount;
    public long[] CachingActionCounts;
    public int CachedErrorCount;
    public int CachedVerifiedCount;
    public int CachedInconclusiveCount;
    public int CachedTimeoutCount;
    public int CachedOutOfResourceCount;
    public int CachedOutOfMemoryCount;
    public int CachedSolverExceptionCount;
  }


  #region Error reporting

  public delegate void ErrorReporterDelegate(ErrorInformation errInfo);


  public enum ErrorKind
  {
    Assertion,
    Precondition,
    Postcondition,
    InvariantEntry,
    InvariantMaintainance
  }


  public class ErrorInformationFactory
  {
    public virtual ErrorInformation CreateErrorInformation(IToken tok, string msg, string requestId = null,
      string originalRequestId = null, string category = null)
    {
      Contract.Requires(1 <= tok.line && 1 <= tok.col);
      Contract.Requires(msg != null);

      return ErrorInformation.CreateErrorInformation(tok, msg, requestId, originalRequestId, category);
    }
  }


  public class ErrorInformation
  {
    public readonly IToken Tok;
    public string Msg;
    public string Category { get; set; }
    public readonly List<AuxErrorInfo> Aux = new List<AuxErrorInfo>();
    public string OriginalRequestId { get; set; }
    public string RequestId { get; set; }
    public ErrorKind Kind { get; set; }
    public string ImplementationName { get; set; }
    public TextWriter Out = new StringWriter();
    public TextWriter ModelWriter = new StringWriter();

    public string FullMsg
    {
      get
      {
        return Category != null ? string.Format("{0}: {1}", Category, Msg) : Msg;
      }
    }

    public struct AuxErrorInfo
    {
      public readonly IToken Tok;
      public readonly string Msg;
      public readonly string Category;

      public string FullMsg
      {
        get { return Category != null ? string.Format("{0}: {1}", Category, Msg) : Msg; }
      }

      public AuxErrorInfo(IToken tok, string msg, string category = null)
      {
        Tok = tok;
        Msg = CleanUp(msg);
        Category = category;
      }
    }

    protected ErrorInformation(IToken tok, string msg)
    {
      Contract.Requires(tok != null);
      Contract.Requires(1 <= tok.line && 1 <= tok.col);
      Contract.Requires(msg != null);

      Tok = tok;
      Msg = CleanUp(msg);
    }

    internal static ErrorInformation CreateErrorInformation(IToken tok, string msg, string requestId = null,
      string originalRequestId = null, string category = null)
    {
      var result = new ErrorInformation(tok, msg);
      result.RequestId = requestId;
      result.OriginalRequestId = originalRequestId;
      result.Category = category;
      return result;
    }

    public virtual void AddAuxInfo(IToken tok, string msg, string category = null)
    {
      Contract.Requires(tok != null);
      Contract.Requires(1 <= tok.line && 1 <= tok.col);
      Contract.Requires(msg != null);
      Aux.Add(new AuxErrorInfo(tok, msg, category));
    }

    protected static string CleanUp(string msg)
    {
      if (msg.ToLower().StartsWith("error: "))
      {
        return msg.Substring(7);
      }
      else
      {
        return msg;
      }
    }
  }

  #endregion

  public class ExecutionEngine : IDisposable {
    public static ErrorInformationFactory ErrorInformationFactory { get; } = new();

    static int autoRequestIdCount;

    static readonly string AutoRequestIdPrefix = "auto_request_id_";

    public static string FreshRequestId() {
      var id = Interlocked.Increment(ref autoRequestIdCount);
      return AutoRequestIdPrefix + id;
    }

    public static int AutoRequestId(string id) {
      if (id.StartsWith(AutoRequestIdPrefix)) {
        if (int.TryParse(id.Substring(AutoRequestIdPrefix.Length), out var result)) {
          return result;
        }
      }

      return -1;
    }

    public readonly VerificationResultCache Cache;

    static readonly MemoryCache programCache = new MemoryCache("ProgramCache");

    static readonly CacheItemPolicy policy = new CacheItemPolicy
      { SlidingExpiration = new TimeSpan(0, 10, 0), Priority = CacheItemPriority.Default };

    public static Program CachedProgram(string programId) {
      var result = programCache.Get(programId) as Program;
      return result;
    }

    public ExecutionEngine(ExecutionEngineOptions options, VerificationResultCache cache) {
      Options = options;
      Cache = cache;
      checkerPool = new CheckerPool(options);
      verifyImplementationSemaphore = new SemaphoreSlim(Options.VcsCores);
    }

    public static ExecutionEngine CreateWithoutSharedCache(ExecutionEngineOptions options) {
      return new ExecutionEngine(options, new VerificationResultCache());
    }

    public ExecutionEngineOptions Options { get; }
    private readonly CheckerPool checkerPool;
    private readonly SemaphoreSlim verifyImplementationSemaphore;

    static DateTime FirstRequestStart;

    static readonly ConcurrentDictionary<string, TimeSpan>
      TimePerRequest = new ConcurrentDictionary<string, TimeSpan>();

    static readonly ConcurrentDictionary<string, PipelineStatistics> StatisticsPerRequest =
      new ConcurrentDictionary<string, PipelineStatistics>();

    static readonly ConcurrentDictionary<string, CancellationTokenSource> ImplIdToCancellationTokenSource =
      new ConcurrentDictionary<string, CancellationTokenSource>();

    static readonly ConcurrentDictionary<string, CancellationTokenSource> RequestIdToCancellationTokenSource =
      new ConcurrentDictionary<string, CancellationTokenSource>();

    static ThreadTaskScheduler LargeStackScheduler = new ThreadTaskScheduler(16 * 1024 * 1024);

    public bool ProcessFiles(TextWriter output, IList<string> fileNames, bool lookForSnapshots = true,
      string programId = null) {
      Contract.Requires(cce.NonNullElements(fileNames));

      if (Options.VerifySeparately && 1 < fileNames.Count) {
        return fileNames.All(f => ProcessFiles(output, new List<string> { f }, lookForSnapshots, f));
      }

      if (0 <= Options.VerifySnapshots && lookForSnapshots) {
        var snapshotsByVersion = LookForSnapshots(fileNames);
        return snapshotsByVersion.All(s => {
          // BUG: Reusing checkers during snapshots doesn't work, even though it should. We create a new engine (and thus checker pool) to workaround this.
          using var engine = new ExecutionEngine(Options, Cache);
          return engine.ProcessFiles(output, new List<string>(s), false, programId);
        });
      }

      using XmlFileScope xf = new XmlFileScope(Options.XmlSink, fileNames[^1]);
      Program program = ParseBoogieProgram(fileNames, false);
      var bplFileName = fileNames[^1];
      if (program == null) {
        return true;
      }

      return ProcessProgram(output, program, bplFileName, programId).Result;
    }

    [Obsolete("Please inline this method call")]
    public bool ProcessProgram(Program program, string bplFileName,
      string programId = null) {
      return ProcessProgram(Console.Out, program, bplFileName, programId).Result;
    }

    public async Task<bool> ProcessProgram(TextWriter output, Program program, string bplFileName, string programId = null)
    {
      if (programId == null)
      {
        programId = "main_program_id";
      }
      
      if (Options.PrintFile != null) {
        PrintBplFile(Options.PrintFile, program, false, true, Options.PrettyPrint);
      }

      PipelineOutcome outcome = ResolveAndTypecheck(program, bplFileName, out var civlTypeChecker);
      if (outcome != PipelineOutcome.ResolvedAndTypeChecked) {
        return true;
      }

      if (Options.PrintCFGPrefix != null) {
        foreach (var impl in program.Implementations) {
          using StreamWriter sw = new StreamWriter(Options.PrintCFGPrefix + "." + impl.Name + ".dot");
          sw.Write(program.ProcessLoops(Options, impl).ToDot());
        }
      }

      CivlVCGeneration.Transform(Options, civlTypeChecker);
      if (Options.CivlDesugaredFile != null) {
        int oldPrintUnstructured = Options.PrintUnstructured;
        Options.PrintUnstructured = 1;
        PrintBplFile(Options.CivlDesugaredFile, program, false, false,
          Options.PrettyPrint);
        Options.PrintUnstructured = oldPrintUnstructured;
      }

      EliminateDeadVariables(program);

      CoalesceBlocks(program);

      Inline(program);

      var stats = new PipelineStatistics();
      outcome = await InferAndVerify(output, program, stats, 1 < Options.VerifySnapshots ? programId : null);
      switch (outcome) {
        case PipelineOutcome.Done:
        case PipelineOutcome.VerificationCompleted:
          Options.Printer.WriteTrailer(output, stats);
          return true;
        case PipelineOutcome.FatalError:
          return false;
        default:
          Debug.Assert(false, "Unreachable code");
          return false;
      }
    }

    public static IList<IList<string>> LookForSnapshots(IList<string> fileNames)
    {
      Contract.Requires(fileNames != null);

      var result = new List<IList<string>>();
      for (int version = 0; true; version++)
      {
        var nextSnapshot = new List<string>();
        foreach (var name in fileNames)
        {
          var versionedName = name.Replace(Path.GetExtension(name), ".v" + version + Path.GetExtension(name));
          if (File.Exists(versionedName))
          {
            nextSnapshot.Add(versionedName);
          }
        }

        if (nextSnapshot.Any())
        {
          result.Add(nextSnapshot);
        }
        else
        {
          break;
        }
      }

      return result;
    }

    public void CoalesceBlocks(Program program)
    {
      if (Options.CoalesceBlocks)
      {
        if (Options.Trace)
        {
          Console.WriteLine("Coalescing blocks...");
        }

        Microsoft.Boogie.BlockCoalescer.CoalesceBlocks(program);
      }
    }


    public void CollectModSets(Program program)
    {
      if (Options.DoModSetAnalysis)
      {
        new ModSetCollector(Options).DoModSetAnalysis(program);
      }
    }


    public void EliminateDeadVariables(Program program)
    {
      Microsoft.Boogie.UnusedVarEliminator.Eliminate(program);
    }


    public void PrintBplFile(string filename, Program program, bool allowPrintDesugaring, bool setTokens = true,
      bool pretty = false)
    {
      PrintBplFile(Options, filename, program, allowPrintDesugaring, setTokens, pretty);
    }

    public static void PrintBplFile(ExecutionEngineOptions options, string filename, Program program, bool allowPrintDesugaring, bool setTokens = true,
      bool pretty = false)

    {
      Contract.Requires(program != null);
      Contract.Requires(filename != null);
      bool oldPrintDesugaring = options.PrintDesugarings;
      if (!allowPrintDesugaring)
      {
        options.PrintDesugarings = false;
      }

      using (TokenTextWriter writer = filename == "-"
        ? new TokenTextWriter("<console>", Console.Out, setTokens, pretty, options)
        : new TokenTextWriter(filename, setTokens, pretty, options))
      {
        if (options.ShowEnv != ExecutionEngineOptions.ShowEnvironment.Never)
        {
          writer.WriteLine("// " + options.Version);
          writer.WriteLine("// " + options.Environment);
        }

        writer.WriteLine();
        program.Emit(writer);
      }

      options.PrintDesugarings = oldPrintDesugaring;
    }


    /// <summary>
    /// Parse the given files into one Boogie program.  If an I/O or parse error occurs, an error will be printed
    /// and null will be returned.  On success, a non-null program is returned.
    /// </summary>
    public Program ParseBoogieProgram(IList<string> fileNames, bool suppressTraceOutput)
    {
      Contract.Requires(cce.NonNullElements(fileNames));

      Program program = new Program();
      bool okay = true;
      
      for (int fileId = 0; fileId < fileNames.Count; fileId++)
      {
        string bplFileName = fileNames[fileId];
        if (!suppressTraceOutput)
        {
          if (Options.XmlSink != null)
          {
            Options.XmlSink.WriteFileFragment(bplFileName);
          }

          if (Options.Trace)
          {
            Console.WriteLine("Parsing " + GetFileNameForConsole(Options, bplFileName));
          }
        }

        try
        {
          var defines = new List<string>() {"FILE_" + fileId};
          int errorCount = Parser.Parse(bplFileName, defines, out Program programSnippet,
            Options.UseBaseNameForFileName);
          if (programSnippet == null || errorCount != 0)
          {
            Console.WriteLine("{0} parse errors detected in {1}", errorCount, GetFileNameForConsole(Options, bplFileName));
            okay = false;
          }
          else
          {
            program.AddTopLevelDeclarations(programSnippet.TopLevelDeclarations);
          }
        }
        catch (IOException e)
        {
          Options.Printer.ErrorWriteLine(Console.Out, "Error opening file \"{0}\": {1}",
            GetFileNameForConsole(Options, bplFileName), e.Message);
          okay = false;
        }
      }

      if (!okay)
      {
        return null;
      }
      else
      {
        if (program.TopLevelDeclarations.Any(d => d.HasCivlAttribute()))
        {
          Options.UseLibrary = true;
        }

        if (Options.UseLibrary)
        {
          Options.UseArrayTheory = true;
          Options.Monomorphize = true;
          var library = Parser.ParseLibraryDefinitions();
          program.AddTopLevelDeclarations(library.TopLevelDeclarations);
        }

        return program;
      }
    }

    internal static string GetFileNameForConsole(ExecutionEngineOptions options, string filename)
    {
      return options.UseBaseNameForFileName && !string.IsNullOrEmpty(filename) &&
             filename != "<console>"
        ? Path.GetFileName(filename)
        : filename;
    }


    /// <summary>
    /// Resolves and type checks the given Boogie program.  Any errors are reported to the
    /// console.  Returns:
    ///  - Done if no errors occurred, and command line specified no resolution or no type checking.
    ///  - ResolutionError if a resolution error occurred
    ///  - TypeCheckingError if a type checking error occurred
    ///  - ResolvedAndTypeChecked if both resolution and type checking succeeded
    /// </summary>
    public PipelineOutcome ResolveAndTypecheck(Program program, string bplFileName,
      out CivlTypeChecker civlTypeChecker)
    {
      Contract.Requires(program != null);
      Contract.Requires(bplFileName != null);

      civlTypeChecker = null;

      // ---------- Resolve ------------------------------------------------------------

      if (Options.NoResolve)
      {
        return PipelineOutcome.Done;
      }

      int errorCount = program.Resolve(Options);
      if (errorCount != 0)
      {
        Console.WriteLine("{0} name resolution errors detected in {1}", errorCount, GetFileNameForConsole(Options, bplFileName));
        return PipelineOutcome.ResolutionError;
      }

      // ---------- Type check ------------------------------------------------------------

      if (Options.NoTypecheck)
      {
        return PipelineOutcome.Done;
      }

      if (!FunctionDependencyChecker.Check(program))
      {
        return PipelineOutcome.TypeCheckingError;
      }
      
      errorCount = program.Typecheck(Options);
      if (errorCount != 0)
      {
        Console.WriteLine("{0} type checking errors detected in {1}", errorCount, GetFileNameForConsole(Options, bplFileName));
        return PipelineOutcome.TypeCheckingError;
      }

      if (MonomorphismChecker.IsMonomorphic(program))
      {
        Options.TypeEncodingMethod = CoreOptions.TypeEncoding.Monomorphic;
      }
      else if (Options.Monomorphize)
      {
        var monomorphizableStatus = Monomorphizer.Monomorphize(Options, program);
        if (monomorphizableStatus == MonomorphizableStatus.Monomorphizable)
        {
          Options.TypeEncodingMethod = CoreOptions.TypeEncoding.Monomorphic;
        }
        else if (monomorphizableStatus == MonomorphizableStatus.UnhandledPolymorphism)
        {
          Console.WriteLine("Unable to monomorphize input program: unhandled polymorphic features detected");
          return PipelineOutcome.FatalError;
        }
        else
        {
          Console.WriteLine("Unable to monomorphize input program: expanding type cycle detected");
          return PipelineOutcome.FatalError;
        }
      }
      else if (Options.UseArrayTheory)
      {
        Console.WriteLine(
          "Option /useArrayTheory only supported for monomorphic programs, polymorphism is detected in input program, try using -monomorphize");
        return PipelineOutcome.FatalError;
      } 
      else if (program.TopLevelDeclarations.OfType<DatatypeTypeCtorDecl>().Any())
      {
        Console.WriteLine(
          "Datatypes only supported for monomorphic programs, polymorphism is detected in input program, try using -monomorphize");
        return PipelineOutcome.FatalError;
      }

      CollectModSets(program);

      civlTypeChecker = new CivlTypeChecker(Options, program);
      civlTypeChecker.TypeCheck();
      if (civlTypeChecker.checkingContext.ErrorCount != 0)
      {
        Console.WriteLine("{0} type checking errors detected in {1}", civlTypeChecker.checkingContext.ErrorCount,
          GetFileNameForConsole(Options, bplFileName));
        return PipelineOutcome.TypeCheckingError;
      }

      if (Options.PrintFile != null && Options.PrintDesugarings)
      {
        // if PrintDesugaring option is engaged, print the file here, after resolution and type checking
        PrintBplFile(Options.PrintFile, program, true, true, Options.PrettyPrint);
      }

      return PipelineOutcome.ResolvedAndTypeChecked;
    }


    public void Inline(Program program)
    {
      Contract.Requires(program != null);

      if (Options.Trace)
      {
        Console.WriteLine("Inlining...");
      }

      // Inline
      var TopLevelDeclarations = cce.NonNull(program.TopLevelDeclarations);

      if (Options.ProcedureInlining != CoreOptions.Inlining.None)
      {
        bool inline = false;
        foreach (var d in TopLevelDeclarations)
        {
          if ((d is Procedure || d is Implementation) && d.FindExprAttribute("inline") != null)
          {
            inline = true;
          }
        }

        if (inline)
        {
          foreach (var impl in TopLevelDeclarations.OfType<Implementation>())
          {
            impl.OriginalBlocks = impl.Blocks;
            impl.OriginalLocVars = impl.LocVars;
          }

          foreach (var impl in TopLevelDeclarations.OfType<Implementation>())
          {
            if (Options.UserWantsToCheckRoutine(impl.Name) && !impl.IsSkipVerification(Options))
            {
              Inliner.ProcessImplementation(Options, program, impl);
            }
          }

          foreach (var impl in TopLevelDeclarations.OfType<Implementation>())
          {
            impl.OriginalBlocks = null;
            impl.OriginalLocVars = null;
          }
        }
      }
    }

    [Obsolete("Please inline this method call")]
    public PipelineOutcome InferAndVerify(
      Program program,
      PipelineStatistics stats,
      string programId = null,
      ErrorReporterDelegate er = null, string requestId = null) {
      return InferAndVerify(Console.Out, program, stats, programId, er, requestId).Result;
    }

    /// <summary>
    /// Given a resolved and type checked Boogie program, infers invariants for the program
    /// and then attempts to verify it.  Returns:
    ///  - Done if command line specified no verification
    ///  - FatalError if a fatal error occurred, in which case an error has been printed to console
    ///  - VerificationCompleted if inference and verification completed, in which the out
    ///    parameters contain meaningful values
    /// </summary>
    public async Task<PipelineOutcome> InferAndVerify(
      TextWriter output,
      Program program,
      PipelineStatistics stats,
      string programId = null,
      ErrorReporterDelegate er = null, string requestId = null)
    {
      Contract.Requires(program != null);
      Contract.Requires(stats != null);
      Contract.Ensures(0 <= Contract.ValueAtReturn(out stats.InconclusiveCount) &&
                       0 <= Contract.ValueAtReturn(out stats.TimeoutCount));

      requestId ??= FreshRequestId();


      var start = DateTime.UtcNow;

      #region Do some pre-abstract-interpretation preprocessing on the program

      // Doing lambda expansion before abstract interpretation means that the abstract interpreter
      // never needs to see any lambda expressions.  (On the other hand, if it were useful for it
      // to see lambdas, then it would be better to more lambda expansion until after inference.)
      if (Options.ExpandLambdas)
      {
        LambdaHelper.ExpandLambdas(Options, program);
        if (Options.PrintFile != null && Options.PrintLambdaLifting)
        {
          PrintBplFile(Options.PrintFile, program, false, true, Options.PrettyPrint);
        }
      }

      #endregion

      if (Options.UseAbstractInterpretation)
      {
        new AbstractInterpretation.NativeAbstractInterpretation(Options).RunAbstractInterpretation(program);
      }

      #region Do some post-abstract-interpretation preprocessing on the program (e.g., loop unrolling)

      if (Options.LoopUnrollCount != -1)
      {
        program.UnrollLoops(Options.LoopUnrollCount, Options.SoundLoopUnrolling);
      }

      Dictionary<string, Dictionary<string, Block>> extractLoopMappingInfo = null;
      if (Options.ExtractLoops)
      {
        extractLoopMappingInfo = program.ExtractLoops(Options);
      }

      if (Options.PrintInstrumented)
      {
        program.Emit(new TokenTextWriter(Console.Out, Options.PrettyPrint, Options));
      }

      #endregion

      if (!Options.Verify)
      {
        return PipelineOutcome.Done;
      }

      if (Options.ContractInfer)
      {
        return RunHoudini(program, stats, er);
      }

      var stablePrioritizedImpls = GetPrioritizedImplementations(program);

      if (1 < Options.VerifySnapshots)
      {
        CachedVerificationResultInjector.Inject(this, program, stablePrioritizedImpls, requestId, programId,
          out stats.CachingActionCounts);
      }

      var outcome = await VerifyEachImplementation(output, program, stats, programId, er, requestId, stablePrioritizedImpls, extractLoopMappingInfo);

      if (1 < Options.VerifySnapshots && programId != null)
      {
        program.FreezeTopLevelDeclarations();
        programCache.Set(programId, program, policy);
      }

      TraceCachingForBenchmarking(stats, requestId, start);

      return outcome;
    }

    private Implementation[] GetPrioritizedImplementations(Program program)
    {
      var impls = program.Implementations.Where(
        impl => impl != null && Options.UserWantsToCheckRoutine(cce.NonNull(impl.Name)) &&
                !impl.IsSkipVerification(Options));

      // operate on a stable copy, in case it gets updated while we're running
      Implementation[] stablePrioritizedImpls = null;

      if (0 < Options.VerifySnapshots) {
        OtherDefinitionAxiomsCollector.Collect(Options, program.Axioms);
        DependencyCollector.Collect(Options, program);
        stablePrioritizedImpls = impls.OrderByDescending(
<<<<<<< HEAD
          impl =>
            impl.Priority != 1 ? impl.Priority : Cache.VerificationPriority(impl, Options.RunDiagnosticsOnTimeout)
          ).ToArray();
=======
          impl => impl.Priority != 1 ? impl.Priority : Cache.VerificationPriority(impl, Options.RunDiagnosticsOnTimeout)).ToArray();
>>>>>>> 67ad9644
      } else {
        stablePrioritizedImpls = impls.OrderByDescending(impl => impl.Priority).ToArray();
      }

      return stablePrioritizedImpls;
    }

    private async Task<PipelineOutcome> VerifyEachImplementation(TextWriter output, Program program,
      PipelineStatistics stats,
      string programId, ErrorReporterDelegate er, string requestId, Implementation[] stablePrioritizedImpls,
      Dictionary<string, Dictionary<string, Block>> extractLoopMappingInfo)
    {
      var consoleCollector = new ConcurrentToSequentialWriteManager(output);
      program.DeclarationDependencies = Prune.ComputeDeclarationDependencies(Options, program);

<<<<<<< HEAD
        printer.ReportImplementationsBeforeVerification(stablePrioritizedImpls);
        // Create a task per implementation.
        for (int i = 0; i < stablePrioritizedImpls.Length; i++) {
          var taskIndex = i;
          var id = stablePrioritizedImpls[taskIndex].Id;

          if (ImplIdToCancellationTokenSource.TryGetValue(id, out var old)) {
            old.Cancel();
          }

          ImplIdToCancellationTokenSource.AddOrUpdate(id, cts, (k, ov) => cts);

          var t = new Task((dummy) =>
          {
            try {
              if (outcome == PipelineOutcome.FatalError) {
                return;
              }

              if (cts.Token.IsCancellationRequested) {
                cts.Token.ThrowIfCancellationRequested();
              }

              using var implementationWriter = outputCollector.AppendWriter();
              VerifyImplementation(program, stats, er, requestId, extractLoopMappingInfo, stablePrioritizedImpls,
                taskIndex, implementationWriter, programId);
              ImplIdToCancellationTokenSource.TryRemove(id, out old);
            }
            finally {
              semaphore.Release();
            }
          }, cts.Token, TaskCreationOptions.None);
          tasks[taskIndex] = t;
        }
=======
      var cts = new CancellationTokenSource();
      RequestIdToCancellationTokenSource.AddOrUpdate(requestId, cts, (k, ov) => cts);
>>>>>>> 67ad9644

      var tasks = stablePrioritizedImpls.Select(async (impl, index) => {
        await using var taskWriter = consoleCollector.AppendWriter();
        var result = await VerifyImplementationWithLargeStackScheduler(program, stats, programId, er, requestId,
          stablePrioritizedImpls, extractLoopMappingInfo, cts, index, taskWriter);
        return result;
      }).ToList();
      var outcome = PipelineOutcome.VerificationCompleted;

      try {
        await Task.WhenAll(tasks);
        foreach (var task in tasks) {
          task.Result.ProcessXml(this);
        }
      }
      catch (AggregateException ae) {
        ae.Flatten().Handle(e =>
        {
          if (e is ProverException) {
            Options.Printer.ErrorWriteLine(Console.Out, "Fatal Error: ProverException: {0}", e.Message);
            outcome = PipelineOutcome.FatalError;
            return true;
          }

          if (e is OperationCanceledException) {
            outcome = PipelineOutcome.Cancelled;
            return true;
          }

          return false;
        });
      }
      finally {
        CleanupRequest(requestId);
      }

      if (Options.PrintNecessaryAssumes && program.NecessaryAssumes.Any()) {
        Console.WriteLine("Necessary assume command(s): {0}", string.Join(", ", program.NecessaryAssumes.OrderBy(s => s)));
      }

      cce.NonNull(Options.TheProverFactory).Close();

      return outcome;

    }

    async Task<VerificationResult> VerifyImplementationWithLargeStackScheduler(
      Program program, PipelineStatistics stats,
      string programId, ErrorReporterDelegate er, string requestId, Implementation[] stablePrioritizedImpls,
      Dictionary<string, Dictionary<string, Block>> extractLoopMappingInfo,
      CancellationTokenSource cts,
      int index, TextWriter taskWriter)
    {
      var implementation = stablePrioritizedImpls[index];
      var id = implementation.Id;
      if (ImplIdToCancellationTokenSource.TryGetValue(id, out var old)) {
        old.Cancel();
      }

      await verifyImplementationSemaphore.WaitAsync(cts.Token);
      try {

        ImplIdToCancellationTokenSource.AddOrUpdate(id, cts, (k, ov) => cts);

        var coreTask = new Task<VerificationResult>(() => VerifyImplementation(program, stats, er, requestId,
          extractLoopMappingInfo, implementation,
          programId, taskWriter).Result, cts.Token, TaskCreationOptions.None);

        coreTask.Start(LargeStackScheduler);
        var verificationResult = await coreTask;
        var output = verificationResult.GetOutput(Options.Printer, this, stats, er, implementation);

        await taskWriter.WriteAsync(output);
        return verificationResult;
      }
      finally {
        taskWriter.Close();
        verifyImplementationSemaphore.Release();
        ImplIdToCancellationTokenSource.TryRemove(id, out old);
      }
    }

    private void TraceCachingForBenchmarking(PipelineStatistics stats,
      string requestId, DateTime start)
    {
      if (0 <= Options.VerifySnapshots && Options.TraceCachingForBenchmarking) {
        var end = DateTime.UtcNow;
        if (TimePerRequest.Count == 0) {
          FirstRequestStart = start;
        }

        TimePerRequest[requestId] = end.Subtract(start);
        StatisticsPerRequest[requestId] = stats;

        var printTimes = true;

        Console.Out.WriteLine(CachedVerificationResultInjector.Statistics.Output(printTimes));

        Console.Out.WriteLine("Statistics per request as CSV:");
        var actions = string.Join(", ", Enum.GetNames(typeof(VC.ConditionGeneration.CachingAction)));
        Console.Out.WriteLine(
          "Request ID{0}, Error, E (C), Inconclusive, I (C), Out of Memory, OoM (C), Timeout, T (C), Verified, V (C), {1}",
          printTimes ? ", Time (ms)" : "", actions);
        foreach (var kv in TimePerRequest.OrderBy(kv => ExecutionEngine.AutoRequestId(kv.Key))) {
          var s = StatisticsPerRequest[kv.Key];
          var cacs = s.CachingActionCounts;
          var c = cacs != null ? ", " + cacs.Select(ac => string.Format("{0,3}", ac)).Concat(", ") : "";
          var t = printTimes ? string.Format(", {0,8:F0}", kv.Value.TotalMilliseconds) : "";
          Console.Out.WriteLine(
            "{0,-19}{1}, {2,2}, {3,2}, {4,2}, {5,2}, {6,2}, {7,2}, {8,2}, {9,2}, {10,2}, {11,2}{12}", kv.Key, t,
            s.ErrorCount, s.CachedErrorCount, s.InconclusiveCount, s.CachedInconclusiveCount, s.OutOfMemoryCount,
            s.CachedOutOfMemoryCount, s.TimeoutCount, s.CachedTimeoutCount, s.VerifiedCount, s.CachedVerifiedCount, c);
        }

        if (printTimes) {
          Console.Out.WriteLine();
          Console.Out.WriteLine("Total time (ms) since first request: {0:F0}",
            end.Subtract(FirstRequestStart).TotalMilliseconds);
        }
      }
    }

    public static void CancelRequest(string requestId)
    {
      Contract.Requires(requestId != null);

      if (RequestIdToCancellationTokenSource.TryGetValue(requestId, out var cts))
      {
        cts.Cancel();
      }
    }

    private static void CleanupRequest(string requestId)
    {
      if (requestId != null)
      {
        RequestIdToCancellationTokenSource.TryRemove(requestId, out var old);
      }
    }

    private async Task<VerificationResult> VerifyImplementation(
      Program program,
      PipelineStatistics stats,
      ErrorReporterDelegate er,
      string requestId, Dictionary<string, Dictionary<string, Block>> extractLoopMappingInfo,
      Implementation implementation,
      string programId,
      TextWriter traceWriter)
    {
<<<<<<< HEAD
      Implementation impl = stablePrioritizedImpls[index];

      printer.Inform("", output); // newline
      printer.Inform($"Verifying {impl.Name} ...", output);
      printer.ReportStartVerifyImplementation(impl);

      var verificationResult = GetCachedVerificationResult(impl, output);
=======
      VerificationResult verificationResult = GetCachedVerificationResult(implementation, traceWriter);
      if (verificationResult != null) {
        UpdateCachedStatistics(stats, verificationResult.Outcome, verificationResult.Errors);
        return verificationResult;
      }
>>>>>>> 67ad9644

      Options.Printer.Inform("", traceWriter); // newline
      Options.Printer.Inform($"Verifying {implementation.Name} ...", traceWriter);

      verificationResult = await VerifyImplementationWithoutCaching(program, stats, er, requestId,
        extractLoopMappingInfo, programId, implementation, traceWriter);

      if (0 < Options.VerifySnapshots && !string.IsNullOrEmpty(implementation.Checksum))
      {
        Cache.Insert(implementation, verificationResult);
      }
<<<<<<< HEAD
      verificationResult.Emit(this, stats, er, output, impl, wasCached);
      printer.ReportEndVerifyImplementation(impl, verificationResult);
=======
>>>>>>> 67ad9644

      return verificationResult;
    }

    private VerificationResult GetCachedVerificationResult(Implementation impl, TextWriter output)
    {
      if (0 >= Options.VerifySnapshots)
      {
        return null;
      }

      var cachedResults = Cache.Lookup(impl, Options.RunDiagnosticsOnTimeout, out var priority);
      if (cachedResults == null || priority != Priority.SKIP)
      {
        return null;
      }

      if (Options.VerifySnapshots < 3 ||
          cachedResults.Outcome == ConditionGeneration.Outcome.Correct) {
        Options.Printer.Inform($"Retrieving cached verification result for implementation {impl.Name}...", output);
        return cachedResults;
      }

      return null;
    }

    private ConditionGeneration CreateVCGen(Program program)
    {
      return new VCGen(program, checkerPool);
    }

    private async Task<VerificationResult> VerifyImplementationWithoutCaching(Program program,
      PipelineStatistics stats, ErrorReporterDelegate er, string requestId,
      Dictionary<string, Dictionary<string, Block>> extractLoopMappingInfo,
      string programId, Implementation impl, TextWriter traceWriter)
    {
      var verificationResult = new VerificationResult(requestId, impl, programId);

      using var vcgen = new VCGen(program, checkerPool);

      vcgen.CachingActionCounts = stats.CachingActionCounts;
      verificationResult.ProofObligationCountBefore = vcgen.CumulativeAssertionCount;
      verificationResult.Start = DateTime.UtcNow;

      try {
        var cancellationToken = RequestIdToCancellationTokenSource[requestId].Token;
        (verificationResult.Outcome, verificationResult.Errors, verificationResult.VCResults) =
          await vcgen.VerifyImplementation(new ImplementationRun(impl, traceWriter), requestId, cancellationToken);
        if (Options.ExtractLoops && verificationResult.Errors != null) {
          if (vcgen is VCGen vcg) {
            for (int i = 0; i < verificationResult.Errors.Count; i++) {
              verificationResult.Errors[i] = vcg.extractLoopTrace(verificationResult.Errors[i], impl.Name,
                program, extractLoopMappingInfo);
            }
          }
        }
      } catch (VCGenException e) {
        var errorInfo = ErrorInformationFactory.CreateErrorInformation(impl.tok,
          $"{e.Message} (encountered in implementation {impl.Name}).", requestId, "Error");
        errorInfo.ImplementationName = impl.Name;
        verificationResult.ErrorBeforeVerification = errorInfo;
        if (er != null) {
          lock (er) {
            er(errorInfo);
          }
        }

<<<<<<< HEAD
            return false;
          });
        }

        verificationResult.ProofObligationCountAfter = vcgen.CumulativeAssertionCount;
        verificationResult.End = DateTime.UtcNow;
        verificationResult.ResourceCount = vcgen.ResourceCount;
      }
      return verificationResult;
    }

    private static ConditionGeneration CreateVCGen(Program program, CheckerPool checkerPool)
    {
      return new VCGen(program, checkerPool, ExecutionEngine.printer);
    }
=======
        verificationResult.Errors = null;
        verificationResult.Outcome = VCGen.Outcome.Inconclusive;
      } catch (ProverDiedException) {
        throw;
      } catch (UnexpectedProverOutputException upo) {
        Options.Printer.AdvisoryWriteLine(traceWriter,
          "Advisory: {0} SKIPPED because of internal error: unexpected prover output: {1}",
          impl.Name, upo.Message);
        verificationResult.Errors = null;
        verificationResult.Outcome = VCGen.Outcome.Inconclusive;
      } catch (IOException e) {
        Options.Printer.AdvisoryWriteLine(traceWriter, "Advisory: {0} SKIPPED due to I/O exception: {1}",
          impl.Name, e.Message);
        verificationResult.Errors = null;
        verificationResult.Outcome = VCGen.Outcome.SolverException;
      }

      verificationResult.ProofObligationCountAfter = vcgen.CumulativeAssertionCount;
      verificationResult.End = DateTime.UtcNow;
      verificationResult.ResourceCount = vcgen.ResourceCount;

      return verificationResult;
    }

>>>>>>> 67ad9644

    #region Houdini

    private PipelineOutcome RunHoudini(Program program, PipelineStatistics stats, ErrorReporterDelegate er)
    {
      Contract.Requires(stats != null);
      
      if (Options.StagedHoudini != null)
      {
        return RunStagedHoudini(program, stats, er);
      }

      Houdini.HoudiniSession.HoudiniStatistics houdiniStats = new Houdini.HoudiniSession.HoudiniStatistics();
      Houdini.Houdini houdini = new Houdini.Houdini(Console.Out, Options, program, houdiniStats);
      Houdini.HoudiniOutcome outcome = houdini.PerformHoudiniInference();
      houdini.Close();

      if (Options.PrintAssignment)
      {
        Console.WriteLine("Assignment computed by Houdini:");
        foreach (var x in outcome.assignment)
        {
          Console.WriteLine(x.Key + " = " + x.Value);
        }
      }

      if (Options.Trace)
      {
        int numTrueAssigns = 0;
        foreach (var x in outcome.assignment)
        {
          if (x.Value)
          {
            numTrueAssigns++;
          }
        }

        Console.WriteLine("Number of true assignments = " + numTrueAssigns);
        Console.WriteLine("Number of false assignments = " + (outcome.assignment.Count - numTrueAssigns));
        Console.WriteLine("Prover time = " + houdiniStats.proverTime.ToString("F2"));
        Console.WriteLine("Unsat core prover time = " + houdiniStats.unsatCoreProverTime.ToString("F2"));
        Console.WriteLine("Number of prover queries = " + houdiniStats.numProverQueries);
        Console.WriteLine("Number of unsat core prover queries = " + houdiniStats.numUnsatCoreProverQueries);
        Console.WriteLine("Number of unsat core prunings = " + houdiniStats.numUnsatCorePrunings);
      }

      foreach (Houdini.VCGenOutcome x in outcome.implementationOutcomes.Values)
      {
        ProcessOutcome(Options.Printer, x.outcome, x.errors, "", stats, Console.Out, Options.TimeLimit, er);
        ProcessErrors(Options.Printer, x.errors, x.outcome, Console.Out, er);
      }

      return PipelineOutcome.Done;
    }

    public Program ProgramFromFile(string filename)
    {
      Program p = ParseBoogieProgram( new List<string> {filename}, false);
      Debug.Assert(p != null);
      PipelineOutcome oc = ResolveAndTypecheck(p, filename, out var civlTypeChecker);
      Debug.Assert(oc == PipelineOutcome.ResolvedAndTypeChecked);
      return p;
    }

    private PipelineOutcome RunStagedHoudini(Program program, PipelineStatistics stats, ErrorReporterDelegate er)
    {
      Houdini.HoudiniSession.HoudiniStatistics houdiniStats = new Houdini.HoudiniSession.HoudiniStatistics();
      var stagedHoudini = new Houdini.StagedHoudini(Console.Out, Options, program, houdiniStats, ProgramFromFile);
      Houdini.HoudiniOutcome outcome = stagedHoudini.PerformStagedHoudiniInference();

      if (Options.PrintAssignment)
      {
        Console.WriteLine("Assignment computed by Houdini:");
        foreach (var x in outcome.assignment)
        {
          Console.WriteLine(x.Key + " = " + x.Value);
        }
      }

      if (Options.Trace)
      {
        int numTrueAssigns = 0;
        foreach (var x in outcome.assignment)
        {
          if (x.Value)
          {
            numTrueAssigns++;
          }
        }

        Console.WriteLine("Number of true assignments = " + numTrueAssigns);
        Console.WriteLine("Number of false assignments = " + (outcome.assignment.Count - numTrueAssigns));
        Console.WriteLine("Prover time = " + houdiniStats.proverTime.ToString("F2"));
        Console.WriteLine("Unsat core prover time = " + houdiniStats.unsatCoreProverTime.ToString("F2"));
        Console.WriteLine("Number of prover queries = " + houdiniStats.numProverQueries);
        Console.WriteLine("Number of unsat core prover queries = " + houdiniStats.numUnsatCoreProverQueries);
        Console.WriteLine("Number of unsat core prunings = " + houdiniStats.numUnsatCorePrunings);
      }

      foreach (Houdini.VCGenOutcome x in outcome.implementationOutcomes.Values)
      {
        ProcessOutcome(Options.Printer, x.outcome, x.errors, "", stats, Console.Out, Options.TimeLimit, er);
        ProcessErrors(Options.Printer, x.errors, x.outcome, Console.Out, er);
      }

      return PipelineOutcome.Done;
    }

    #endregion

    public void ProcessOutcome(OutputPrinter printer, ConditionGeneration.Outcome outcome, List<Counterexample> errors, string timeIndication,
      PipelineStatistics stats, TextWriter tw, uint timeLimit, ErrorReporterDelegate er = null, string implName = null,
      IToken implTok = null, string requestId = null, string msgIfVerifies = null)
    {
      Contract.Requires(stats != null);

      UpdateStatistics(stats, outcome, errors);

      printer.Inform(timeIndication + OutcomeIndication(outcome, errors), tw);

      ReportOutcome(printer, outcome, er, implName, implTok, requestId, msgIfVerifies, tw, timeLimit, errors);
    }

    public void ReportOutcome(OutputPrinter printer,
      ConditionGeneration.Outcome outcome, ErrorReporterDelegate er, string implName,
      IToken implTok, string requestId, string msgIfVerifies, TextWriter tw, uint timeLimit, List<Counterexample> errors)
    {
      ErrorInformation errorInfo = null;

      switch (outcome)
      {
        case VCGen.Outcome.Correct:
          if (msgIfVerifies != null)
          {
            tw.WriteLine(msgIfVerifies);
          }
          break;
        case VCGen.Outcome.ReachedBound:
          tw.WriteLine($"Stratified Inlining: Reached recursion bound of {Options.RecursionBound}");
          break;
        case VCGen.Outcome.Errors:
        case VCGen.Outcome.TimedOut:
          if (implName != null && implTok != null)
          {
            if (outcome == ConditionGeneration.Outcome.TimedOut ||
                (errors != null && errors.Any(e => e.IsAuxiliaryCexForDiagnosingTimeouts)))
            {
              errorInfo = ExecutionEngine.ErrorInformationFactory.CreateErrorInformation(implTok,
                string.Format("Verification of '{1}' timed out after {0} seconds", timeLimit, implName), requestId);
            }

            //  Report timed out assertions as auxiliary info.
            if (errors != null)
            {
              var cmpr = new CounterexampleComparer();
              var timedOutAssertions = errors.Where(e => e.IsAuxiliaryCexForDiagnosingTimeouts).Distinct(cmpr).ToList();
              timedOutAssertions.Sort(cmpr);
              if (0 < timedOutAssertions.Count)
              {
                errorInfo.Msg += $" with {timedOutAssertions.Count} check(s) that timed out individually";
              }

              foreach (Counterexample error in timedOutAssertions)
              {
                var callError = error as CallCounterexample;
                var returnError = error as ReturnCounterexample;
                var assertError = error as AssertCounterexample;
                IToken tok = null;
                string msg = null;
                if (callError != null)
                {
                  tok = callError.FailingCall.tok;
                  msg = callError.FailingCall.ErrorData as string ??
                        callError.FailingCall.Description.FailureDescription;
                }
                else if (returnError != null)
                {
                  tok = returnError.FailingReturn.tok;
                  msg = returnError.FailingReturn.Description.FailureDescription;
                }
                else
                {
                  tok = assertError.FailingAssert.tok;
                  if (assertError.FailingAssert.ErrorMessage == null || Options.ForceBplErrors) {
                      msg = assertError.FailingAssert.ErrorData as string;
                  }
                  else {
                    msg = assertError.FailingAssert.ErrorMessage;
                  }
                  msg ??= assertError.FailingAssert.Description.FailureDescription;
                }

                errorInfo.AddAuxInfo(tok, msg, "Unverified check due to timeout");
              }
            }
          }

          break;
        case VCGen.Outcome.OutOfResource:
          if (implName != null && implTok != null)
          {
            errorInfo = ExecutionEngine.ErrorInformationFactory.CreateErrorInformation(implTok,
              "Verification out of resource (" + implName + ")", requestId);
          }

          break;
        case VCGen.Outcome.OutOfMemory:
          if (implName != null && implTok != null)
          {
            errorInfo = ExecutionEngine.ErrorInformationFactory.CreateErrorInformation(implTok,
              "Verification out of memory (" + implName + ")", requestId);
          }

          break;
        case VCGen.Outcome.SolverException:
          if (implName != null && implTok != null)
          {
            errorInfo = ExecutionEngine.ErrorInformationFactory.CreateErrorInformation(implTok,
              "Verification encountered solver exception (" + implName + ")", requestId);
          }

          break;

        case VCGen.Outcome.Inconclusive:
          if (implName != null && implTok != null)
          {
            errorInfo = ExecutionEngine.ErrorInformationFactory.CreateErrorInformation(implTok,
              "Verification inconclusive (" + implName + ")", requestId);
          }

          break;
      }

      if (errorInfo != null)
      {
        errorInfo.ImplementationName = implName;
        if (er != null)
        {
          lock (er)
          {
            er(errorInfo);
          }
        }
        else
        {
          printer.WriteErrorInformation(errorInfo, tw);
        }
      }
    }


    private static string OutcomeIndication(VC.VCGen.Outcome outcome, List<Counterexample> errors)
    {
      string traceOutput = "";
      switch (outcome)
      {
        default:
          Contract.Assert(false); // unexpected outcome
          throw new cce.UnreachableException();
        case VCGen.Outcome.ReachedBound:
          traceOutput = "verified";
          break;
        case VCGen.Outcome.Correct:
          traceOutput = "verified";
          break;
        case VCGen.Outcome.TimedOut:
          traceOutput = "timed out";
          break;
        case VCGen.Outcome.OutOfResource:
          traceOutput = "out of resource";
          break;
        case VCGen.Outcome.OutOfMemory:
          traceOutput = "out of memory";
          break;
        case VCGen.Outcome.SolverException:
          traceOutput = "solver exception";
          break;
        case VCGen.Outcome.Inconclusive:
          traceOutput = "inconclusive";
          break;
        case VCGen.Outcome.Errors:
          Contract.Assert(errors != null);
          traceOutput = string.Format("error{0}", errors.Count == 1 ? "" : "s");
          break;
      }

      return traceOutput;
    }


    private static void UpdateStatistics(PipelineStatistics stats, VC.VCGen.Outcome outcome, List<Counterexample> errors)
    {
      Contract.Requires(stats != null);

      switch (outcome)
      {
        default:
          Contract.Assert(false); // unexpected outcome
          throw new cce.UnreachableException();
        case VCGen.Outcome.ReachedBound:
          Interlocked.Increment(ref stats.VerifiedCount);

          break;
        case VCGen.Outcome.Correct:
          Interlocked.Increment(ref stats.VerifiedCount);

          break;
        case VCGen.Outcome.TimedOut:
          Interlocked.Increment(ref stats.TimeoutCount);

          break;
        case VCGen.Outcome.OutOfResource:
          Interlocked.Increment(ref stats.OutOfResourceCount);

          break;
        case VCGen.Outcome.OutOfMemory:
          Interlocked.Increment(ref stats.OutOfMemoryCount);

          break;
        case VCGen.Outcome.SolverException:
          Interlocked.Increment(ref stats.SolverExceptionCount);

          break;
        case VCGen.Outcome.Inconclusive:
          Interlocked.Increment(ref stats.InconclusiveCount);

          break;
        case VCGen.Outcome.Errors:
          int cnt = errors.Count(e => !e.IsAuxiliaryCexForDiagnosingTimeouts);
          Interlocked.Add(ref stats.ErrorCount, cnt);

          break;
      }
    }

    private static void UpdateCachedStatistics(PipelineStatistics stats, VC.VCGen.Outcome outcome, List<Counterexample> errors) {
      Contract.Requires(stats != null);

      switch (outcome)
      {
        default:
          Contract.Assert(false); // unexpected outcome
          throw new cce.UnreachableException();
        case VCGen.Outcome.ReachedBound:
          Interlocked.Increment(ref stats.CachedVerifiedCount);

          break;
        case VCGen.Outcome.Correct:
          Interlocked.Increment(ref stats.CachedVerifiedCount);

          break;
        case VCGen.Outcome.TimedOut:
          Interlocked.Increment(ref stats.CachedTimeoutCount);

          break;
        case VCGen.Outcome.OutOfResource:
          Interlocked.Increment(ref stats.CachedOutOfResourceCount);

          break;
        case VCGen.Outcome.OutOfMemory:
          Interlocked.Increment(ref stats.CachedOutOfMemoryCount);

          break;
        case VCGen.Outcome.SolverException:
          Interlocked.Increment(ref stats.CachedSolverExceptionCount);

          break;
        case VCGen.Outcome.Inconclusive:
          Interlocked.Increment(ref stats.CachedInconclusiveCount);

          break;
        case VCGen.Outcome.Errors:
          int cnt = errors.Count(e => !e.IsAuxiliaryCexForDiagnosingTimeouts);
          Interlocked.Add(ref stats.CachedErrorCount, cnt);

          break;
      }
    }

    public void ProcessErrors(OutputPrinter printer,
      List<Counterexample> errors,
      ConditionGeneration.Outcome outcome, TextWriter tw,
      ErrorReporterDelegate er, Implementation impl = null)
    {
      var implName = impl?.Name;

      if (errors == null)
      {
        return;
      }

      errors.Sort(new CounterexampleComparer());
      foreach (Counterexample error in errors)
      {
        if (error.IsAuxiliaryCexForDiagnosingTimeouts)
        {
          continue;
        }

        var errorInfo = CreateErrorInformation(error, outcome);
        errorInfo.ImplementationName = implName;

        if (Options.XmlSink != null)
        {
          WriteErrorInformationToXmlSink(Options.XmlSink, errorInfo, error.Trace);
        }

        if (Options.ErrorTrace > 0)
        {
          errorInfo.Out.WriteLine("Execution trace:");
          error.Print(4, errorInfo.Out, b => { errorInfo.AddAuxInfo(b.tok, b.Label, "Execution trace"); });
          if (Options.EnhancedErrorMessages == 1 && error.AugmentedTrace != null && error.AugmentedTrace.Count > 0)
          {
            errorInfo.Out.WriteLine("Augmented execution trace:");
            error.AugmentedTrace.Iter(elem => errorInfo.Out.Write(elem));
          }
          if (Options.PrintErrorModel >= 1 && error.Model != null)
          {
            error.Model.Write(Options.ModelWriter ?? errorInfo.Out);
          }
        }

        if (Options.ModelViewFile != null) {
          error.PrintModel(errorInfo.ModelWriter, error);
        }

        printer.WriteErrorInformation(errorInfo, tw);

        if (er != null)
        {
          lock (er)
          {
            er(errorInfo);
          }
        }
      }
    }

    private ErrorInformation CreateErrorInformation(Counterexample error, VC.VCGen.Outcome outcome)
    {
      ErrorInformation errorInfo;
      var cause = "Error";
      if (outcome == VCGen.Outcome.TimedOut)
      {
        cause = "Timed out on";
      }
      else if (outcome == VCGen.Outcome.OutOfMemory)
      {
        cause = "Out of memory on";
      }
      else if (outcome == VCGen.Outcome.SolverException)
      {
        cause = "Solver exception on";
      }
      else if (outcome == VCGen.Outcome.OutOfResource)
      {
        cause = "Out of resource on";
      }

      if (error is CallCounterexample callError)
      {
        if (callError.FailingRequires.ErrorMessage == null || Options.ForceBplErrors)
        {
          errorInfo = ErrorInformationFactory.CreateErrorInformation(callError.FailingCall.tok,
            callError.FailingCall.ErrorData as string ?? callError.FailingCall.Description.FailureDescription,
            callError.RequestId, callError.OriginalRequestId, cause);
          errorInfo.Kind = ErrorKind.Precondition;
          errorInfo.AddAuxInfo(callError.FailingRequires.tok,
            callError.FailingRequires.ErrorData as string ?? callError.FailingRequires.Description.FailureDescription,
            "Related location");
        }
        else
        {
          errorInfo = ExecutionEngine.ErrorInformationFactory.CreateErrorInformation(null,
            callError.FailingRequires.ErrorMessage,
            callError.RequestId, callError.OriginalRequestId);
        }
      }
      else if (error is ReturnCounterexample returnError)
      {
        if (returnError.FailingEnsures.ErrorMessage == null || Options.ForceBplErrors)
        {
          errorInfo = ErrorInformationFactory.CreateErrorInformation(returnError.FailingReturn.tok,
            returnError.FailingReturn.Description.FailureDescription,
            returnError.RequestId, returnError.OriginalRequestId, cause);
          errorInfo.Kind = ErrorKind.Postcondition;
          errorInfo.AddAuxInfo(returnError.FailingEnsures.tok,
            returnError.FailingEnsures.ErrorData as string ?? returnError.FailingEnsures.Description.FailureDescription,
            "Related location");
        }
        else
        {
          errorInfo = ExecutionEngine.ErrorInformationFactory.CreateErrorInformation(null,
            returnError.FailingEnsures.ErrorMessage,
            returnError.RequestId, returnError.OriginalRequestId);
        }
      }
      else // error is AssertCounterexample
      {
        Debug.Assert(error is AssertCounterexample);
        var assertError = (AssertCounterexample)error;
        if (assertError.FailingAssert is LoopInitAssertCmd or LoopInvMaintainedAssertCmd)
        {
          errorInfo = ErrorInformationFactory.CreateErrorInformation(assertError.FailingAssert.tok,
            assertError.FailingAssert.Description.FailureDescription,
            assertError.RequestId, assertError.OriginalRequestId, cause);
          errorInfo.Kind = assertError.FailingAssert is LoopInitAssertCmd ?
            ErrorKind.InvariantEntry : ErrorKind.InvariantMaintainance;
          if ((assertError.FailingAssert.ErrorData as string) != null)
          {
            errorInfo.AddAuxInfo(assertError.FailingAssert.tok, assertError.FailingAssert.ErrorData as string,
              "Related message");
          }
        }
        else
        {
          if (assertError.FailingAssert.ErrorMessage == null || Options.ForceBplErrors)
          {
            string msg = assertError.FailingAssert.ErrorData as string ??
                         assertError.FailingAssert.Description.FailureDescription;
            errorInfo = ErrorInformationFactory.CreateErrorInformation(assertError.FailingAssert.tok, msg,
              assertError.RequestId, assertError.OriginalRequestId, cause);
            errorInfo.Kind = ErrorKind.Assertion;
          }
          else
          {
            errorInfo = ExecutionEngine.ErrorInformationFactory.CreateErrorInformation(null,
              assertError.FailingAssert.ErrorMessage,
              assertError.RequestId, assertError.OriginalRequestId);
          }
        }
      }

      return errorInfo;
    }

    private static void WriteErrorInformationToXmlSink(XmlSink sink, ErrorInformation errorInfo, List<Block> trace)
    {
      var msg = "assertion violation";
      switch (errorInfo.Kind)
      {
        case ErrorKind.Precondition:
          msg = "precondition violation";
          break;

        case ErrorKind.Postcondition:
          msg = "postcondition violation";
          break;

        case ErrorKind.InvariantEntry:
          msg = "loop invariant entry violation";
          break;

        case ErrorKind.InvariantMaintainance:
          msg = "loop invariant maintenance violation";
          break;
      }

      var relatedError = errorInfo.Aux.FirstOrDefault();
      sink.WriteError(msg, errorInfo.Tok, relatedError.Tok, trace);
    }

    public void Dispose()
    {
      checkerPool.Dispose();
    }
  }
}<|MERGE_RESOLUTION|>--- conflicted
+++ resolved
@@ -777,13 +777,7 @@
         OtherDefinitionAxiomsCollector.Collect(Options, program.Axioms);
         DependencyCollector.Collect(Options, program);
         stablePrioritizedImpls = impls.OrderByDescending(
-<<<<<<< HEAD
-          impl =>
-            impl.Priority != 1 ? impl.Priority : Cache.VerificationPriority(impl, Options.RunDiagnosticsOnTimeout)
-          ).ToArray();
-=======
           impl => impl.Priority != 1 ? impl.Priority : Cache.VerificationPriority(impl, Options.RunDiagnosticsOnTimeout)).ToArray();
->>>>>>> 67ad9644
       } else {
         stablePrioritizedImpls = impls.OrderByDescending(impl => impl.Priority).ToArray();
       }
@@ -799,45 +793,8 @@
       var consoleCollector = new ConcurrentToSequentialWriteManager(output);
       program.DeclarationDependencies = Prune.ComputeDeclarationDependencies(Options, program);
 
-<<<<<<< HEAD
-        printer.ReportImplementationsBeforeVerification(stablePrioritizedImpls);
-        // Create a task per implementation.
-        for (int i = 0; i < stablePrioritizedImpls.Length; i++) {
-          var taskIndex = i;
-          var id = stablePrioritizedImpls[taskIndex].Id;
-
-          if (ImplIdToCancellationTokenSource.TryGetValue(id, out var old)) {
-            old.Cancel();
-          }
-
-          ImplIdToCancellationTokenSource.AddOrUpdate(id, cts, (k, ov) => cts);
-
-          var t = new Task((dummy) =>
-          {
-            try {
-              if (outcome == PipelineOutcome.FatalError) {
-                return;
-              }
-
-              if (cts.Token.IsCancellationRequested) {
-                cts.Token.ThrowIfCancellationRequested();
-              }
-
-              using var implementationWriter = outputCollector.AppendWriter();
-              VerifyImplementation(program, stats, er, requestId, extractLoopMappingInfo, stablePrioritizedImpls,
-                taskIndex, implementationWriter, programId);
-              ImplIdToCancellationTokenSource.TryRemove(id, out old);
-            }
-            finally {
-              semaphore.Release();
-            }
-          }, cts.Token, TaskCreationOptions.None);
-          tasks[taskIndex] = t;
-        }
-=======
       var cts = new CancellationTokenSource();
       RequestIdToCancellationTokenSource.AddOrUpdate(requestId, cts, (k, ov) => cts);
->>>>>>> 67ad9644
 
       var tasks = stablePrioritizedImpls.Select(async (impl, index) => {
         await using var taskWriter = consoleCollector.AppendWriter();
@@ -987,24 +944,15 @@
       string programId,
       TextWriter traceWriter)
     {
-<<<<<<< HEAD
-      Implementation impl = stablePrioritizedImpls[index];
-
-      printer.Inform("", output); // newline
-      printer.Inform($"Verifying {impl.Name} ...", output);
-      printer.ReportStartVerifyImplementation(impl);
-
-      var verificationResult = GetCachedVerificationResult(impl, output);
-=======
       VerificationResult verificationResult = GetCachedVerificationResult(implementation, traceWriter);
       if (verificationResult != null) {
         UpdateCachedStatistics(stats, verificationResult.Outcome, verificationResult.Errors);
         return verificationResult;
       }
->>>>>>> 67ad9644
 
       Options.Printer.Inform("", traceWriter); // newline
       Options.Printer.Inform($"Verifying {implementation.Name} ...", traceWriter);
+      printer.ReportStartVerifyImplementation(impl);
 
       verificationResult = await VerifyImplementationWithoutCaching(program, stats, er, requestId,
         extractLoopMappingInfo, programId, implementation, traceWriter);
@@ -1013,11 +961,7 @@
       {
         Cache.Insert(implementation, verificationResult);
       }
-<<<<<<< HEAD
-      verificationResult.Emit(this, stats, er, output, impl, wasCached);
       printer.ReportEndVerifyImplementation(impl, verificationResult);
-=======
->>>>>>> 67ad9644
 
       return verificationResult;
     }
@@ -1085,23 +1029,6 @@
           }
         }
 
-<<<<<<< HEAD
-            return false;
-          });
-        }
-
-        verificationResult.ProofObligationCountAfter = vcgen.CumulativeAssertionCount;
-        verificationResult.End = DateTime.UtcNow;
-        verificationResult.ResourceCount = vcgen.ResourceCount;
-      }
-      return verificationResult;
-    }
-
-    private static ConditionGeneration CreateVCGen(Program program, CheckerPool checkerPool)
-    {
-      return new VCGen(program, checkerPool, ExecutionEngine.printer);
-    }
-=======
         verificationResult.Errors = null;
         verificationResult.Outcome = VCGen.Outcome.Inconclusive;
       } catch (ProverDiedException) {
@@ -1118,7 +1045,6 @@
         verificationResult.Errors = null;
         verificationResult.Outcome = VCGen.Outcome.SolverException;
       }
-
       verificationResult.ProofObligationCountAfter = vcgen.CumulativeAssertionCount;
       verificationResult.End = DateTime.UtcNow;
       verificationResult.ResourceCount = vcgen.ResourceCount;
@@ -1126,7 +1052,6 @@
       return verificationResult;
     }
 
->>>>>>> 67ad9644
 
     #region Houdini
 
