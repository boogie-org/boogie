--- conflicted
+++ resolved
@@ -585,7 +585,7 @@
 
     public int /*(0:3)*/
       ErrorTrace = 1;
-    
+
     public bool ContractInfer = false;
     public bool ExplainHoudini = false;
     public bool ReverseHoudiniWorklist = false;
@@ -729,7 +729,7 @@
     public uint TimeLimit = 0; // 0 means no limit
     public uint ResourceLimit = 0; // default to 0
     public uint SmokeTimeout = 10; // default to 10s
-    public int ErrorLimit = 5; // 0 means attempt to falsify each assertion in a desugared implementation 
+    public int ErrorLimit = 5; // 0 means attempt to falsify each assertion in a desugared implementation
     public bool RestartProverPerVC = false;
 
     public double VcsMaxCost = 1.0;
@@ -771,12 +771,12 @@
     public bool ExtractLoops = false;
     public bool DeterministicExtractLoops = false;
 
-    // Enables VC generation for Stratified Inlining. 
+    // Enables VC generation for Stratified Inlining.
     // Set programmatically by Corral.
     public int StratifiedInlining = 0;
 
     // disable model generation, used by Corral/SI
-    public bool StratifiedInliningWithoutModels = false; 
+    public bool StratifiedInliningWithoutModels = false;
 
     // Sets the recursion bound, used for loop extraction, etc.
     public int RecursionBound = 500;
@@ -799,7 +799,7 @@
     public int LiveVariableAnalysis = 1;
 
     public bool UseLibrary = false;
-    
+
     // Note that procsToCheck stores all patterns <p> supplied with /proc:<p>
     // (and similarly procsToIgnore for /noProc:<p>). Thus, if procsToCheck
     // is empty it means that all procedures should be checked.
@@ -903,7 +903,7 @@
           }
 
           return true;
-        
+
         case "proc":
           if (ps.ConfirmArgumentCount(1))
           {
@@ -1252,7 +1252,7 @@
 
           return true;
         }
-        
+
         case "proverDll":
           if (ps.ConfirmArgumentCount(1))
           {
@@ -1325,7 +1325,7 @@
           }
 
           return true;
-        
+
         case "typeEncoding":
           if (ps.ConfirmArgumentCount(1))
           {
@@ -1352,7 +1352,7 @@
           {
             Monomorphize = true;
           }
-          
+
           return true;
 
         case "instrumentInfer":
@@ -1806,7 +1806,7 @@
 
      {:msg <string>}
        Prints <string> rather than the standard message for assertion failure.
-       Also applicable to requires and ensures declarations. 
+       Also applicable to requires and ensures declarations.
 
   ---- On statements ---------------------------------------------------------
 
@@ -1815,7 +1815,7 @@
        used in conjunction with /enhancedErrorMessages:n command-line option.
 
      {:captureState s}
-       When this attribute is applied to assume commands, it causes the 
+       When this attribute is applied to assume commands, it causes the
        /mv:<string> command-line option to group each counterexample model
        into a sequence of states. In particular, this sequence of states
        shows the values of variables at each {:captureState ...} point in
@@ -1825,7 +1825,7 @@
   ---- Pool-based quantifier instantiation -----------------------------------
 
      {:pool ""name""}
-       Used on a bound variable of a quantifier or lambda.  Indicates that 
+       Used on a bound variable of a quantifier or lambda.  Indicates that
        expressions in pool name should be used for instantiating that variable.
 
      {:add_to_pool ""name"", e}
@@ -1833,10 +1833,10 @@
        with their incarnations just before the command, to pool name.
 
      {:skolem_add_to_pool ""name"", e}
-       Used on a quantifier.  Adds the expression e, after substituting the 
+       Used on a quantifier.  Adds the expression e, after substituting the
        bound variables with fresh skolem constants, whenever the quantifier is
-       skolemized. 
- 
+       skolemized.
+
   ---- Civl ------------------------------------------------------------------
 
      {:yields}
@@ -1978,7 +1978,7 @@
                 1 - print Z3's error model
   /printModelToFile:<file>
                 print model to <file> instead of console
-  /mv:<file>    Specify file to save the model with captured states 
+  /mv:<file>    Specify file to save the model with captured states
                 (see documentation for :captureState attribute)
   /enhancedErrorMessages:<n>
                 0 (default) - no enhanced error messages
@@ -2110,13 +2110,10 @@
                 only for monomorphic programs.
   /reflectAdd   In the VC, generate an auxiliary symbol, elsewhere defined
                 to be +, instead of +.
-<<<<<<< HEAD
   /prune        Prune declarations for each implementation
-=======
   /relaxFocus   Process foci in a bottom-up fashion. This way only generates
                 a linear number of splits. The default way (top-down) is more
                 aggressive and it may create an exponential number of splits.
->>>>>>> cfb2f6d0
 
   ---- Verification-condition splitting --------------------------------------
 
