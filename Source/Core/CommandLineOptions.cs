--- conflicted
+++ resolved
@@ -621,7 +621,6 @@
 
     public int /*(0:3)*/
       ErrorTrace = 1;
-<<<<<<< HEAD
     
     public bool IntraproceduralInfer { get; set; }= true;
 
@@ -665,23 +664,21 @@
       get => useUnsatCoreForContractInfer;
       set => useUnsatCoreForContractInfer = value;
     }
-=======
-
-    public bool ContractInfer = false;
-    public bool ExplainHoudini = false;
-    public bool ReverseHoudiniWorklist = false;
-    public bool ConcurrentHoudini = false;
-    public bool ModifyTopologicalSorting = false;
-    public bool DebugConcurrentHoudini = false;
-    public bool HoudiniUseCrossDependencies = false;
-    public string StagedHoudini = null;
-    public bool DebugStagedHoudini = false;
-    public bool StagedHoudiniReachabilityAnalysis = false;
-    public bool StagedHoudiniMergeIgnoredAnnotations = false;
-    public int StagedHoudiniThreads = 1;
-    public string VariableDependenceIgnore = null;
-    public bool UseUnsatCoreForContractInfer = false;
->>>>>>> 3fdeb1be
+
+    // public bool ContractInfer = false;
+    // public bool ExplainHoudini = false;
+    // public bool ReverseHoudiniWorklist = false;
+    // public bool ConcurrentHoudini = false;
+    // public bool ModifyTopologicalSorting = false;
+    // public bool DebugConcurrentHoudini = false;
+    // public bool HoudiniUseCrossDependencies = false;
+    // public string StagedHoudini = null;
+    // public bool DebugStagedHoudini = false;
+    // public bool StagedHoudiniReachabilityAnalysis = false;
+    // public bool StagedHoudiniMergeIgnoredAnnotations = false;
+    // public int StagedHoudiniThreads = 1;
+    // public string VariableDependenceIgnore = null;
+    // public bool UseUnsatCoreForContractInfer = false;
 
     public bool PrintAssignment = false;
 
@@ -775,12 +772,13 @@
 
     public string PrintCFGPrefix = null;
     public bool ForceBplErrors = false; // if true, boogie error is shown even if "msg" attribute is present
-<<<<<<< HEAD
 
     public bool UseArrayTheory {
       get => useArrayTheory;
       set => useArrayTheory = value;
     }
+    
+    public bool RelaxFocus = false;
 
     public bool RunDiagnosticsOnTimeout {
       get => runDiagnosticsOnTimeout;
@@ -802,14 +800,6 @@
       set => siBoolControlVc = value;
     }
 
-=======
-    public bool UseArrayTheory = false;
-    public bool RelaxFocus = false;
-    public bool RunDiagnosticsOnTimeout = false;
-    public bool TraceDiagnosticsOnTimeout = false;
-    public uint TimeLimitPerAssertionInPercent = 10;
-    public bool SIBoolControlVC = false;
->>>>>>> 3fdeb1be
     public bool ExpandLambdas = true; // not useful from command line, only to be set to false programatically
 
     public bool DoModSetAnalysis {
@@ -872,7 +862,6 @@
     public uint TimeLimit = 0; // 0 means no limit
     public uint ResourceLimit = 0; // default to 0
     public uint SmokeTimeout = 10; // default to 10s
-<<<<<<< HEAD
 
     public int ErrorLimit {
       get => errorLimit;
@@ -883,10 +872,6 @@
       get => restartProverPerVc;
       set => restartProverPerVc = value;
     }
-=======
-    public int ErrorLimit = 5; // 0 means attempt to falsify each assertion in a desugared implementation
-    public bool RestartProverPerVC = false;
->>>>>>> 3fdeb1be
 
     public double VcsMaxCost = 1.0;
     public double VcsPathJoinMult = 0.8;
@@ -937,11 +922,7 @@
     public int StratifiedInlining  { get; set; } = 0;
 
     // disable model generation, used by Corral/SI
-<<<<<<< HEAD
     public bool StratifiedInliningWithoutModels { get; set; } 
-=======
-    public bool StratifiedInliningWithoutModels = false;
->>>>>>> 3fdeb1be
 
     // Sets the recursion bound, used for loop extraction, etc.
     public int RecursionBound = 500;
@@ -1715,8 +1696,8 @@
               ps.CheckBooleanFlag("vcsDumpSplits", ref VcsDumpSplits) ||
               ps.CheckBooleanFlag("dbgRefuted", ref DebugRefuted) ||
               ps.CheckBooleanFlag("reflectAdd", ref ReflectAdd) ||
-<<<<<<< HEAD
               ps.CheckBooleanFlag("useArrayTheory", ref useArrayTheory) ||
+              ps.CheckBooleanFlag("relaxFocus", ref RelaxFocus) ||
               ps.CheckBooleanFlag("doModSetAnalysis", ref doModSetAnalysis) ||
               ps.CheckBooleanFlag("runDiagnosticsOnTimeout", ref runDiagnosticsOnTimeout) ||
               ps.CheckBooleanFlag("traceDiagnosticsOnTimeout", ref traceDiagnosticsOnTimeout) ||
@@ -1726,19 +1707,6 @@
               ps.CheckBooleanFlag("reverseHoudiniWorklist", ref reverseHoudiniWorklist) ||
               ps.CheckBooleanFlag("crossDependencies", ref houdiniUseCrossDependencies) ||
               ps.CheckBooleanFlag("useUnsatCoreForContractInfer", ref useUnsatCoreForContractInfer) ||
-=======
-              ps.CheckBooleanFlag("useArrayTheory", ref UseArrayTheory) ||
-              ps.CheckBooleanFlag("relaxFocus", ref RelaxFocus) ||
-              ps.CheckBooleanFlag("doModSetAnalysis", ref DoModSetAnalysis) ||
-              ps.CheckBooleanFlag("runDiagnosticsOnTimeout", ref RunDiagnosticsOnTimeout) ||
-              ps.CheckBooleanFlag("traceDiagnosticsOnTimeout", ref TraceDiagnosticsOnTimeout) ||
-              ps.CheckBooleanFlag("boolControlVC", ref SIBoolControlVC, true) ||
-              ps.CheckBooleanFlag("contractInfer", ref ContractInfer) ||
-              ps.CheckBooleanFlag("explainHoudini", ref ExplainHoudini) ||
-              ps.CheckBooleanFlag("reverseHoudiniWorklist", ref ReverseHoudiniWorklist) ||
-              ps.CheckBooleanFlag("crossDependencies", ref HoudiniUseCrossDependencies) ||
-              ps.CheckBooleanFlag("useUnsatCoreForContractInfer", ref UseUnsatCoreForContractInfer) ||
->>>>>>> 3fdeb1be
               ps.CheckBooleanFlag("printAssignment", ref PrintAssignment) ||
               ps.CheckBooleanFlag("printNecessaryAssumes", ref printNecessaryAssumes) ||
               ps.CheckBooleanFlag("useProverEvaluate", ref useProverEvaluate) ||
