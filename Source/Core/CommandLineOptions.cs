﻿using System;
using System.Collections.Generic;
using System.Collections.Specialized;
using System.IO;
using System.Linq;
using System.Diagnostics.Contracts;
using System.Text.RegularExpressions;

namespace Microsoft.Boogie
{
  public class CommandLineOptionEngine
  {
    public readonly string ToolName;
    public readonly string DescriptiveToolName;

    [ContractInvariantMethod]
    void ObjectInvariant()
    {
      Contract.Invariant(ToolName != null);
      Contract.Invariant(DescriptiveToolName != null);
      Contract.Invariant(this._environment != null);
      Contract.Invariant(cce.NonNullElements(this._files));
      Contract.Invariant(this._fileTimestamp != null);
    }

    private string /*!*/
      _environment = "";

    public string Environment
    {
      get
      {
        Contract.Ensures(Contract.Result<string>() != null);
        return this._environment;
      }
      set
      {
        Contract.Requires(value != null);
        this._environment = value;
      }
    }

    private readonly List<string /*!*/> /*!*/
      _files = new List<string /*!*/>();

    public IList<string /*!*/> /*!*/ Files
    {
      get
      {
        Contract.Ensures(cce.NonNullElements(Contract.Result<IList<string>>()));
        Contract.Ensures(Contract.Result<IList<string>>().IsReadOnly);
        return this._files.AsReadOnly();
      }
    }

    public bool VersionRequested = false;
    public bool HelpRequested = false;
    public bool AttributeHelpRequested = false;

    public CommandLineOptionEngine(string toolName, string descriptiveName)
    {
      Contract.Requires(toolName != null);
      Contract.Requires(descriptiveName != null);
      ToolName = toolName;
      DescriptiveToolName = descriptiveName;
    }

    public virtual string /*!*/ VersionNumber
    {
      get
      {
        Contract.Ensures(Contract.Result<string>() != null);
        return cce.NonNull(cce
          .NonNull(System.Diagnostics.FileVersionInfo.GetVersionInfo(System.Reflection.Assembly.GetExecutingAssembly()
            .Location)).FileVersion);
      }
    }

    public virtual string /*!*/ VersionSuffix
    {
      get
      {
        Contract.Ensures(Contract.Result<string>() != null);
        return " version " + VersionNumber + ", Copyright (c) 2003-2014, Microsoft.";
      }
    }

    public virtual string /*!*/ Version
    {
      get
      {
        Contract.Ensures(Contract.Result<string>() != null);
        return DescriptiveToolName + VersionSuffix;
      }
    }

    private string /*!*/
      _fileTimestamp = cce.NonNull(DateTime.Now.ToString("o")).Replace(':', '.');

    public string FileTimestamp
    {
      get
      {
        Contract.Ensures(Contract.Result<string>() != null);
        return this._fileTimestamp;
      }
      set
      {
        Contract.Requires(value != null);
        this._fileTimestamp = value;
      }
    }

    public void ExpandFilename(ref string pattern, string logPrefix, string fileTimestamp)
    {
      if (pattern != null)
      {
        pattern = pattern.Replace("@PREFIX@", logPrefix).Replace("@TIME@", fileTimestamp);
        string fn = Files.Count == 0 ? "" : Files[Files.Count - 1];
        fn = fn.Replace(':', '-').Replace('/', '-').Replace('\\', '-');
        pattern = pattern.Replace("@FILE@", fn);
      }
    }

    /// <summary>
    /// Process the option and modify "ps" accordingly.
    /// Return true if the option is one that is recognized.
    /// </summary>
    protected virtual bool ParseOption(string name, CommandLineParseState ps)
    {
      Contract.Requires(name != null);
      Contract.Requires(ps != null);

      if (ps.CheckBooleanFlag("version", ref VersionRequested) ||
          ps.CheckBooleanFlag("help", ref HelpRequested) ||
          ps.CheckBooleanFlag("?", ref HelpRequested) ||
          ps.CheckBooleanFlag("attrHelp", ref AttributeHelpRequested))
      {
        return true;
      }

      return false; // unrecognized option
    }

    protected class CommandLineParseState
    {
      public string s;
      public bool hasColonArgument;

      public readonly string[] /*!*/
        args;

      public int i;
      public int nextIndex;
      public bool EncounteredErrors;
      public readonly string ToolName;

      [ContractInvariantMethod]
      void ObjectInvariant()
      {
        Contract.Invariant(args != null);
        Contract.Invariant(0 <= i && i <= args.Length);
        Contract.Invariant(0 <= nextIndex && nextIndex <= args.Length);
      }


      public CommandLineParseState(string[] args, string toolName)
      {
        Contract.Requires(args != null);
        Contract.Requires(Contract.ForAll(0, args.Length, i => args[i] != null));
        Contract.Requires(toolName != null);
        Contract.Ensures(this.args == args);
        this.ToolName = toolName;
        this.s = null; // set later by client
        this.hasColonArgument = false; // set later by client
        this.args = args;
        this.i = 0;
        this.nextIndex = 0; // set later by client
        this.EncounteredErrors = false;
      }

      public bool CheckBooleanFlag(string flagName, ref bool flag, bool valueWhenPresent)
      {
        Contract.Requires(flagName != null);
        //modifies nextIndex, encounteredErrors, Console.Error.*;
        bool flagPresent = false;

        if ((s == "/" + flagName || s == "-" + flagName) && ConfirmArgumentCount(0))
        {
          flag = valueWhenPresent;
          flagPresent = true;
        }

        return flagPresent;
      }

      public bool CheckBooleanFlag(string flagName, ref bool flag)
      {
        Contract.Requires(flagName != null);
        //modifies nextIndex, encounteredErrors, Console.Error.*;
        return CheckBooleanFlag(flagName, ref flag, true);
      }

      /// <summary>
      /// If there is one argument and it is a non-negative integer, then set "arg" to that number and return "true".
      /// Otherwise, emit error message, leave "arg" unchanged, and return "false".
      /// </summary>
      public bool GetNumericArgument(ref bool arg)
      {
        int intArg = 0;
        var result = GetNumericArgument(ref intArg, x => x < 2);
        if (result) {
          arg = intArg != 0;
        }
        return result;
      }
      
      /// <summary>
      /// If there is one argument and it is a non-negative integer, then set "arg" to that number and return "true".
      /// Otherwise, emit error message, leave "arg" unchanged, and return "false".
      /// </summary>
      public bool GetNumericArgument(ref int arg)
      {
        //modifies nextIndex, encounteredErrors, Console.Error.*;
        return GetNumericArgument(ref arg, a => 0 <= a);
      }

      public bool GetUnsignedNumericArgument(ref uint arg, Predicate<uint> filter)
      {
        if (this.ConfirmArgumentCount(1))
        {
          try
          {
            Contract.Assume(args[i] != null);
            Contract.Assert(args[i] is string); // needed to prove args[i].IsPeerConsistent
            uint d = Convert.ToUInt32(this.args[this.i]);
            if (filter == null || filter(d))
            {
              arg = d;
              return true;
            }
          }
          catch (System.FormatException)
          {
          }
          catch (System.OverflowException)
          {
          }
        }
        else
        {
          return false;
        }

        Error("Invalid argument \"{0}\" to option {1}", args[this.i], this.s);
        return false;
      }

      /// <summary>
      /// If there is one argument and the filtering predicate holds, then set "arg" to that number and return "true".
      /// Otherwise, emit error message, leave "arg" unchanged, and return "false".
      /// </summary>
      public bool GetNumericArgument(ref int arg, Predicate<int> filter)
      {
        Contract.Requires(filter != null);

        if (this.ConfirmArgumentCount(1))
        {
          try
          {
            Contract.Assume(args[i] != null);
            Contract.Assert(args[i] is string); // needed to prove args[i].IsPeerConsistent
            int d = Convert.ToInt32(this.args[this.i]);
            if (filter == null || filter(d))
            {
              arg = d;
              return true;
            }
          }
          catch (System.FormatException)
          {
          }
          catch (System.OverflowException)
          {
          }
        }
        else
        {
          return false;
        }

        Error("Invalid argument \"{0}\" to option {1}", args[this.i], this.s);
        return false;
      }

      /// <summary>
      /// If there is one argument and it is a non-negative integer less than "limit",
      /// then set "arg" to that number and return "true".
      /// Otherwise, emit error message, leave "arg" unchanged, and return "false".
      /// </summary>
      public bool GetNumericArgument(ref int arg, int limit)
      {
        Contract.Requires(this.i < args.Length);
        Contract.Ensures(Math.Min(arg, 0) <= Contract.ValueAtReturn(out arg) &&
                         Contract.ValueAtReturn(out arg) < limit);
        //modifies nextIndex, encounteredErrors, Console.Error.*;
        int a = arg;
        if (!GetNumericArgument(ref a))
        {
          return false;
        }
        else if (a < limit)
        {
          arg = a;
          return true;
        }
        else
        {
          Error("Invalid argument \"{0}\" to option {1}", args[this.i], this.s);
          return false;
        }
      }

      /// <summary>
      /// If there is one argument and it is a non-negative real, then set "arg" to that number and return "true".
      /// Otherwise, emit an error message, leave "arg" unchanged, and return "false".
      /// </summary>
      public bool GetNumericArgument(ref double arg)
      {
        Contract.Ensures(Contract.ValueAtReturn(out arg) >= 0);
        //modifies nextIndex, encounteredErrors, Console.Error.*;
        if (this.ConfirmArgumentCount(1))
        {
          try
          {
            Contract.Assume(args[i] != null);
            Contract.Assert(args[i] is string); // needed to prove args[i].IsPeerConsistent
            double d = Convert.ToDouble(this.args[this.i]);
            if (0 <= d)
            {
              arg = d;
              return true;
            }
          }
          catch (System.FormatException)
          {
          }
          catch (System.OverflowException)
          {
          }
        }
        else
        {
          return false;
        }

        Error("Invalid argument \"{0}\" to option {1}", args[this.i], this.s);
        return false;
      }

      public bool ConfirmArgumentCount(int argCount)
      {
        Contract.Requires(0 <= argCount);
        //modifies nextIndex, encounteredErrors, Console.Error.*;
        Contract.Ensures(Contract.Result<bool>() ==
                         (!(hasColonArgument && argCount != 1) && !(args.Length < i + argCount)));
        if (hasColonArgument && argCount != 1)
        {
          Error("\"{0}\" cannot take a colon argument", s);
          nextIndex = args.Length;
          return false;
        }
        else if (args.Length < i + argCount)
        {
          Error("\"{0}\" expects {1} argument{2}", s, argCount.ToString(), (string) (argCount == 1 ? "" : "s"));
          nextIndex = args.Length;
          return false;
        }
        else
        {
          nextIndex = i + argCount;
          return true;
        }
      }

      public void Error(string message, params string[] args)
      {
        Contract.Requires(args != null);
        Contract.Requires(message != null);
        //modifies encounteredErrors, Console.Error.*;
        Console.Error.WriteLine("{0}: Error: {1}", ToolName, String.Format(message, args));
        EncounteredErrors = true;
      }
    }

    public virtual string Help =>
      $"Usage: {ToolName} [ option ... ] [ filename ... ]" + @"

  ---- General options -------------------------------------------------------

  /version      print the " + ToolName + @" version number
  /help         print this message
  /attrHelp     print a message about supported declaration attributes";

    public virtual string AttributeHelp => "";

    /// <summary>
    /// This method is called after all parsing is done, if no parse errors were encountered.
    /// </summary>
    public virtual void ApplyDefaultOptions()
    {
    }

    public virtual bool ProcessInfoFlags()
    {
      if (VersionRequested)
      {
        Console.WriteLine(Version);
        return true;
      }
      if (HelpRequested)
      {
        Console.WriteLine(Help);
        return true;
      }
      if (AttributeHelpRequested)
      {
        Console.WriteLine(AttributeHelp);
        return true;
      }
      return false;
    }

    /// <summary>
    /// Parses the command-line arguments "args" into the global flag variables.  Returns true
    /// if there were no errors.
    /// </summary>
    /// <param name="args">Consumed ("captured" and possibly modified) by the method.</param>
    public bool Parse([Captured] string[] /*!*/ args)
    {
      Contract.Requires(cce.NonNullElements(args));

      // save the command line options for the log files
      Environment += "Command Line Options: " + args.Concat(" ");
      args = cce.NonNull((string[]) args.Clone()); // the operations performed may mutate the array, so make a copy
      var ps = new CommandLineParseState(args, ToolName);

      while (ps.i < args.Length)
      {
        cce.LoopInvariant(ps.args == args);
        string arg = args[ps.i];
        Contract.Assert(arg != null);
        ps.s = arg.Trim();

        bool isOption = ps.s.StartsWith("-") || ps.s.StartsWith("/");
        int colonIndex = ps.s.IndexOf(':');
        if (0 <= colonIndex && isOption)
        {
          ps.hasColonArgument = true;
          args[ps.i] = ps.s.Substring(colonIndex + 1);
          ps.s = ps.s.Substring(0, colonIndex);
        }
        else
        {
          ps.i++;
          ps.hasColonArgument = false;
        }

        ps.nextIndex = ps.i;

        if (isOption)
        {
          if (!ParseOption(ps.s.Substring(1), ps))
          {
            if (Path.DirectorySeparatorChar == '/' && ps.s.StartsWith("/"))
            {
              this._files.Add(arg);
            }
            else
            {
              ps.Error("unknown switch: {0}", ps.s);
            }
          }
        }
        else
        {
          this._files.Add(arg);
        }

        ps.i = ps.nextIndex;
      }

      if (ps.EncounteredErrors)
      {
        Console.Error.WriteLine("Use /help for available options");
        return false;
      }
      else
      {
        this.ApplyDefaultOptions();
        return true;
      }
    }
  }

  /// <summary>
  /// Boogie command-line options (other tools can subclass this class in order to support a
  /// superset of Boogie's options).
  /// </summary>
  public class CommandLineOptions : CommandLineOptionEngine, SMTLibOptions
  {
    public CommandLineOptions()
      : base("Boogie", "Boogie program verifier")
    {
    }

    protected CommandLineOptions(string toolName, string descriptiveName)
      : base(toolName, descriptiveName)
    {
      Contract.Requires(toolName != null);
      Contract.Requires(descriptiveName != null);
    }

    private static CommandLineOptions clo;

    public static CommandLineOptions /*!*/ Clo => clo;

    public static void Install(CommandLineOptions options)
    {
      Contract.Requires(options != null);
      clo = options;
    }

    // Flags and arguments

    public bool ExpectingModel => PrintErrorModel >= 1 ||
                                  EnhancedErrorMessages == 1 ||
                                  ModelViewFile != null ||
                                  StratifiedInlining > 0 && !StratifiedInliningWithoutModels;

    public bool ProduceModel => ExplainHoudini || UseProverEvaluate || ExpectingModel;
    
    public bool RunningBoogieFromCommandLine { get; set; }

    [ContractInvariantMethod]
    void ObjectInvariant2()
    {
      Contract.Invariant(LogPrefix != null);
      Contract.Invariant(0 <= PrintUnstructured &&
                         PrintUnstructured <
                         3); // 0 = print only structured,  1 = both structured and unstructured,  2 = only unstructured
    }

    public int VerifySnapshots = -1;
    public bool VerifySeparately = false;
    public string PrintFile = null;

    /**
     * Whether to emit {:qid}, {:skolemid} and set-info :boogie-vc-id
     */
    public bool EmitDebugInformation
    {
      get => emitDebugInformation;
      set => emitDebugInformation = value;
    }

    public int PrintUnstructured {
      get => printUnstructured;
      set => printUnstructured = value;
    }

    public bool UseBaseNameForFileName = false;

    public bool PrintDesugarings {
      get => printDesugarings;
      set => printDesugarings = value;
    }

    public bool PrintLambdaLifting = false;
    public bool FreeVarLambdaLifting = false;
    public string ProverLogFilePath = null;
    public bool ProverLogFileAppend = false;

    public bool PrintInstrumented {
      get => printInstrumented;
      set => printInstrumented = value;
    }

    public bool InstrumentWithAsserts = false;
    public string ProverPreamble { get; set; }= null;
    public bool WarnNotEliminatedVars = false;
    
    public enum PruneMode { 
      None, 
      
      /**
       * Automatic pruning will remove any declarations that do not reference,
       * directly or indirectly, and are not referenced by, the implementation being verified,
       * and declarations which cannot be used for verifying the current implementation,
       * such as axioms with triggers that can not be satisfied.
       * 
       * Automatic pruning detects incoming edges in axioms, for example:
       *
       * function A(int): int;
       * axiom A(3) == 2;
       *
       * Will detect edges in both directions between the declaration of A and the axiom declaration.
       * So if either declaration is live, both declarations are live.
       */
      Automatic, 
      
      /**
       * UsesClauses pruning will not detect any incoming edges in axioms,
       * and instead depends on uses clauses in the input program
       * to determine the outgoing edges of functions and constants.
       * 
       * The reason to use UsesClauses is that Automatic pruning mode can miss opportunities for pruning.
       * Consider the following program:
       *
       * ```
       * function F(int): int;
       * function G(int): int;
       *
       * // declaration axiom for F
       * axiom forall x: int :: F(x) == x * 2
       * 
       * // declaration axiom for G
       * axiom forall x: int :: G(x) == F(x) + 1
       *
       * procedure FMultipliesByTwo(x: int)
       *   ensures F(x) - x == x
       * { }
       * ```
       * 
       * Automatic pruning will not remove any declarations when verifying the procedure FMultipliesByTwo,
       * since it refers to F, which refers to the declaration axiom of G through an incoming edge in the axiom,
       * which also has an outgoing edge to G.
       *
       * If we rewrite the previous program to
       * 
       * ```
       * function F(int) returns (int) uses {
       *   axiom forall x: int :: F(x) == x * 2
       * }
       * function G(int) returns (int) uses {
       *   axiom forall x: int :: G(x) == F(x) + 1
       * }
       *
       * procedure FMultipliesByTwo(x: int)
       *   ensures F(x) - x == x
       * { }
       * ```
       *
       * And apply UsesClauses pruning, then G and its axiom will be removed when verifying FMultipliesByTwo.
       *
       * An alternative to using UsesClauses pruning, is to add an {:exclude_dep} attribute to a function or constant,
       * which prevents axioms from detecting incoming edges from that declaration.
       * To add outgoing edges to the function or constant, uses clauses should be used.
       *
       * Using Automatic pruning in combination with {:exclude_dep} can be useful if this provides good enough pruning,
       * or to migrate from None to UsesClauses pruning.
       */
      UsesClauses 
    }
    public PruneMode Prune = PruneMode.None;

    public enum InstrumentationPlaces
    {
      LoopHeaders,
      Everywhere
    }

    public InstrumentationPlaces InstrumentInfer = InstrumentationPlaces.LoopHeaders;

    public bool PrintWithUniqueASTIds {
      get => printWithUniqueAstIds;
      set => printWithUniqueAstIds = value;
    }

    private string XmlSinkFilename = null;
    [Peer] public XmlSink XmlSink = null;
    public bool Wait = false;

    public bool Trace {
      get => trace;
      set => trace = value;
    }

    public bool ImmediatelyAcceptCommands => StratifiedInlining > 0 || ContractInfer;

    public bool ProduceUnsatCores => PrintNecessaryAssumes || EnableUnSatCoreExtract == 1 ||
                                     ContractInfer && (UseUnsatCoreForContractInfer || ExplainHoudini);

    public bool TraceTimes = false;
    public bool TraceProofObligations = false;

    public bool TraceCachingForTesting
    {
      get { return TraceCaching == 1 || TraceCaching == 3; }
    }

    public bool TraceCachingForBenchmarking
    {
      get { return TraceCaching == 2 || TraceCaching == 3; }
    }

    public bool TraceCachingForDebugging
    {
      get { return TraceCaching == 3; }
    }

    internal int TraceCaching = 0;
    public bool NoResolve = false;
    public bool NoTypecheck = false;
    public bool OverlookBoogieTypeErrors = false;
    public bool Verify = true;
    public bool TraceVerify = false;

    public int /*(0:3)*/
      ErrorTrace = 1;
    
    public bool IntraproceduralInfer { get; set; }= true;

    public bool ContractInfer {
      get => contractInfer;
      set => contractInfer = value;
    }

    public bool ExplainHoudini {
      get => explainHoudini;
      set => explainHoudini = value;
    }

    public bool ReverseHoudiniWorklist {
      get => reverseHoudiniWorklist;
      set => reverseHoudiniWorklist = value;
    }

    public bool ConcurrentHoudini  { get; set; } = false;
    public bool ModifyTopologicalSorting  { get; set; } = false;
    public bool DebugConcurrentHoudini  { get; set; } = false;

    public bool HoudiniUseCrossDependencies {
      get => houdiniUseCrossDependencies;
      set => houdiniUseCrossDependencies = value;
    }

    public string StagedHoudini  { get; set; } = null;
    public bool DebugStagedHoudini  { get; set; } = false;
    public bool StagedHoudiniReachabilityAnalysis  { get; set; } = false;
    public bool StagedHoudiniMergeIgnoredAnnotations  { get; set; } = false;

    public int StagedHoudiniThreads {
      get => stagedHoudiniThreads;
      set => stagedHoudiniThreads = value;
    }

    public string VariableDependenceIgnore  { get; set; } = null;

    public bool UseUnsatCoreForContractInfer {
      get => useUnsatCoreForContractInfer;
      set => useUnsatCoreForContractInfer = value;
    }

    public bool PrintAssignment = false;

    // TODO(wuestholz): Add documentation for this flag.
    public bool PrintNecessaryAssumes {
      get => printNecessaryAssumes;
      set => printNecessaryAssumes = value;
    }

    public int InlineDepth = -1;

    public bool UseProverEvaluate {
      get => useProverEvaluate;
      set => useProverEvaluate = value;
    } // Use ProverInterface's Evaluate method, instead of model to get variable values

    public bool SoundnessSmokeTest = false;
    public int KInductionDepth = -1;
    public int EnableUnSatCoreExtract { get; set; }= 0;

    private string /*!*/
      _logPrefix = "";

    public string LogPrefix
    {
      get
      {
        Contract.Ensures(Contract.Result<string>() != null);
        return this._logPrefix;
      }
      set
      {
        Contract.Requires(value != null);
        this._logPrefix = value;
      }
    }

    public bool PrettyPrint = true;

    public enum ProverWarnings
    {
      None,
      Stdout,
      Stderr
    }

    public ProverWarnings PrintProverWarnings = ProverWarnings.None;

    public enum SubsumptionOption
    {
      Never,
      NotForQuantifiers,
      Always
    }

    public SubsumptionOption UseSubsumption = SubsumptionOption.Always;

    public bool AlwaysAssumeFreeLoopInvariants = false;

    public enum ShowEnvironment
    {
      Never,
      DuringPrint,
      Always
    }

    public ShowEnvironment ShowEnv = ShowEnvironment.DuringPrint;
    public bool ShowVerifiedProcedureCount = true;

    [ContractInvariantMethod]
    void ObjectInvariant3()
    {
      Contract.Invariant(0 <= PrintErrorModel && PrintErrorModel <= 1);
      Contract.Invariant(0 <= EnhancedErrorMessages && EnhancedErrorMessages < 2);
      Contract.Invariant(0 <= Ai.StepsBeforeWidening && Ai.StepsBeforeWidening <= 9);
      Contract.Invariant(-1 <= this.bracketIdsInVC && this.bracketIdsInVC <= 1);
      Contract.Invariant(cce.NonNullElements(this.ProverOptions));
    }

    public int LoopUnrollCount = -1; // -1 means don't unroll loops
    public bool SoundLoopUnrolling = false;
    public int PrintErrorModel { get; set; } = 0;
    public string PrintErrorModelFile = null;

    public string /*?*/ ModelViewFile { get; set; } = null;

    public int EnhancedErrorMessages {
      get => enhancedErrorMessages;
      set => enhancedErrorMessages = value;
    }

    public string PrintCFGPrefix = null;
    public bool ForceBplErrors = false; // if true, boogie error is shown even if "msg" attribute is present

    public bool UseArrayTheory {
      get => useArrayTheory;
      set => useArrayTheory = value;
    }
    
    public bool RelaxFocus = false;

    public bool RunDiagnosticsOnTimeout {
      get => runDiagnosticsOnTimeout;
      set => runDiagnosticsOnTimeout = value;
    }

    public bool TraceDiagnosticsOnTimeout {
      get => traceDiagnosticsOnTimeout;
      set => traceDiagnosticsOnTimeout = value;
    }

    public uint TimeLimitPerAssertionInPercent {
      get => timeLimitPerAssertionInPercent;
      set => timeLimitPerAssertionInPercent = value;
    }

    public bool SIBoolControlVC {
      get => siBoolControlVc;
      set => siBoolControlVc = value;
    }

    public bool ExpandLambdas = true; // not useful from command line, only to be set to false programatically

    public bool DoModSetAnalysis {
      get => doModSetAnalysis;
      set => doModSetAnalysis = value;
    }

    public bool UseAbstractInterpretation  { get; set; } = false;

    public string CivlDesugaredFile  { get; set; } = null;

    public bool TrustMoverTypes {
      get => trustMoverTypes;
      set => trustMoverTypes = value;
    }

    public bool TrustNoninterference {
      get => trustNoninterference;
      set => trustNoninterference = value;
    }

    public int TrustLayersUpto = -1;
    public int TrustLayersDownto = int.MaxValue;

    public bool TrustInductiveSequentialization {
      get => trustInductiveSequentialization;
      set => trustInductiveSequentialization = value;
    }

    public bool RemoveEmptyBlocks = true;
    public bool CoalesceBlocks = true;
    public bool PruneInfeasibleEdges = true;

    [Rep] public ProverFactory TheProverFactory;
    public string ProverDllName;

    public bool ProverHelpRequested {
      get => proverHelpRequested;
      set => proverHelpRequested = value;
    }

    public List<string> ProverOptions  { get; set; } = new List<string>();

    private int bracketIdsInVC = -1; // -1 - not specified, 0 - no, 1 - yes

    public int BracketIdsInVC
    {
      get
      {
        Contract.Ensures(-1 <= Contract.Result<int>() && Contract.Result<int>() <= 1);
        return this.bracketIdsInVC;
      }
      set
      {
        Contract.Requires(-1 <= value && value <= 1);
        this.bracketIdsInVC = value;
      }
    }

    public uint TimeLimit = 0; // 0 means no limit
    public uint ResourceLimit = 0; // default to 0
    public uint SmokeTimeout = 10; // default to 10s

    public int ErrorLimit {
      get => errorLimit;
      set => errorLimit = value;
    } // 0 means attempt to falsify each assertion in a desugared implementation 

    public bool RestartProverPerVC {
      get => restartProverPerVc;
      set => restartProverPerVc = value;
    }

    public double VcsMaxCost = 1.0;
    public double VcsPathJoinMult = 0.8;
    public double VcsPathCostMult = 1.0;
    public double VcsAssumeMult = 0.01;
    public double VcsPathSplitMult = 0.5; // 0.5-always, 2-rarely do path splitting
    public int VcsMaxSplits = 1;
    public int VcsMaxKeepGoingSplits = 1;
    public uint VcsFinalAssertTimeout = 30;
    public uint VcsKeepGoingTimeout = 1;
    public int VcsCores = 1;
    public bool VcsDumpSplits = false;

    public bool DebugRefuted = false;

    public XmlSink XmlRefuted
    {
      get
      {
        if (DebugRefuted)
        {
          return XmlSink;
        }
        else
        {
          return null;
        }
      }
    }

    // whether procedure inlining is enabled at call sites.
    public enum Inlining
    {
      None,
      Assert,
      Assume,
      Spec
    }

    public Inlining ProcedureInlining = Inlining.Assume;

    public bool PrintInlined {
      get => printInlined;
      set => printInlined = value;
    }

    public bool ExtractLoops = false;
    public bool DeterministicExtractLoops = false;

    // Enables VC generation for Stratified Inlining.
    // Set programmatically by Corral.
    public int StratifiedInlining  { get; set; } = 0;

    // disable model generation, used by Corral/SI
    public bool StratifiedInliningWithoutModels { get; set; } 

    // Sets the recursion bound, used for loop extraction, etc.
    public int RecursionBound = 500;

    public bool ExtractLoopsUnrollIrreducible = true; // unroll irreducible loops? (set programmatically)

    public enum TypeEncoding
    {
      Predicates,
      Arguments,
      Monomorphic
    }

    public TypeEncoding TypeEncodingMethod { get; set; } = TypeEncoding.Predicates;

    public bool Monomorphize = false;

    public bool ReflectAdd = false;

    public int LiveVariableAnalysis = 1;

    public bool UseLibrary = false;

    // Note that procsToCheck stores all patterns <p> supplied with /proc:<p>
    // (and similarly procsToIgnore for /noProc:<p>). Thus, if procsToCheck
    // is empty it means that all procedures should be checked.
    public List<string> ProcsToCheck { get; } = new();
    private List<string /*!*/> procsToIgnore = new List<string /*!*/>();

    [ContractInvariantMethod]
    void ObjectInvariant5()
    {
      Contract.Invariant(cce.NonNullElements(this.ProcsToCheck, true));
      Contract.Invariant(cce.NonNullElements(this.procsToIgnore, true));
      Contract.Invariant(Ai != null);
    }

    public class AiFlags
    {
      public bool J_Trivial = false;
      public bool J_Intervals = false;

      public int /*0..9*/
        StepsBeforeWidening = 0;

      public bool DebugStatistics = false;
    }

    public readonly AiFlags /*!*/
      Ai = new AiFlags();

    private bool proverHelpRequested = false;
    private bool restartProverPerVc = false;
    private bool useArrayTheory = false;
    private bool doModSetAnalysis = false;
    private bool runDiagnosticsOnTimeout = false;
    private bool traceDiagnosticsOnTimeout = false;
    private bool siBoolControlVc = false;
    private bool contractInfer = false;
    private bool explainHoudini = false;
    private bool reverseHoudiniWorklist = false;
    private bool houdiniUseCrossDependencies = false;
    private bool useUnsatCoreForContractInfer = false;
    private bool printNecessaryAssumes = false;
    private bool useProverEvaluate;
    private bool trustMoverTypes = false;
    private bool trustNoninterference = false;
    private bool trustInductiveSequentialization = false;
    private bool trace = false;
    private int enhancedErrorMessages = 0;
    private int stagedHoudiniThreads = 1;
    private uint timeLimitPerAssertionInPercent = 10;
    private int errorLimit = 5;
    private bool printInlined = false;
    private bool printInstrumented = false;
    private bool printWithUniqueAstIds = false;
    private int printUnstructured = 0;
    private bool printDesugarings = false;
    private bool emitDebugInformation = true;

    public class ConcurrentHoudiniOptions
    {
      public List<string> ProverOptions = new List<string>();
      public int ErrorLimit = 5;
      public bool DisableLoopInvEntryAssert = false;
      public bool DisableLoopInvMaintainedAssert = false;
      public bool ModifyTopologicalSorting = false;
    }

    public List<ConcurrentHoudiniOptions> Cho { get; set; } = new();

    protected override bool ParseOption(string name, CommandLineOptionEngine.CommandLineParseState ps)
    {
      var args = ps.args; // convenient synonym
      switch (name)
      {
        case "infer":
          if (ps.ConfirmArgumentCount(1))
          {
            UseAbstractInterpretation = true;
            foreach (char c in cce.NonNull(args[ps.i]))
            {
              switch (c)
              {
                case 't':
                  Ai.J_Trivial = true;
                  break;
                case 'j':
                  Ai.J_Intervals = true;
                  break;
                case 's':
                  Ai.DebugStatistics = true;
                  break;
                case '0':
                case '1':
                case '2':
                case '3':
                case '4':
                case '5':
                case '6':
                case '7':
                case '8':
                case '9':
                  Ai.StepsBeforeWidening = (int) char.GetNumericValue(c);
                  break;
                default:
                  ps.Error("Invalid argument '{0}' to option {1}", c.ToString(), ps.s);
                  break;
              }
            }

            if (Ai.J_Trivial == Ai.J_Intervals)
            {
              ps.Error("Option {0} requires the selection of exactly one abstract domain", ps.s);
            }
          }

          return true;

        case "break":
        case "launch":
          if (ps.ConfirmArgumentCount(0))
          {
            System.Diagnostics.Debugger.Launch();
          }

          return true;

        case "lib":
          if (ps.ConfirmArgumentCount(0))
          {
            this.UseLibrary = true;
          }

          return true;

        case "proc":
          if (ps.ConfirmArgumentCount(1))
          {
            this.ProcsToCheck.Add(cce.NonNull(args[ps.i]));
          }

          return true;

        case "noProc":
          if (ps.ConfirmArgumentCount(1))
          {
            this.procsToIgnore.Add(cce.NonNull(args[ps.i]));
          }

          return true;

        case "xml":
          if (ps.ConfirmArgumentCount(1))
          {
            XmlSinkFilename = args[ps.i];
          }

          return true;

        case "print":
          if (ps.ConfirmArgumentCount(1))
          {
            PrintFile = args[ps.i];
          }

          return true;

        case "pretty":
          int val = 1;
          if (ps.GetNumericArgument(ref val, 2))
          {
            PrettyPrint = val == 1;
          }

          return true;

        case "civlDesugaredFile":
          if (ps.ConfirmArgumentCount(1))
          {
            CivlDesugaredFile = args[ps.i];
          }

          return true;

        case "trustLayersUpto":
          if (ps.ConfirmArgumentCount(1))
          {
            ps.GetNumericArgument(ref TrustLayersUpto);
          }

          return true;

        case "trustLayersDownto":
          if (ps.ConfirmArgumentCount(1))
          {
            ps.GetNumericArgument(ref TrustLayersDownto);
          }

          return true;

        case "proverLog":
          if (ps.ConfirmArgumentCount(1))
          {
            ProverLogFilePath = args[ps.i];
          }

          return true;

        case "proverPreamble":
          if (ps.ConfirmArgumentCount(1))
          {
            ProverPreamble = args[ps.i];
          }

          return true;

        case "logPrefix":
          if (ps.ConfirmArgumentCount(1))
          {
            string s = cce.NonNull(args[ps.i]);
            LogPrefix += s.Replace('/', '-').Replace('\\', '-');
          }

          return true;

        case "errorTrace":
          ps.GetNumericArgument(ref ErrorTrace, 3);
          return true;

        case "proverWarnings":
        {
          int pw = 0;
          if (ps.GetNumericArgument(ref pw, 3))
          {
            switch (pw)
            {
              case 0:
                PrintProverWarnings = ProverWarnings.None;
                break;
              case 1:
                PrintProverWarnings = ProverWarnings.Stdout;
                break;
              case 2:
                PrintProverWarnings = ProverWarnings.Stderr;
                break;
              default:
              {
                Contract.Assert(false);
                throw new cce.UnreachableException();
              } // postcondition of GetNumericArgument guarantees that we don't get here
            }
          }

          return true;
        }

        case "env":
        {
          int e = 0;
          if (ps.GetNumericArgument(ref e, 3))
          {
            switch (e)
            {
              case 0:
                ShowEnv = ShowEnvironment.Never;
                break;
              case 1:
                ShowEnv = ShowEnvironment.DuringPrint;
                break;
              case 2:
                ShowEnv = ShowEnvironment.Always;
                break;
              default:
              {
                Contract.Assert(false);
                throw new cce.UnreachableException();
              } // postcondition of GetNumericArgument guarantees that we don't get here
            }
          }

          return true;
        }

        case "printVerifiedProceduresCount":
        {
          int n = 0;
          if (ps.GetNumericArgument(ref n, 2))
          {
            ShowVerifiedProcedureCount = n != 0;
          }

          return true;
        }

        case "loopUnroll":
          ps.GetNumericArgument(ref LoopUnrollCount);
          return true;

        case "printModel":
          if (ps.ConfirmArgumentCount(1))
          {
            switch (args[ps.i])
            {
              case "0":
                PrintErrorModel = 0;
                break;
              case "1":
                PrintErrorModel = 1;
                break;
              default:
                ps.Error("Invalid argument \"{0}\" to option {1}", args[ps.i], ps.s);
                break;
            }
          }

          return true;

        case "mv":
          if (ps.ConfirmArgumentCount(1))
          {
            ModelViewFile = args[ps.i];
          }

          return true;

        case "printModelToFile":
          if (ps.ConfirmArgumentCount(1))
          {
            PrintErrorModelFile = args[ps.i];
          }

          return true;

        case "enhancedErrorMessages":
          ps.GetNumericArgument(ref enhancedErrorMessages, 2);
          return true;

        case "printCFG":
          if (ps.ConfirmArgumentCount(1))
          {
            PrintCFGPrefix = args[ps.i];
          }

          return true;

        case "inlineDepth":
          ps.GetNumericArgument(ref InlineDepth);
          return true;

        case "subsumption":
        {
          int s = 0;
          if (ps.GetNumericArgument(ref s, 3))
          {
            switch (s)
            {
              case 0:
                UseSubsumption = SubsumptionOption.Never;
                break;
              case 1:
                UseSubsumption = SubsumptionOption.NotForQuantifiers;
                break;
              case 2:
                UseSubsumption = SubsumptionOption.Always;
                break;
              default:
              {
                Contract.Assert(false);
                throw new cce.UnreachableException();
              } // postcondition of GetNumericArgument guarantees that we don't get here
            }
          }

          return true;
        }

        case "liveVariableAnalysis":
        {
          int lva = 0;
          if (ps.GetNumericArgument(ref lva, 3))
          {
            LiveVariableAnalysis = lva;
          }

          return true;
        }

        case "removeEmptyBlocks":
        {
          int reb = 0;
          if (ps.GetNumericArgument(ref reb, 2))
          {
            RemoveEmptyBlocks = reb == 1;
          }

          return true;
        }

        case "coalesceBlocks":
        {
          int cb = 0;
          if (ps.GetNumericArgument(ref cb, 2))
          {
            CoalesceBlocks = cb == 1;
          }

          return true;
        }

        case "noPruneInfeasibleEdges":
        {
          if (ps.ConfirmArgumentCount(0))
          {
            PruneInfeasibleEdges = false;
          }

          return true;
        }

        case "stagedHoudini":
        {
          if (ps.ConfirmArgumentCount(1))
          {
            if (args[ps.i] == "COARSE" ||
                args[ps.i] == "FINE" ||
                args[ps.i] == "BALANCED")
            {
              StagedHoudini = args[ps.i];
            }
            else
            {
              ps.Error("Invalid argument \"{0}\" to option {1}", args[ps.i], ps.s);
            }
          }

          return true;
        }

        case "stagedHoudiniThreads":
        {
          ps.GetNumericArgument(ref stagedHoudiniThreads);
          return true;
        }

        case "stagedHoudiniReachabilityAnalysis":
        {
          if (ps.ConfirmArgumentCount(0))
          {
            StagedHoudiniReachabilityAnalysis = true;
          }

          return true;
        }

        case "stagedHoudiniMergeIgnoredAnnotations":
        {
          if (ps.ConfirmArgumentCount(0))
          {
            StagedHoudiniMergeIgnoredAnnotations = true;
          }

          return true;
        }

        case "debugStagedHoudini":
        {
          if (ps.ConfirmArgumentCount(0))
          {
            DebugStagedHoudini = true;
          }

          return true;
        }

        case "variableDependenceIgnore":
        {
          if (ps.ConfirmArgumentCount(1))
          {
            VariableDependenceIgnore = args[ps.i];
          }

          return true;
        }

        case "proverDll":
          if (ps.ConfirmArgumentCount(1))
          {
            ProverDllName = cce.NonNull(args[ps.i]);
            TheProverFactory = ProverFactory.Load(ProverDllName);
          }

          return true;

        case "p":
        case "proverOpt":
          if (ps.ConfirmArgumentCount(1))
          {
            ProverOptions.Add(cce.NonNull(args[ps.i]));
          }

          return true;

        case "extractLoops":
          if (ps.ConfirmArgumentCount(0))
          {
            ExtractLoops = true;
          }

          return true;

        case "deterministicExtractLoops":
          if (ps.ConfirmArgumentCount(0))
          {
            DeterministicExtractLoops = true;
          }

          return true;

        case "inline":
          if (ps.ConfirmArgumentCount(1))
          {
            switch (args[ps.i])
            {
              case "none":
                ProcedureInlining = Inlining.None;
                break;
              case "assert":
                ProcedureInlining = Inlining.Assert;
                break;
              case "assume":
                ProcedureInlining = Inlining.Assume;
                break;
              case "spec":
                ProcedureInlining = Inlining.Spec;
                break;
              default:
                ps.Error("Invalid argument \"{0}\" to option {1}", args[ps.i], ps.s);
                break;
            }
          }

          return true;
        case "recursionBound":
          if (ps.ConfirmArgumentCount(1))
          {
            RecursionBound = Int32.Parse(cce.NonNull(args[ps.i]));
          }

          return true;
        case "enableUnSatCoreExtraction":
          if (ps.ConfirmArgumentCount(1))
          {
            EnableUnSatCoreExtract = Int32.Parse(cce.NonNull(args[ps.i]));
          }

          return true;

        case "typeEncoding":
          if (ps.ConfirmArgumentCount(1))
          {
            switch (args[ps.i])
            {
              case "p":
              case "predicates":
                TypeEncodingMethod = TypeEncoding.Predicates;
                break;
              case "a":
              case "arguments":
                TypeEncodingMethod = TypeEncoding.Arguments;
                break;
              default:
                ps.Error("Invalid argument \"{0}\" to option {1}", args[ps.i], ps.s);
                break;
            }
          }

          return true;

        case "monomorphize":
          if (ps.ConfirmArgumentCount(0))
          {
            Monomorphize = true;
          }

          return true;

        case "instrumentInfer":
          if (ps.ConfirmArgumentCount(1))
          {
            switch (args[ps.i])
            {
              case "e":
                InstrumentInfer = InstrumentationPlaces.Everywhere;
                break;
              case "h":
                InstrumentInfer = InstrumentationPlaces.LoopHeaders;
                break;
              default:
                ps.Error("Invalid argument \"{0}\" to option {1}", args[ps.i], ps.s);
                break;
            }
          }

          return true;

        case "concurrentHoudini":
          if (ps.ConfirmArgumentCount(0))
          {
            ConcurrentHoudini = true;
          }

          return true;

        case "modifyTopologicalSorting":
          if (ps.ConfirmArgumentCount(0))
          {
            ModifyTopologicalSorting = true;
          }

          return true;

        case "debugConcurrentHoudini":
          if (ps.ConfirmArgumentCount(0))
          {
            DebugConcurrentHoudini = true;
          }

          return true;

        case "vcBrackets":
          ps.GetNumericArgument(ref bracketIdsInVC, 2);
          return true;

        case "vcsMaxCost":
          ps.GetNumericArgument(ref VcsMaxCost);
          return true;

        case "vcsPathJoinMult":
          ps.GetNumericArgument(ref VcsPathJoinMult);
          return true;

        case "vcsPathCostMult":
          ps.GetNumericArgument(ref VcsPathCostMult);
          return true;

        case "vcsAssumeMult":
          ps.GetNumericArgument(ref VcsAssumeMult);
          return true;

        case "vcsPathSplitMult":
          ps.GetNumericArgument(ref VcsPathSplitMult);
          return true;

        case "vcsMaxSplits":
          ps.GetNumericArgument(ref VcsMaxSplits);
          return true;

        case "vcsMaxKeepGoingSplits":
          ps.GetNumericArgument(ref VcsMaxKeepGoingSplits);
          return true;

        case "vcsFinalAssertTimeout":
          ps.GetUnsignedNumericArgument(ref VcsFinalAssertTimeout, null);
          return true;

        case "vcsKeepGoingTimeout":
          ps.GetUnsignedNumericArgument(ref VcsKeepGoingTimeout, null);
          return true;

        case "vcsCores":
          ps.GetNumericArgument(ref VcsCores, a => 1 <= a);
          return true;

        case "vcsLoad":
          double load = 0.0;
          if (ps.GetNumericArgument(ref load))
          {
            if (3.0 <= load)
            {
              ps.Error("surprisingly high load specified; got {0}, expected nothing above 3.0", load.ToString());
              load = 3.0;
            }

            int p = (int) Math.Round(System.Environment.ProcessorCount * load);
            VcsCores = p < 1 ? 1 : p;
          }

          return true;

        case "timeLimit":
          ps.GetUnsignedNumericArgument(ref TimeLimit, null);
          return true;

        case "rlimit":
          ps.GetUnsignedNumericArgument(ref ResourceLimit, null);
          return true;

        case "timeLimitPerAssertionInPercent":
          ps.GetUnsignedNumericArgument(ref timeLimitPerAssertionInPercent, a => 0 < a);
          return true;

        case "smokeTimeout":
          ps.GetUnsignedNumericArgument(ref SmokeTimeout, null);
          return true;

        case "errorLimit":
          ps.GetNumericArgument(ref errorLimit);
          return true;

        case "verifySnapshots":
          ps.GetNumericArgument(ref VerifySnapshots, 4);
          return true;

        case "traceCaching":
          ps.GetNumericArgument(ref TraceCaching, 4);
          return true;

        case "kInductionDepth":
          ps.GetNumericArgument(ref KInductionDepth);
          return true;
        
<<<<<<< HEAD
        case "prune":
          int number = 0;
          ps.GetNumericArgument(ref number);
          Prune = (PruneMode)number;
=======
        case "emitDebugInformation":
          ps.GetNumericArgument(ref emitDebugInformation);
>>>>>>> ab99c86b
          return true;

        default:
          bool optionValue = false;
          if (ps.CheckBooleanFlag("printUnstructured", ref optionValue))
          {
            PrintUnstructured = optionValue ? 1 : 0;
            return true;
          }

          if (ps.CheckBooleanFlag("printDesugared", ref printDesugarings) ||
              ps.CheckBooleanFlag("printLambdaLifting", ref PrintLambdaLifting) ||
              ps.CheckBooleanFlag("printInstrumented", ref printInstrumented) ||
              ps.CheckBooleanFlag("printWithUniqueIds", ref printWithUniqueAstIds) ||
              ps.CheckBooleanFlag("wait", ref Wait) ||
              ps.CheckBooleanFlag("trace", ref trace) ||
              ps.CheckBooleanFlag("traceTimes", ref TraceTimes) ||
              ps.CheckBooleanFlag("tracePOs", ref TraceProofObligations) ||
              ps.CheckBooleanFlag("noResolve", ref NoResolve) ||
              ps.CheckBooleanFlag("noTypecheck", ref NoTypecheck) ||
              ps.CheckBooleanFlag("overlookTypeErrors", ref OverlookBoogieTypeErrors) ||
              ps.CheckBooleanFlag("noVerify", ref Verify, false) ||
              ps.CheckBooleanFlag("traceverify", ref TraceVerify) ||
              ps.CheckBooleanFlag("alwaysAssumeFreeLoopInvariants", ref AlwaysAssumeFreeLoopInvariants, true) ||
              ps.CheckBooleanFlag("proverHelp", ref proverHelpRequested) ||
              ps.CheckBooleanFlag("proverLogAppend", ref ProverLogFileAppend) ||
              ps.CheckBooleanFlag("soundLoopUnrolling", ref SoundLoopUnrolling) ||
              ps.CheckBooleanFlag("checkInfer", ref InstrumentWithAsserts) ||
              ps.CheckBooleanFlag("restartProver", ref restartProverPerVc) ||
              ps.CheckBooleanFlag("printInlined", ref printInlined) ||
              ps.CheckBooleanFlag("smoke", ref SoundnessSmokeTest) ||
              ps.CheckBooleanFlag("vcsDumpSplits", ref VcsDumpSplits) ||
              ps.CheckBooleanFlag("dbgRefuted", ref DebugRefuted) ||
              ps.CheckBooleanFlag("reflectAdd", ref ReflectAdd) ||
              ps.CheckBooleanFlag("useArrayTheory", ref useArrayTheory) ||
              ps.CheckBooleanFlag("relaxFocus", ref RelaxFocus) ||
              ps.CheckBooleanFlag("doModSetAnalysis", ref doModSetAnalysis) ||
              ps.CheckBooleanFlag("runDiagnosticsOnTimeout", ref runDiagnosticsOnTimeout) ||
              ps.CheckBooleanFlag("traceDiagnosticsOnTimeout", ref traceDiagnosticsOnTimeout) ||
              ps.CheckBooleanFlag("boolControlVC", ref siBoolControlVc, true) ||
              ps.CheckBooleanFlag("contractInfer", ref contractInfer) ||
              ps.CheckBooleanFlag("explainHoudini", ref explainHoudini) ||
              ps.CheckBooleanFlag("reverseHoudiniWorklist", ref reverseHoudiniWorklist) ||
              ps.CheckBooleanFlag("crossDependencies", ref houdiniUseCrossDependencies) ||
              ps.CheckBooleanFlag("useUnsatCoreForContractInfer", ref useUnsatCoreForContractInfer) ||
              ps.CheckBooleanFlag("printAssignment", ref PrintAssignment) ||
              ps.CheckBooleanFlag("printNecessaryAssumes", ref printNecessaryAssumes) ||
              ps.CheckBooleanFlag("useProverEvaluate", ref useProverEvaluate) ||
              ps.CheckBooleanFlag("deterministicExtractLoops", ref DeterministicExtractLoops) ||
              ps.CheckBooleanFlag("verifySeparately", ref VerifySeparately) ||
              ps.CheckBooleanFlag("trustMoverTypes", ref trustMoverTypes) ||
              ps.CheckBooleanFlag("trustNoninterference", ref trustNoninterference) ||
              ps.CheckBooleanFlag("trustInductiveSequentialization", ref trustInductiveSequentialization) ||
              ps.CheckBooleanFlag("useBaseNameForFileName", ref UseBaseNameForFileName) ||
              ps.CheckBooleanFlag("freeVarLambdaLifting", ref FreeVarLambdaLifting) ||
              ps.CheckBooleanFlag("warnNotEliminatedVars", ref WarnNotEliminatedVars)
          )
          {
            // one of the boolean flags matched
            return true;
          }

          break;
      }

      return base.ParseOption(name, ps); // defer to superclass
    }

    public override void ApplyDefaultOptions()
    {
      Contract.Ensures(TheProverFactory != null);

      base.ApplyDefaultOptions();

      // expand macros in filenames, now that LogPrefix is fully determined
      ExpandFilename(ref XmlSinkFilename, LogPrefix, FileTimestamp);
      ExpandFilename(ref PrintFile, LogPrefix, FileTimestamp);
      ExpandFilename(ref ProverLogFilePath, LogPrefix, FileTimestamp);
      ExpandFilename(ref PrintErrorModelFile, LogPrefix, FileTimestamp);

      Contract.Assume(XmlSink == null); // XmlSink is to be set here
      if (XmlSinkFilename != null)
      {
        XmlSink = new XmlSink(XmlSinkFilename);
      }

      if (TheProverFactory == null)
      {
        ProverDllName = "SMTLib";
        TheProverFactory = ProverFactory.Load(ProverDllName);
      }

      if (StratifiedInlining > 0)
      {
        TypeEncodingMethod = TypeEncoding.Monomorphic;
        UseArrayTheory = true;
        UseAbstractInterpretation = false;
        if (ProverDllName == "SMTLib")
        {
          ErrorLimit = 1;
        }

        if (UseProverEvaluate)
        {
          StratifiedInliningWithoutModels = true;
        }
      }

      if (Trace)
      {
        BoogieDebug.DoPrinting = true; // reuse the -trace option for debug printing
      }
    }

    public override bool ProcessInfoFlags()
    {
      if (base.ProcessInfoFlags())
      {
        return true;
      }

      if (ProverHelpRequested)
      {
        Console.WriteLine(ProverHelp);
        return true;
      }

      return false;
    }

    public bool UserWantsToCheckRoutine(string methodFullname)
    {
      Contract.Requires(methodFullname != null);
      Func<string, bool> match = s => Regex.IsMatch(methodFullname, "^" + Regex.Escape(s).Replace(@"\*", ".*") + "$");
      return (ProcsToCheck.Count == 0 || ProcsToCheck.Any(match)) && !procsToIgnore.Any(match);
    }

    // Used by Dafny to decide if it should perform compilation
    public bool UserConstrainedProcsToCheck => ProcsToCheck.Count > 0 || procsToIgnore.Count > 0;

    public virtual StringCollection ParseNamedArgumentList(string argList)
    {
      if (argList == null || argList.Length == 0)
      {
        return null;
      }

      StringCollection result = new StringCollection();
      int i = 0;
      for (int n = argList.Length; i < n;)
      {
        cce.LoopInvariant(0 <= i);
        int separatorIndex = this.GetArgumentSeparatorIndex(argList, i);
        if (separatorIndex > i)
        {
          result.Add(argList.Substring(i, separatorIndex - i));
          i = separatorIndex + 1;
          continue;
        }

        result.Add(argList.Substring(i));
        break;
      }

      return result;
    }

    public int GetArgumentSeparatorIndex(string argList, int startIndex)
    {
      Contract.Requires(argList != null);
      Contract.Requires(0 <= startIndex && startIndex <= argList.Length);
      Contract.Ensures(Contract.Result<int>() < argList.Length);
      int commaIndex = argList.IndexOf(",", startIndex);
      int semicolonIndex = argList.IndexOf(";", startIndex);
      if (commaIndex == -1)
      {
        return semicolonIndex;
      }

      if (semicolonIndex == -1)
      {
        return commaIndex;
      }

      if (commaIndex < semicolonIndex)
      {
        return commaIndex;
      }

      return semicolonIndex;
    }

    public string ProverHelp => TheProverFactory.BlankProverOptions().Help;

    public override string AttributeHelp =>
@"Boogie: The following attributes are supported by this version.

  ---- On top-level declarations ---------------------------------------------

    {:ignore}
      Ignore the declaration (after checking for duplicate names).

    {:exclude_dep}
      Ignore the declaration for the purpose of pruning by removing it
      from the outgoing set of all other declarations.

    {:extern}
      If two top-level declarations introduce the same name (for example, two
      constants with the same name or two procedures with the same name), then
      Boogie usually produces an error message.  However, if at least one of
      the declarations is declared with :extern, one of the declarations is
      ignored.  If both declarations are :extern, Boogie arbitrarily chooses
      one of them to keep; otherwise, Boogie ignore the :extern declaration
      and keeps the other.

    {:checksum <string>}
      Attach a checksum to be used for verification result caching.

  ---- On specs -------------------------------------

    {:always_assume}
      On a free requires, it lets the caller assume the pre-condition. Without it,
      the caller simply skips the free requires. On a free ensures,
      it lets the procedure's implementation assume the post-condition.
      Without it, the procedure's implementation ignores the free ensures.
      Boogie ignores this attribute on non-free specs.

  ---- On implementations and procedures -------------------------------------

     {:inline N}
       Inline given procedure (can be also used on implementation).
       N should be a non-negative number and represents the inlining depth.
       With /inline:assume call is replaced with ""assume false"" once inlining depth is reached.
       With /inline:assert call is replaced with ""assert false"" once inlining depth is reached.
       With /inline:spec call is left as is once inlining depth is reached.
       With /inline:none the entire attribute is ignored.
       With /inline:assume and /inline:assert options, methods with the attribute {:inline N} are not verified.

     {:verify false}
       Skip verification of an implementation.

     {:vcs_max_cost N}
     {:vcs_max_splits N}
     {:vcs_max_keep_going_splits N}
       Per-implementation versions of
       /vcsMaxCost, /vcsMaxSplits and /vcsMaxKeepGoingSplits.

     {:selective_checking true}
       Turn all asserts into assumes except for the ones reachable from
       assumptions marked with the attribute {:start_checking_here}.
       Thus, ""assume {:start_checking_here} something;"" becomes an inverse
       of ""assume false;"": the first one disables all verification before
       it, and the second one disables all verification after.

     {:priority N}
       Assign a positive priority 'N' to an implementation to control the
       order in which implementations are verified (default: N = 1).

     {:id <string>}
       Assign a unique ID to an implementation to be used for verification
       result caching (default: ""<impl. name>:0"").

     {:timeLimit N}
       Set the time limit for verifying a given implementation.

     {:rlimit N}
       Set the Z3 resource limit for verifying a given implementation.

     {:random_seed N}
       Set the random seed for verifying a given implementation.

  ---- On functions ----------------------------------------------------------

     {:builtin ""spec""}
     {:bvbuiltin ""spec""}
       Rewrite the function to built-in prover function symbol 'fn'.

     {:define}
     {:define true}
       Turn this function into a definition (using the define-fun construct)
       when using the SMT-LIB backend.  Can only be used with non-recursive
       functions. Cannot be combined with :inline attribute.
       Currently works only with monomorphic functions.

     {:inline}
     {:inline true}
       Expand function according to its definition before going to the prover.
       Cannot be combined with :define attribute.

     {:never_pattern true}
       Terms starting with this function symbol will never be
       automatically selected as patterns. It does not prevent them
       from being used inside the triggers, and does not affect explicit
       trigger annotations. Internally it works by adding {:nopats ...}
       annotations to quantifiers.

     {:identity}
     {:identity true}
       If the function has 1 argument and the use of it has type X->X for
       some X, then the abstract interpreter will treat the function as an
       identity function.  Note, the abstract interpreter trusts the
       attribute--it does not try to verify that the function really is an
       identity function.

  ---- On variables ----------------------------------------------------------

     {:existential true}
       Marks a global Boolean variable as existentially quantified. If
       used in combination with option /contractInfer Boogie will check
       whether there exists a Boolean assignment to the existentials
       that makes all verification conditions valid.  Without option
       /contractInfer the attribute is ignored.

  ---- On assert statements --------------------------------------------------

     {:subsumption n}
       Overrides the /subsumption command-line setting for this assertion.

     {:focus}
       Splits verification into two problems. First problem deletes all paths
       that do not have the focus block. Second problem considers the paths
       deleted in the first problem and does not contain either the focus block
       or any block dominated by it.

     {:split_here}
       Verifies code leading to this point and code leading from this point
       to the next split_here as separate pieces.  May help with timeouts.
       May also occasionally double-report errors.

     {:msg <string>}
       Prints <string> rather than the standard message for assertion failure.
       Also applicable to requires and ensures declarations.

  ---- On statements ---------------------------------------------------------

     {:print e0, e1, e2, ...}
       Indicates that expressions e0, e1, e2, ... must be printed.  Must be
       used in conjunction with /enhancedErrorMessages:n command-line option.

     {:captureState s}
       When this attribute is applied to assume commands, it causes the
       /mv:<string> command-line option to group each counterexample model
       into a sequence of states. In particular, this sequence of states
       shows the values of variables at each {:captureState ...} point in
       the counterexample trace. The argument 's' is to be a string, and it
       will be printed as part of /mv's output.

  ---- Pool-based quantifier instantiation -----------------------------------

     {:pool ""name""}
       Used on a bound variable of a quantifier or lambda.  Indicates that
       expressions in pool name should be used for instantiating that variable.

     {:add_to_pool ""name"", e}
       Used on a command.  Adds the expression e, after substituting variables
       with their incarnations just before the command, to pool name.

     {:skolem_add_to_pool ""name"", e}
       Used on a quantifier.  Adds the expression e, after substituting the
       bound variables with fresh skolem constants, whenever the quantifier is
       skolemized.

  ---- Civl ------------------------------------------------------------------

     {:yields}
       Yielding procedure.

     {:atomic}
     {:right}
     {:left}
     {:both}
       Mover type of atomic action or mover procedure.

     {:intro}
       Introduction action.

     {:lemma}
       Lemma procedure.

     {:yield_invariant}
       Yield invariant.

     {:layer N}
     {:layer M, N}
     {:layer N1, N2, ...}
       Layer number, layer range, or set of layer numbers, respectively.

     {:hide}
       Hidden input/output parameter.

     {:yield_requires ""inv"", e0, e1, ...}
     {:yield_ensures ""inv"", e0, e1, ...}
     {:yield_preserves ""inv"", e0, e1, ...}
     {:yield_loop ""inv"", e0, e1, ...}
       Invocation of yield invariant.

     {:refines ""action""}
       Refined atomic action of a yielding procedure.

     {:cooperates}
       Cooperating loop or mover procedure.

     {:linear ""domain""}
       Permission type for domain.
       Collector function for domain.
       Linear variable (both global and local).

     {:linear_in ""domain""}
     {:linear_out ""domain""}
       Linear input/output parameter.

     {:witness ""g""}
     {:commutativity ""A"", ""B""}
       Function provides witness for global variable g in commutativity check
       between action A and action B. Multiple declarations of :commutativity
       are supported.

     {:pending_async}
       Pending async datatype.
       Local variable collecting pending asyncs in yielding procedure.
     {:pending_async ""action""}
       Pending async datatype constructor for action.
     {:pending_async ""action1"", ""action2"", ...}
       Output parameter of atomic action.

     {:sync}
       Synchronized async call.

     {:IS ""B"", ""I""}
       Apply inductive sequentialization to convert an action into action B
       using invariant action I
     {:elim ""A""}
     {:elim ""A"", ""A'""}
       by eliminating multiple actions A (optionally using abstraction A')
     {:choice}
       and optionally using an output parameter to indicate the selected
       pending async.

     {:IS_invariant}
     {:IS_abstraction}
       Actions that are only used as invariant actions or abstractions in
       inductive sequentialization. These are exempt from the overall pool of
       actions for commutativity checking.

     {:backward}
       Backward assignment in atomic action.";

    public override string Help =>
      base.Help + @"
  /env:<n>      print command line arguments
                  0 - never, 1 (default) - during BPL print and prover log,
                  2 - like 1 and also to standard output
  /printVerifiedProceduresCount:<n>
                0 - no
                1 (default) - yes
  /wait         await Enter from keyboard before terminating program
  /xml:<file>   also produce output in XML format to <file>

  ---- Boogie options --------------------------------------------------------

  Multiple .bpl files supplied on the command line are concatenated into one
  Boogie program.

  /lib           : Include library definitions
  /proc:<p>      : Only check procedures matched by pattern <p>. This option
                   may be specified multiple times to match multiple patterns.
                   The pattern <p> matches the whole procedure name and may
                   contain * wildcards which match any character zero or more
                   times.
  /noProc:<p>    : Do not check procedures matched by pattern <p>. Exclusions
                   with /noProc are applied after inclusions with /proc.
  /noResolve     : parse only
  /noTypecheck   : parse and resolve only

  /print:<file>  : print Boogie program after parsing it
                   (use - as <file> to print to console)
  /pretty:<n>
                0 - print each Boogie statement on one line (faster).
                1 (default) - pretty-print with some line breaks.
  /printWithUniqueIds : print augmented information that uniquely
                   identifies variables
  /printUnstructured : with /print option, desugars all structured statements
  /printDesugared : with /print option, desugars calls
  /printLambdaLifting : with /print option, desugars lambda lifting

  /freeVarLambdaLifting : Boogie's lambda lifting transforms the bodies of lambda
                         expressions into templates with holes. By default, holes
                         are maximally large subexpressions that do not contain
                         bound variables. This option performs a form of lambda
                         lifting in which holes are the lambda's free variables.

  /overlookTypeErrors : skip any implementation with resolution or type
                        checking errors

  /loopUnroll:<n>
                unroll loops, following up to n back edges (and then some)
  /soundLoopUnrolling
                sound loop unrolling
  /printModel:<n>
                0 (default) - do not print Z3's error model
                1 - print Z3's error model
  /printModelToFile:<file>
                print model to <file> instead of console
  /mv:<file>    Specify file to save the model with captured states
                (see documentation for :captureState attribute)
  /enhancedErrorMessages:<n>
                0 (default) - no enhanced error messages
                1 - Z3 error model enhanced error messages

  /printCFG:<prefix> : print control flow graph of each implementation in
                       Graphviz format to files named:
                         <prefix>.<procedure name>.dot

  /useBaseNameForFileName : When parsing use basename of file for tokens instead
                            of the path supplied on the command line

  /emitDebugInformation:<n>
                0 - do not emit debug information
                1 (default) - emit the debug information :qid, :skolemid and set-info :boogie-vc-id

  ---- Inference options -----------------------------------------------------

  /infer:<flags>
                use abstract interpretation to infer invariants
                <flags> must specify exactly one of the following domains:
                   t = trivial bottom/top lattice
                   j = stronger intervals
                together with any of the following options:
                   s = debug statistics
                0..9 = number of iterations before applying a widen (default=0)
  /checkInfer   instrument inferred invariants as asserts to be checked by
                theorem prover
  /contractInfer
                perform procedure contract inference
  /instrumentInfer
                h - instrument inferred invariants only at beginning of
                    loop headers (default)
                e - instrument inferred invariants at beginning and end
                    of every block (this mode is intended for use in
                    debugging of abstract domains)
  /printInstrumented
                print Boogie program after it has been instrumented with
                invariants

  ---- Debugging and general tracing options ---------------------------------

  /trace        blurt out various debug trace information
  /traceTimes   output timing information at certain points in the pipeline
  /tracePOs     output information about the number of proof obligations
                (also included in the /trace output)
  /break        launch and break into debugger

  ---- Civl options ----------------------------------------------------------

  /trustMoverTypes
                do not verify mover type annotations on atomic action declarations
  /trustNoninterference
                do not perform noninterference checks
  /trustLayersUpto:<n>
                do not verify layers <n> and below
  /trustLayersDownto:<n>
                do not verify layers <n> and above
  /trustInductiveSequentialization
                do not perform inductive sequentialization checks
  /civlDesugaredFile:<file>
                print plain Boogie program to <file>

  ---- Verification-condition generation options -----------------------------

  /liveVariableAnalysis:<c>
                0 = do not perform live variable analysis
                1 = perform live variable analysis (default)
                2 = perform interprocedural live variable analysis
  /noVerify     skip VC generation and invocation of the theorem prover
  /verifySnapshots:<n>
                verify several program snapshots (named <filename>.v0.bpl
                to <filename>.vN.bpl) using verification result caching:
                0 - do not use any verification result caching (default)
                1 - use the basic verification result caching
                2 - use the more advanced verification result caching
                3 - use the more advanced caching and report errors according
                    to the new source locations for errors and their
                    related locations (but not /errorTrace and CaptureState
                    locations)
  /traceCaching:<n>
                0 (default) - none
                1 - for testing
                2 - for benchmarking
                3 - for testing, benchmarking, and debugging
  /verifySeparately
                verify each input program separately
  /removeEmptyBlocks:<c>
                0 - do not remove empty blocks during VC generation
                1 - remove empty blocks (default)
  /coalesceBlocks:<c>
                0 = do not coalesce blocks
                1 = coalesce blocks (default)
  /traceverify  print debug output during verification condition generation
  /subsumption:<c>
                apply subsumption to asserted conditions:
                0 - never, 1 - not for quantifiers, 2 (default) - always
  /alwaysAssumeFreeLoopInvariants
                usually, a free loop invariant (or assume
                statement in that position) is ignored in checking contexts
                (like other free things); this option includes these free
                loop invariants as assumes in both contexts
  /inline:<i>   use inlining strategy <i> for procedures with the :inline
                attribute, see /attrHelp for details:
                  none
                  assume (default)
                  assert
                  spec
  /printInlined
                print the implementation after inlining calls to
                procedures with the :inline attribute (works with /inline)
  /recursionBound:<n>
                Set the recursion bound for stratified inlining to
                be n (default 500)
  /smoke        Soundness Smoke Test: try to stick assert false; in some
                places in the BPL and see if we can still prove it
  /smokeTimeout:<n>
                Timeout, in seconds, for a single theorem prover
                invocation during smoke test, defaults to 10.
  /causalImplies
                Translate Boogie's A ==> B into prover's A ==> A && B.
  /typeEncoding:<m>
                Encoding of types when generating VC of a polymorphic program:
                   p = predicates (default)
                   a = arguments
                Boogie automatically detects monomorphic programs and enables
                monomorphic VC generation, thereby overriding the above option.
  /monomorphize
                Try to monomorphize program. An error is reported if
                monomorphization is not possible. This feature is experimental!
  /useArrayTheory
                Use the SMT theory of arrays (as opposed to axioms). Supported
                only for monomorphic programs.
  /reflectAdd   In the VC, generate an auxiliary symbol, elsewhere defined
                to be +, instead of +.
  /prune:<n>
                0 (default) - none
                1 - automatic pruning
                2 - aggressive pruning. Requires binding axioms to functions and constants using 'uses'
  /relaxFocus   Process foci in a bottom-up fashion. This way only generates
                a linear number of splits. The default way (top-down) is more
                aggressive and it may create an exponential number of splits.

  ---- Verification-condition splitting --------------------------------------

  /vcsMaxCost:<f>
                VC will not be split unless the cost of a VC exceeds this
                number, defaults to 2000.0. This does NOT apply in the
                keep-going mode after first round of splitting.
  /vcsMaxSplits:<n>
                Maximal number of VC generated per method. In keep
                going mode only applies to the first round.
                Defaults to 1.
  /vcsMaxKeepGoingSplits:<n>
                If set to more than 1, activates the keep
                going mode, where after the first round of splitting,
                VCs that timed out are split into <n> pieces and retried
                until we succeed proving them, or there is only one
                assertion on a single path and it timeouts (in which
                case error is reported for that assertion).
                Defaults to 1.
  /vcsKeepGoingTimeout:<n>
                Timeout in seconds for a single theorem prover
                invocation in keep going mode, except for the final
                single-assertion case. Defaults to 1s.
  /vcsFinalAssertTimeout:<n>
                Timeout in seconds for the single last
                assertion in the keep going mode. Defaults to 30s.
  /vcsPathJoinMult:<f>
                If more than one path join at a block, by how much
                multiply the number of paths in that block, to accomodate
                for the fact that the prover will learn something on one
                paths, before proceeding to another. Defaults to 0.8.
  /vcsPathCostMult:<f1>
  /vcsAssumeMult:<f2>
                The cost of a block is
                    (<assert-cost> + <f2>*<assume-cost>) *
                    (1.0 + <f1>*<entering-paths>)
                <f1> defaults to 1.0, <f2> defaults to 0.01.
                The cost of a single assertion or assumption is
                currently always 1.0.
  /vcsPathSplitMult:<f>
                If the best path split of a VC of cost A is into
                VCs of cost B and C, then the split is applied if
                A >= <f>*(B+C), otherwise assertion splitting will be
                applied. Defaults to 0.5 (always do path splitting if
                possible), set to more to do less path splitting
                and more assertion splitting.
  /vcsDumpSplits
                For split #n dump split.n.dot and split.n.bpl.
                Warning: Affects error reporting.
  /vcsCores:<n>
                Try to verify <n> VCs at once. Defaults to 1.
  /vcsLoad:<f>  Sets vcsCores to the machine's ProcessorCount * f,
                rounded to the nearest integer (where 0.0 <= f <= 3.0),
                but never to less than 1.

  ---- Prover options --------------------------------------------------------

  /errorLimit:<num>
                Limit the number of errors produced for each procedure
                (default is 5, some provers may support only 1)
  /timeLimit:<num>
                Limit the number of seconds spent trying to verify
                each procedure
  /rlimit:<num>
                Limit the Z3 resource spent trying to verify each procedure
  /errorTrace:<n>
                0 - no Trace labels in the error output,
                1 (default) - include useful Trace labels in error output,
                2 - include all Trace labels in the error output
  /vcBrackets:<b>
                bracket odd-charactered identifier names with |'s.  <b> is:
                   0 - no (default),
                   1 - yes
  /proverDll:<tp>
                use theorem prover <tp>, where <tp> is either the name of
                a DLL containing the prover interface located in the
                Boogie directory, or a full path to a DLL containing such
                an interface. The default interface shipped is:
                    SMTLib (uses the SMTLib2 format and calls an SMT solver)
  /proverOpt:KEY[=VALUE]
                Provide a prover-specific option (short form /p).
  /proverHelp   Print prover-specific options supported by /proverOpt.
  /proverLog:<file>
                Log input for the theorem prover.  Like filenames
                supplied as arguments to other options, <file> can use the
                following macros:
                    @TIME@    expands to the current time
                    @PREFIX@  expands to the concatenation of strings given
                              by /logPrefix options
                    @FILE@    expands to the last filename specified on the
                              command line
                In addition, /proverLog can also use the macro '@PROC@',
                which causes there to be one prover log file per
                verification condition, and the macro then expands to the
                name of the procedure that the verification condition is for.
  /logPrefix:<str>
                Defines the expansion of the macro '@PREFIX@', which can
                be used in various filenames specified by other options.
  /proverLogAppend
                Append (not overwrite) the specified prover log file
  /proverWarnings
                0 (default) - don't print, 1 - print to stdout,
                2 - print to stderr
  /restartProver
                Restart the prover after each query";
  }
}<|MERGE_RESOLUTION|>--- conflicted
+++ resolved
@@ -1751,15 +1751,14 @@
           ps.GetNumericArgument(ref KInductionDepth);
           return true;
         
-<<<<<<< HEAD
         case "prune":
           int number = 0;
           ps.GetNumericArgument(ref number);
           Prune = (PruneMode)number;
-=======
+          return true;
+          
         case "emitDebugInformation":
           ps.GetNumericArgument(ref emitDebugInformation);
->>>>>>> ab99c86b
           return true;
 
         default:
