--- conflicted
+++ resolved
@@ -566,11 +566,7 @@
       get => emitDebugInformation;
       set => emitDebugInformation = value;
     }
-<<<<<<< HEAD
-    
-=======
-
->>>>>>> ab99c86b
+
     public int PrintUnstructured {
       get => printUnstructured;
       set => printUnstructured = value;
@@ -1028,10 +1024,7 @@
     private int printUnstructured = 0;
     private bool printDesugarings = false;
     private bool emitDebugInformation = true;
-<<<<<<< HEAD
     private bool discardNames;
-=======
->>>>>>> ab99c86b
 
     public class ConcurrentHoudiniOptions
     {
@@ -1698,13 +1691,10 @@
         case "emitDebugInformation":
           ps.GetNumericArgument(ref emitDebugInformation);
           return true;
-<<<<<<< HEAD
         
         case "discardNames":
           ps.GetNumericArgument(ref discardNames);
           return true;
-=======
->>>>>>> ab99c86b
 
         default:
           bool optionValue = false;
@@ -2225,15 +2215,12 @@
                 0 - do not emit debug information
                 1 (default) - emit the debug information :qid, :skolemid and set-info :boogie-vc-id
 
-<<<<<<< HEAD
   /discardNames:<n>
                 0 (default) - Keep Boogie program names when generating SMT commands
                 1 (default) - Discard Boogie program names when generating SMT commands. 
                   This keeps SMT solver input, and thus output, 
                   constant when renaming declarations in the input program.
 
-=======
->>>>>>> ab99c86b
   ---- Inference options -----------------------------------------------------
 
   /infer:<flags>
