using System.Collections.Generic;

namespace Microsoft.Boogie
{
  public interface SMTLibOptions
  {
    bool ExpectingModel { get; }
    bool ProduceModel { get; }
    bool ProduceUnsatCores { get; }
    bool ImmediatelyAcceptCommands { get; }
    bool RunningBoogieFromCommandLine { get; }
    CommandLineOptions.TypeEncoding TypeEncodingMethod { get; }
    bool UseArrayTheory { get; }
    bool PrintNecessaryAssumes { get; }
    string ProverPreamble { get; }
    int ErrorLimit { get; }
    bool RunDiagnosticsOnTimeout { get; }
    bool TraceDiagnosticsOnTimeout { get; }
    uint TimeLimitPerAssertionInPercent { get; }
    bool SIBoolControlVC { get; }
    bool RestartProverPerVC { get; }
    bool Trace { get; }
<<<<<<< HEAD

    /**
     * Setting this to true will rename all identifiers in the Boogie program to a generated name that does not depend on the original name.
     * Discarding the original names is useful to prevent the solver input from changing when identifiers are renamed in the
     * Boogie program, which prevents unexpected changes in solver output.
     */
    bool DiscardNames { get; }

    bool EmitDebugInformation { get; }
=======
    bool EmitDebugInformation { get; }
    bool NormalizeNames { get; }
>>>>>>> 3c9007eb
  }
}<|MERGE_RESOLUTION|>--- conflicted
+++ resolved
@@ -20,19 +20,13 @@
     bool SIBoolControlVC { get; }
     bool RestartProverPerVC { get; }
     bool Trace { get; }
-<<<<<<< HEAD
-
+    bool EmitDebugInformation { get; }
+    
     /**
      * Setting this to true will rename all identifiers in the Boogie program to a generated name that does not depend on the original name.
      * Discarding the original names is useful to prevent the solver input from changing when identifiers are renamed in the
      * Boogie program, which prevents unexpected changes in solver output.
      */
-    bool DiscardNames { get; }
-
-    bool EmitDebugInformation { get; }
-=======
-    bool EmitDebugInformation { get; }
     bool NormalizeNames { get; }
->>>>>>> 3c9007eb
   }
 }