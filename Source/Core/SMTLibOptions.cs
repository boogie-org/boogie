using System.Collections.Generic;

namespace Microsoft.Boogie
{
  public interface SMTLibOptions
  {
    bool ExpectingModel { get; }
    bool ProduceModel { get; }
    bool ProduceUnsatCores { get; }
    bool ImmediatelyAcceptCommands { get; }
    bool RunningBoogieFromCommandLine { get; }
    CommandLineOptions.TypeEncoding TypeEncodingMethod { get; }
    bool UseArrayTheory { get; }
    bool PrintNecessaryAssumes { get; }
    string ProverPreamble { get; }
    int ErrorLimit { get; }
    bool RunDiagnosticsOnTimeout { get; }
    bool TraceDiagnosticsOnTimeout { get; }
    uint TimeLimitPerAssertionInPercent { get; }
    bool SIBoolControlVC { get; }
    bool RestartProverPerVC { get; }
    bool Trace { get; }
<<<<<<< HEAD
    
    /**
     * Setting this to true will rename all identifiers in the Boogie program to a generated name that does not depend on the original name.
     * Discarding the original names is useful to prevent the solver input from changing when identifiers are renamed in the
     * Boogie program, which prevents unexpected changes in solver output.
     */
    bool DiscardNames { get; }
    bool EmitDebugInformation { get; }
=======
    bool EmitDebugInformation { get; }
    bool DiscardNames { get; }
>>>>>>> f312f175
  }
}<|MERGE_RESOLUTION|>--- conflicted
+++ resolved
@@ -20,18 +20,14 @@
     bool SIBoolControlVC { get; }
     bool RestartProverPerVC { get; }
     bool Trace { get; }
-<<<<<<< HEAD
-    
+
     /**
      * Setting this to true will rename all identifiers in the Boogie program to a generated name that does not depend on the original name.
      * Discarding the original names is useful to prevent the solver input from changing when identifiers are renamed in the
      * Boogie program, which prevents unexpected changes in solver output.
      */
     bool DiscardNames { get; }
+
     bool EmitDebugInformation { get; }
-=======
-    bool EmitDebugInformation { get; }
-    bool DiscardNames { get; }
->>>>>>> f312f175
   }
 }