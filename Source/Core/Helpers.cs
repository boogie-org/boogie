--- conflicted
+++ resolved
@@ -285,11 +285,7 @@
       Contract.Requires(filename != null);
       Contract.Requires(descriptiveName != null);
       Contract.Ensures(Contract.Result<string>() != null);
-<<<<<<< HEAD
-      var /*!*/ sb = new System.Text.StringBuilder(descName.Length);
-=======
       var /*!*/ sb = new System.Text.StringBuilder(descriptiveName.Length);
->>>>>>> 8d9afad9
       // quote the name, characters like ^ cause trouble in CMD
       // while $ could cause trouble in SH
       foreach (char c in descriptiveName)
