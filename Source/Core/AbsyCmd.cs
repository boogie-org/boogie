//-----------------------------------------------------------------------------
//
// Copyright (C) Microsoft Corporation.  All Rights Reserved.
//
//-----------------------------------------------------------------------------
//---------------------------------------------------------------------------------------------
// BoogiePL - Absy.cs
//---------------------------------------------------------------------------------------------

namespace Microsoft.Boogie {
  using System;
  using System.Collections;
  using System.Diagnostics;
  using System.Collections.Generic;
  using System.Linq;
  using Microsoft.Boogie.AbstractInterpretation;
  using System.Diagnostics.Contracts;
  using Set = GSet<object>;


  //---------------------------------------------------------------------
  // BigBlock
  public class BigBlock {
    [ContractInvariantMethod]
    void ObjectInvariant() {
      Contract.Invariant(tok != null);
      Contract.Invariant(Anonymous || this.labelName != null);
      Contract.Invariant(this._ec == null || this._tc == null);
      Contract.Invariant(this._simpleCmds != null);
    }

    public readonly IToken/*!*/ tok;

    public readonly bool Anonymous;

    private string labelName;

    public string LabelName
    {
      get
      {
        Contract.Ensures(Anonymous || Contract.Result<string>() != null);
        return this.labelName;
      }
      set
      {
        Contract.Requires(Anonymous || value != null);
        this.labelName = value;
      }
    }

    [Rep]
    private List<Cmd>/*!*/ _simpleCmds;

    public List<Cmd>/*!*/ simpleCmds
    {
      get
      {
        Contract.Ensures(Contract.Result<List<Cmd>>() != null);
        return this._simpleCmds;
      }
      set
      {
        Contract.Requires(value != null);
        this._simpleCmds = value;
      }
    }

    private StructuredCmd _ec;

    public StructuredCmd ec
    {
      get
      {
        return this._ec;
      }
      set
      {
        Contract.Requires(value == null || this.tc == null);
        this._ec = value;
      }
    }

    private TransferCmd _tc;

    public TransferCmd tc
    {
      get
      {
        return this._tc;
      }
      set
      {
        Contract.Requires(value == null || this.ec == null);
        this._tc = value;
      }
    }

    public BigBlock successorBigBlock;  // semantic successor (may be a back-edge, pointing back to enclosing while statement); null if successor is end of procedure body (or if field has not yet been initialized)

    public BigBlock(IToken tok, string labelName, [Captured] List<Cmd> simpleCmds, StructuredCmd ec, TransferCmd tc) {
      Contract.Requires(simpleCmds != null);
      Contract.Requires(tok != null);
      Contract.Requires(ec == null || tc == null);
      this.tok = tok;
      this.Anonymous = labelName == null;
      this.labelName = labelName;
      this._simpleCmds = simpleCmds;
      this._ec = ec;
      this._tc = tc;
    }

    public void Emit(TokenTextWriter stream, int level) {
      Contract.Requires(stream != null);
      if (!Anonymous) {
        stream.WriteLine(level, "{0}:",
          CommandLineOptions.Clo.PrintWithUniqueASTIds ? String.Format("h{0}^^{1}", this.GetHashCode(), this.LabelName) : this.LabelName);
      }

      foreach (Cmd/*!*/ c in this.simpleCmds) {
        Contract.Assert(c != null);
        c.Emit(stream, level + 1);
      }

      if (this.ec != null) {
        this.ec.Emit(stream, level + 1);
      } else if (this.tc != null) {
        this.tc.Emit(stream, level + 1);
      }
    }
  }

  public class StmtList {
    [Rep]
    private readonly List<BigBlock/*!*/>/*!*/ bigBlocks;

    public IList<BigBlock/*!*/>/*!*/ BigBlocks
    {
      get
      {
        Contract.Ensures(Contract.Result<IList<BigBlock>>() != null);
        Contract.Ensures(Contract.Result<IList<BigBlock>>().IsReadOnly);
        return this.bigBlocks.AsReadOnly();
      }
    }

    public List<Cmd> PrefixCommands;
    public readonly IToken/*!*/ EndCurly;
    public StmtList ParentContext;
    public BigBlock ParentBigBlock;

    private readonly HashSet<string/*!*/>/*!*/ labels = new HashSet<string/*!*/>();

    public void AddLabel(string label)
    {
      labels.Add(label);
    }

    public IEnumerable<string/*!*/>/*!*/ Labels
    {
      get
      {
        Contract.Ensures(cce.NonNullElements(Contract.Result<IEnumerable<string/*!*/>/*!*/>()));
        return this.labels.AsEnumerable<string>();
      }
    }

    [ContractInvariantMethod]
    void ObjectInvariant() {
      Contract.Invariant(EndCurly != null);
      Contract.Invariant(cce.NonNullElements(this.bigBlocks));
      Contract.Invariant(cce.NonNullElements(this.labels));
    }

    public StmtList(IList<BigBlock/*!*/>/*!*/ bigblocks, IToken endCurly) {
      Contract.Requires(endCurly != null);
      Contract.Requires(cce.NonNullElements(bigblocks));
      Contract.Requires(bigblocks.Count > 0);
      this.bigBlocks = new List<BigBlock>(bigblocks);
      this.EndCurly = endCurly;
    }

    // prints the list of statements, not the surrounding curly braces
    public void Emit(TokenTextWriter stream, int level) {
      Contract.Requires(stream != null);
      bool needSeperator = false;
      foreach (BigBlock b in BigBlocks) {
        Contract.Assert(b != null);
        Contract.Assume(cce.IsPeerConsistent(b));
        if (needSeperator) {
          stream.WriteLine();
        }
        b.Emit(stream, level);
        needSeperator = true;
      }
    }

    /// <summary>
    /// Tries to insert the commands "prefixCmds" at the beginning of the first block
    /// of the StmtList, and returns "true" iff it succeeded.
    /// In the event of success, the "suggestedLabel" returns as the name of the
    /// block inside StmtList where "prefixCmds" were inserted.  This name may be the
    /// same as the one passed in, in case this StmtList has no preference as to what
    /// to call its first block.  In the event of failure, "suggestedLabel" is returned
    /// as its input value.
    /// Note, to be conservative (that is, ignoring the possible optimization that this
    /// method enables), this method can do nothing and return false.
    /// </summary>
    public bool PrefixFirstBlock([Captured] List<Cmd> prefixCmds, ref string suggestedLabel) {
      Contract.Requires(suggestedLabel != null);
      Contract.Requires(prefixCmds != null);
      Contract.Ensures(Contract.Result<bool>() || cce.Owner.None(prefixCmds));  // "prefixCmds" is captured only on success
      Contract.Assume(PrefixCommands == null);  // prefix has not been used

      BigBlock bb0 = BigBlocks[0];
      if (prefixCmds.Count == 0) {
        // This is always a success, since there is nothing to insert.  Now, decide
        // which name to use for the first block.
        if (bb0.Anonymous) {
          bb0.LabelName = suggestedLabel;
        } else {
          Contract.Assert(bb0.LabelName != null);
          suggestedLabel = bb0.LabelName;
        }
        return true;

      } else {
        // There really is something to insert.  We can do this inline only if the first
        // block is anonymous (which implies there is no branch to it from within the block).
        if (bb0.Anonymous) {
          PrefixCommands = prefixCmds;
          bb0.LabelName = suggestedLabel;
          return true;
        } else {
          return false;
        }
      }
    }
  }

  /// <summary>
  /// The AST for Boogie structured commands was designed to support backward compatibility with
  /// the Boogie unstructured commands.  This has made the structured commands hard to construct.
  /// The StmtListBuilder class makes it easier to build structured commands.
  /// </summary>
  public class StmtListBuilder {
    List<BigBlock/*!*/>/*!*/ bigBlocks = new List<BigBlock/*!*/>();
    string label;
    List<Cmd> simpleCmds;
    [ContractInvariantMethod]
    void ObjectInvariant() {
      Contract.Invariant(cce.NonNullElements(bigBlocks));
    }

    void Dump(StructuredCmd scmd, TransferCmd tcmd) {
      Contract.Requires(scmd == null || tcmd == null);
      Contract.Ensures(label == null && simpleCmds == null);
      if (label == null && simpleCmds == null && scmd == null && tcmd == null) {
        // nothing to do
      } else {
        if (simpleCmds == null) {
          simpleCmds = new List<Cmd>();
        }
        bigBlocks.Add(new BigBlock(Token.NoToken, label, simpleCmds, scmd, tcmd));
        label = null;
        simpleCmds = null;
      }
    }

    /// <summary>
    /// Collects the StmtList built so far and returns it.  The StmtListBuilder should no longer
    /// be used once this method has been invoked.
    /// </summary>
    public StmtList Collect(IToken endCurlyBrace) {
      Contract.Requires(endCurlyBrace != null);
      Contract.Ensures(Contract.Result<StmtList>() != null);
      Dump(null, null);
      if (bigBlocks.Count == 0) {
        simpleCmds = new List<Cmd>();  // the StmtList constructor doesn't like an empty list of BigBlock's
        Dump(null, null);
      }
      return new StmtList(bigBlocks, endCurlyBrace);
    }

    public void Add(Cmd cmd) {
      Contract.Requires(cmd != null);
      if (simpleCmds == null) {
        simpleCmds = new List<Cmd>();
      }
      simpleCmds.Add(cmd);
    }

    public void Add(StructuredCmd scmd) {
      Contract.Requires(scmd != null);
      Dump(scmd, null);
    }

    public void Add(TransferCmd tcmd) {
      Contract.Requires(tcmd != null);
      Dump(null, tcmd);
    }

    public void AddLabelCmd(string label) {
      Contract.Requires(label != null);
      Dump(null, null);
      this.label = label;
    }

    public void AddLocalVariable(string name) {
      Contract.Requires(name != null);
      // TODO
    }
  }

  class BigBlocksResolutionContext {
    StmtList/*!*/ stmtList;
    [Peer]
    List<Block/*!*/> blocks;
    string/*!*/ prefix = "anon";
    int anon = 0;
    int FreshAnon()
    {
      return anon++;
    }
    HashSet<string/*!*/> allLabels = new HashSet<string/*!*/>();
    Errors/*!*/ errorHandler;
    [ContractInvariantMethod]
    void ObjectInvariant() {
      Contract.Invariant(stmtList != null);
      Contract.Invariant(cce.NonNullElements(blocks, true));
      Contract.Invariant(prefix != null);
      Contract.Invariant(cce.NonNullElements(allLabels, true));
      Contract.Invariant(errorHandler != null);
    }

    private void ComputeAllLabels(StmtList stmts) {
      if (stmts == null) return;
      foreach (BigBlock bb in stmts.BigBlocks) {
        if (bb.LabelName != null) {
          allLabels.Add(bb.LabelName);
        }
        ComputeAllLabels(bb.ec);
      }
    }

    private void ComputeAllLabels(StructuredCmd cmd) {
      if (cmd == null) return;
      if (cmd is IfCmd) {
        IfCmd ifCmd = (IfCmd)cmd;
        ComputeAllLabels(ifCmd.thn);
        ComputeAllLabels(ifCmd.elseIf);
        ComputeAllLabels(ifCmd.elseBlock);
      }
      else if (cmd is WhileCmd) {
        WhileCmd whileCmd = (WhileCmd)cmd;
        ComputeAllLabels(whileCmd.Body);
      }
    }

    public BigBlocksResolutionContext(StmtList stmtList, Errors errorHandler) {
      Contract.Requires(errorHandler != null);
      Contract.Requires(stmtList != null);
      this.stmtList = stmtList;
      this.errorHandler = errorHandler;
      ComputeAllLabels(stmtList);
    }

    public List<Block/*!*/>/*!*/ Blocks {
      get {
        Contract.Ensures(cce.NonNullElements(Contract.Result<List<Block>>()));
        if (blocks == null) {
          blocks = new List<Block/*!*/>();

          int startErrorCount = this.errorHandler.count;
          // Check that all goto statements go to a label in allLabels, and no break statement to a non-enclosing loop.
          // Also, determine a good value for "prefix".
          CheckLegalLabels(stmtList, null, null);

          // fill in names of anonymous blocks
          NameAnonymousBlocks(stmtList);

          // determine successor blocks
          RecordSuccessors(stmtList, null);

          if (this.errorHandler.count == startErrorCount) {
            // generate blocks from the big blocks
            CreateBlocks(stmtList, null);
          }
        }
        return blocks;
      }
    }

    void CheckLegalLabels(StmtList stmtList, StmtList parentContext, BigBlock parentBigBlock) {
      Contract.Requires(stmtList != null);
      Contract.Requires((parentContext == null) == (parentBigBlock == null));
      Contract.Requires(stmtList.ParentContext == null);  // it hasn't been set yet
      //modifies stmtList.*;
      Contract.Ensures(stmtList.ParentContext == parentContext);
      stmtList.ParentContext = parentContext;
      stmtList.ParentBigBlock = parentBigBlock;

      // record the labels declared in this StmtList
      foreach (BigBlock b in stmtList.BigBlocks) {
        if (b.LabelName != null) {
          string n = b.LabelName;
          if (n.StartsWith(prefix)) {
            if (prefix.Length < n.Length && n[prefix.Length] == '0') {
              prefix += "1";
            } else {
              prefix += "0";
            }
          }
          stmtList.AddLabel(b.LabelName);
        }
      }

      // check that labels in this and nested StmtList's are legal
      foreach (BigBlock b in stmtList.BigBlocks) {
        // goto's must reference blocks in enclosing blocks
        if (b.tc is GotoCmd) {
          GotoCmd g = (GotoCmd)b.tc;
          foreach (string/*!*/ lbl in cce.NonNull(g.labelNames)) {
            Contract.Assert(lbl != null);
            /*
            bool found = false;
            for (StmtList sl = stmtList; sl != null; sl = sl.ParentContext) {
              if (sl.Labels.Contains(lbl)) {
                found = true;
                break;
              }
            }
            if (!found) {
              this.errorHandler.SemErr(g.tok, "Error: goto label '" + lbl + "' is undefined or out of reach");
            }
            */
            if (!allLabels.Contains(lbl)) {
              this.errorHandler.SemErr(g.tok, "Error: goto label '" + lbl + "' is undefined");
            }
          }
        }

        // break labels must refer to an enclosing while statement
        else if (b.ec is BreakCmd) {
          BreakCmd bcmd = (BreakCmd)b.ec;
          Contract.Assert(bcmd.BreakEnclosure == null);  // it hasn't been initialized yet
          bool found = false;
          for (StmtList sl = stmtList; sl.ParentBigBlock != null; sl = sl.ParentContext) {
            cce.LoopInvariant(sl != null);
            BigBlock bb = sl.ParentBigBlock;

            if (bcmd.Label == null) {
              // a label-less break statement breaks out of the innermost enclosing while statement
              if (bb.ec is WhileCmd) {
                bcmd.BreakEnclosure = bb;
                found = true;
                break;
              }
            } else if (bcmd.Label == bb.LabelName) {
              // a break statement with a label can break out of both if statements and while statements
              if (bb.simpleCmds.Count == 0) {
                // this is a good target:  the label refers to the if/while statement
                bcmd.BreakEnclosure = bb;
              } else {
                // the label of bb refers to the first statement of bb, which in which case is a simple statement, not an if/while statement
                this.errorHandler.SemErr(bcmd.tok, "Error: break label '" + bcmd.Label + "' must designate an enclosing statement");
              }
              found = true;  // don't look any further, since we've found a matching label
              break;
            }
          }
          if (!found) {
            if (bcmd.Label == null) {
              this.errorHandler.SemErr(bcmd.tok, "Error: break statement is not inside a loop");
            } else {
              this.errorHandler.SemErr(bcmd.tok, "Error: break label '" + bcmd.Label + "' must designate an enclosing statement");
            }
          }
        }

        // recurse
        else if (b.ec is WhileCmd) {
          WhileCmd wcmd = (WhileCmd)b.ec;
          CheckLegalLabels(wcmd.Body, stmtList, b);
        } else {
          for (IfCmd ifcmd = b.ec as IfCmd; ifcmd != null; ifcmd = ifcmd.elseIf) {
            CheckLegalLabels(ifcmd.thn, stmtList, b);
            if (ifcmd.elseBlock != null) {
              CheckLegalLabels(ifcmd.elseBlock, stmtList, b);
            }
          }
        }
      }
    }

    void NameAnonymousBlocks(StmtList stmtList) {
      Contract.Requires(stmtList != null);
      foreach (BigBlock b in stmtList.BigBlocks) {
        if (b.LabelName == null) {
          b.LabelName = prefix + FreshAnon();
        }
        if (b.ec is WhileCmd) {
          WhileCmd wcmd = (WhileCmd)b.ec;
          NameAnonymousBlocks(wcmd.Body);
        } else {
          for (IfCmd ifcmd = b.ec as IfCmd; ifcmd != null; ifcmd = ifcmd.elseIf) {
            NameAnonymousBlocks(ifcmd.thn);
            if (ifcmd.elseBlock != null) {
              NameAnonymousBlocks(ifcmd.elseBlock);
            }
          }
        }
      }
    }

    void RecordSuccessors(StmtList stmtList, BigBlock successor) {
      Contract.Requires(stmtList != null);
      for (int i = stmtList.BigBlocks.Count; 0 <= --i; ) {
        BigBlock big = stmtList.BigBlocks[i];
        big.successorBigBlock = successor;

        if (big.ec is WhileCmd) {
          WhileCmd wcmd = (WhileCmd)big.ec;
          RecordSuccessors(wcmd.Body, big);
        } else {
          for (IfCmd ifcmd = big.ec as IfCmd; ifcmd != null; ifcmd = ifcmd.elseIf) {
            RecordSuccessors(ifcmd.thn, successor);
            if (ifcmd.elseBlock != null) {
              RecordSuccessors(ifcmd.elseBlock, successor);
            }
          }
        }

        successor = big;
      }
    }

    // If the enclosing context is a loop, then "runOffTheEndLabel" is the loop head label;
    // otherwise, it is null.
    void CreateBlocks(StmtList stmtList, string runOffTheEndLabel) {
      Contract.Requires(stmtList != null);
      Contract.Requires(blocks != null);
      List<Cmd> cmdPrefixToApply = stmtList.PrefixCommands;

      int n = stmtList.BigBlocks.Count;
      foreach (BigBlock b in stmtList.BigBlocks) {
        n--;
        Contract.Assert(b.LabelName != null);
        List<Cmd> theSimpleCmds;
        if (cmdPrefixToApply == null) {
          theSimpleCmds = b.simpleCmds;
        } else {
          theSimpleCmds = new List<Cmd>();
          theSimpleCmds.AddRange(cmdPrefixToApply);
          theSimpleCmds.AddRange(b.simpleCmds);
          cmdPrefixToApply = null;  // now, we've used 'em up
        }

        if (b.tc != null) {
          // this BigBlock has the very same components as a Block
          Contract.Assert(b.ec == null);
          Block block = new Block(b.tok, b.LabelName, theSimpleCmds, b.tc);
          blocks.Add(block);

        } else if (b.ec == null) {
          TransferCmd trCmd;
          if (n == 0 && runOffTheEndLabel != null) {
            // goto the given label instead of the textual successor block
            trCmd = new GotoCmd(stmtList.EndCurly, new List<String> { runOffTheEndLabel });
          } else {
            trCmd = GotoSuccessor(stmtList.EndCurly, b);
          }
          Block block = new Block(b.tok, b.LabelName, theSimpleCmds, trCmd);
          blocks.Add(block);

        } else if (b.ec is BreakCmd) {
          BreakCmd bcmd = (BreakCmd)b.ec;
          Contract.Assert(bcmd.BreakEnclosure != null);
          Block block = new Block(b.tok, b.LabelName, theSimpleCmds, GotoSuccessor(b.ec.tok, bcmd.BreakEnclosure));
          blocks.Add(block);

        } else if (b.ec is WhileCmd) {
          WhileCmd wcmd = (WhileCmd)b.ec;
          var a = FreshAnon();
          string loopHeadLabel = prefix + a + "_LoopHead";
          string/*!*/ loopBodyLabel = prefix + a + "_LoopBody";
          string loopDoneLabel = prefix + a + "_LoopDone";

          List<Cmd> ssBody = new List<Cmd>();
          List<Cmd> ssDone = new List<Cmd>();
          if (wcmd.Guard != null) {
            var ac = new AssumeCmd(wcmd.tok, wcmd.Guard);
            ac.Attributes = new QKeyValue(wcmd.tok, "partition", new List<object>(), null);
            ssBody.Add(ac);

            ac = new AssumeCmd(wcmd.tok, Expr.Not(wcmd.Guard));
            ac.Attributes = new QKeyValue(wcmd.tok, "partition", new List<object>(), null);
            ssDone.Add(ac);
          }

          // Try to squeeze in ssBody into the first block of wcmd.Body
          bool bodyGuardTakenCareOf = wcmd.Body.PrefixFirstBlock(ssBody, ref loopBodyLabel);

          // ... goto LoopHead;
          Block block = new Block(b.tok, b.LabelName, theSimpleCmds, new GotoCmd(wcmd.tok, new List<String> { loopHeadLabel }));
          blocks.Add(block);

          // LoopHead: assert/assume loop_invariant; goto LoopDone, LoopBody;
          List<Cmd> ssHead = new List<Cmd>();
          foreach (PredicateCmd inv in wcmd.Invariants) {
            ssHead.Add(inv);
          }
          block = new Block(wcmd.tok, loopHeadLabel, ssHead, new GotoCmd(wcmd.tok, new List<String> { loopDoneLabel, loopBodyLabel }));
          blocks.Add(block);

          if (!bodyGuardTakenCareOf) {
            // LoopBody: assume guard; goto firstLoopBlock;
            block = new Block(wcmd.tok, loopBodyLabel, ssBody, new GotoCmd(wcmd.tok, new List<String> { wcmd.Body.BigBlocks[0].LabelName }));
            blocks.Add(block);
          }

          // recurse to create the blocks for the loop body
          CreateBlocks(wcmd.Body, loopHeadLabel);

          // LoopDone: assume !guard; goto loopSuccessor;
          TransferCmd trCmd;
          if (n == 0 && runOffTheEndLabel != null) {
            // goto the given label instead of the textual successor block
            trCmd = new GotoCmd(wcmd.tok, new List<String> { runOffTheEndLabel });
          } else {
            trCmd = GotoSuccessor(wcmd.tok, b);
          }
          block = new Block(wcmd.tok, loopDoneLabel, ssDone, trCmd);
          blocks.Add(block);

        } else {
          IfCmd ifcmd = (IfCmd)b.ec;
          string predLabel = b.LabelName;
          List<Cmd> predCmds = theSimpleCmds;

          for (; ifcmd != null; ifcmd = ifcmd.elseIf) {
            var a = FreshAnon();
            string thenLabel = prefix + a + "_Then";
            Contract.Assert(thenLabel != null);
            string elseLabel = prefix + a + "_Else";
            Contract.Assert(elseLabel != null);

            List<Cmd> ssThen = new List<Cmd>();
            List<Cmd> ssElse = new List<Cmd>();
            if (ifcmd.Guard != null) {
              var ac = new AssumeCmd(ifcmd.tok, ifcmd.Guard);
              ac.Attributes = new QKeyValue(ifcmd.tok, "partition", new List<object>(), null);
              ssThen.Add(ac);

              ac = new AssumeCmd(ifcmd.tok, Expr.Not(ifcmd.Guard));
              ac.Attributes = new QKeyValue(ifcmd.tok, "partition", new List<object>(), null);
              ssElse.Add(ac);
            }

            // Try to squeeze in ssThen/ssElse into the first block of ifcmd.thn/ifcmd.elseBlock
            bool thenGuardTakenCareOf = ifcmd.thn.PrefixFirstBlock(ssThen, ref thenLabel);
            bool elseGuardTakenCareOf = false;
            if (ifcmd.elseBlock != null) {
              elseGuardTakenCareOf = ifcmd.elseBlock.PrefixFirstBlock(ssElse, ref elseLabel);
            }

            // ... goto Then, Else;
            Block block = new Block(b.tok, predLabel, predCmds,
              new GotoCmd(ifcmd.tok, new List<String> { thenLabel, elseLabel }));
            blocks.Add(block);

            if (!thenGuardTakenCareOf) {
              // Then: assume guard; goto firstThenBlock;
              block = new Block(ifcmd.tok, thenLabel, ssThen, new GotoCmd(ifcmd.tok, new List<String> { ifcmd.thn.BigBlocks[0].LabelName }));
              blocks.Add(block);
            }

            // recurse to create the blocks for the then branch
            CreateBlocks(ifcmd.thn, n == 0 ? runOffTheEndLabel : null);

            if (ifcmd.elseBlock != null) {
              Contract.Assert(ifcmd.elseIf == null);
              if (!elseGuardTakenCareOf) {
                // Else: assume !guard; goto firstElseBlock;
                block = new Block(ifcmd.tok, elseLabel, ssElse, new GotoCmd(ifcmd.tok, new List<String> { ifcmd.elseBlock.BigBlocks[0].LabelName }));
                blocks.Add(block);
              }

              // recurse to create the blocks for the else branch
              CreateBlocks(ifcmd.elseBlock, n == 0 ? runOffTheEndLabel : null);

            } else if (ifcmd.elseIf != null) {
              // this is an "else if"
              predLabel = elseLabel;
              predCmds = new List<Cmd>();
              if (ifcmd.Guard != null) {
                var ac = new AssumeCmd(ifcmd.tok, Expr.Not(ifcmd.Guard));
                ac.Attributes = new QKeyValue(ifcmd.tok, "partition", new List<object>(), null);
                predCmds.Add(ac);
              }

            } else {
              // no else alternative is specified, so else branch is just "skip"
              // Else: assume !guard; goto ifSuccessor;
              TransferCmd trCmd;
              if (n == 0 && runOffTheEndLabel != null) {
                // goto the given label instead of the textual successor block
                trCmd = new GotoCmd(ifcmd.tok, new List<String> { runOffTheEndLabel });
              } else {
                trCmd = GotoSuccessor(ifcmd.tok, b);
              }
              block = new Block(ifcmd.tok, elseLabel, ssElse, trCmd);
              blocks.Add(block);
            }
          }
        }
      }
    }

    TransferCmd GotoSuccessor(IToken tok, BigBlock b) {
      Contract.Requires(b != null);
      Contract.Requires(tok != null);
      Contract.Ensures(Contract.Result<TransferCmd>() != null);
      if (b.successorBigBlock != null) {
        return new GotoCmd(tok, new List<String> { b.successorBigBlock.LabelName });
      } else {
        return new ReturnCmd(tok);
      }
    }
  }

  [ContractClass(typeof(StructuredCmdContracts))]
  public abstract class StructuredCmd {
    private IToken/*!*/ _tok;

    public IToken/*!*/ tok
    {
      get
      {
        Contract.Ensures(Contract.Result<IToken>() != null);
        return this._tok;
      }
      set
      {
        Contract.Requires(value != null);
        this._tok = value;
      }
    }

    [ContractInvariantMethod]
    void ObjectInvariant() {
      Contract.Invariant(this._tok != null);
    }

    public StructuredCmd(IToken tok) {
      Contract.Requires(tok != null);
      this._tok = tok;
    }

    public abstract void Emit(TokenTextWriter/*!*/ stream, int level);
  }
  [ContractClassFor(typeof(StructuredCmd))]
  public abstract class StructuredCmdContracts : StructuredCmd {
    public override void Emit(TokenTextWriter stream, int level) {
      Contract.Requires(stream != null);
      throw new NotImplementedException();
    }
    public StructuredCmdContracts() :base(null){

    }
  }

  public class IfCmd : StructuredCmd {
    public Expr Guard;

    private StmtList/*!*/ _thn;
    
    public StmtList/*!*/ thn
    {
      get
      {
        Contract.Ensures(Contract.Result<StmtList>() != null);
        return this._thn;
      }
      set
      {
        Contract.Requires(value != null);
        this._thn = value;
      }
    }

    private IfCmd _elseIf;

    public IfCmd elseIf
    {
      get
      {
        return this._elseIf;
      }
      set
      {
        Contract.Requires(value == null || this.elseBlock == null);
        this._elseIf = value;
      }
    }

    private StmtList _elseBlock;

    public StmtList elseBlock
    {
      get
      {
        return this._elseBlock;
      }
      set
      {
        Contract.Requires(value == null || this.elseIf == null);
        this._elseBlock = value;
      }
    }

    [ContractInvariantMethod]
    void ObjectInvariant() {
      Contract.Invariant(this._thn != null);
      Contract.Invariant(this._elseIf == null || this._elseBlock == null);
    }

    public IfCmd(IToken/*!*/ tok, Expr guard, StmtList/*!*/ thn, IfCmd elseIf, StmtList elseBlock)
      : base(tok) {
      Contract.Requires(tok != null);
      Contract.Requires(thn != null);
      Contract.Requires(elseIf == null || elseBlock == null);
      this.Guard = guard;
      this._thn = thn;
      this._elseIf = elseIf;
      this._elseBlock = elseBlock;
    }

    public override void Emit(TokenTextWriter stream, int level) {
      stream.Write(level, "if (");
      IfCmd/*!*/ ifcmd = this;
      while (true) {
        if (ifcmd.Guard == null) {
          stream.Write("*");
        } else {
          ifcmd.Guard.Emit(stream);
        }
        stream.WriteLine(")");

        stream.WriteLine(level, "{");
        ifcmd.thn.Emit(stream, level + 1);
        stream.WriteLine(level, "}");

        if (ifcmd.elseIf != null) {
          stream.Write(level, "else if (");
          ifcmd = ifcmd.elseIf;
          continue;
        } else if (ifcmd.elseBlock != null) {
          stream.WriteLine(level, "else");
          stream.WriteLine(level, "{");
          ifcmd.elseBlock.Emit(stream, level + 1);
          stream.WriteLine(level, "}");
        }
        break;
      }
    }
  }

  public class WhileCmd : StructuredCmd {
    [Peer]
    public Expr Guard;
    public List<PredicateCmd/*!*/>/*!*/ Invariants;
    public StmtList/*!*/ Body;
    [ContractInvariantMethod]
    void ObjectInvariant() {
      Contract.Invariant(Body != null);
      Contract.Invariant(cce.NonNullElements(Invariants));
    }


    public WhileCmd(IToken tok, [Captured] Expr guard, List<PredicateCmd/*!*/>/*!*/ invariants, StmtList/*!*/ body)
      : base(tok) {
      Contract.Requires(cce.NonNullElements(invariants));
      Contract.Requires(body != null);
      Contract.Requires(tok != null);
      this.Guard = guard;
      this.Invariants = invariants;
      this.Body = body;
    }

    public override void Emit(TokenTextWriter stream, int level) {
      stream.Write(level, "while (");
      if (Guard == null) {
        stream.Write("*");
      } else {
        Guard.Emit(stream);
      }
      stream.WriteLine(")");

      foreach (PredicateCmd inv in Invariants) {
        if (inv is AssumeCmd) {
          stream.Write(level + 1, "free invariant ");
        } else {
          stream.Write(level + 1, "invariant ");
        }
        Cmd.EmitAttributes(stream, inv.Attributes);
        inv.Expr.Emit(stream);
        stream.WriteLine(";");
      }

      stream.WriteLine(level, "{");
      Body.Emit(stream, level + 1);
      stream.WriteLine(level, "}");
    }
  }

  public class BreakCmd : StructuredCmd {
    public string Label;
    public BigBlock BreakEnclosure;

    public BreakCmd(IToken tok, string label)
      : base(tok) {
      Contract.Requires(tok != null);
      this.Label = label;
    }

    public override void Emit(TokenTextWriter stream, int level) {
      
      if (Label == null) {
        stream.WriteLine(level, "break;");
      } else {
        stream.WriteLine(level, "break {0};", Label);
      }
    }
  }

  //---------------------------------------------------------------------
  // Block
  public sealed class Block : Absy {
    private string/*!*/ label; // Note, Label is mostly readonly, but it can change to the name of a nearby block during block coalescing and empty-block removal

    public string/*!*/ Label
    {
      get
      {
        Contract.Ensures(Contract.Result<string>() != null);
        return this.label;
      }
      set
      {
        Contract.Requires(value != null);
        this.label = value;
      }
    }

    [Rep]
    [ElementsPeer]
    public List<Cmd>/*!*/ cmds;

    public List<Cmd>/*!*/ Cmds
    {
      get
      {
        Contract.Ensures(Contract.Result<List<Cmd>>() != null);
        return this.cmds;
      }
      set
      {
        Contract.Requires(value != null);
        this.cmds = value;
      }
    }

    [Rep]  //PM: needed to verify Traverse.Visit
    public TransferCmd TransferCmd; // maybe null only because we allow deferred initialization (necessary for cyclic structures)

    public byte[] Checksum;

    // Abstract interpretation

    // public bool currentlyTraversed;

    public enum VisitState {
      ToVisit,
      BeingVisited,
      AlreadyVisited
    };     // used by WidenPoints.Compute
    public VisitState TraversingStatus;

    public int aiId;  // block ID used by the abstract interpreter, which may change these numbers with each AI run
    public bool widenBlock;
    public int iterations;         // Count the number of time we visited the block during fixpoint computation. Used to decide if we widen or not

    // VC generation and SCC computation
    public List<Block>/*!*/ Predecessors;

    // This field is used during passification to null-out entries in block2Incartion hashtable early
    public int succCount;

    private HashSet<Variable/*!*/> _liveVarsBefore;

    public IEnumerable<Variable/*!*/> liveVarsBefore
    {
      get
      {
        Contract.Ensures(cce.NonNullElements(Contract.Result<IEnumerable<Variable/*!*/>>(), true));
        if (this._liveVarsBefore == null)
          return null;
        else
          return this._liveVarsBefore.AsEnumerable<Variable>();
      }
      set
      {
        Contract.Requires(cce.NonNullElements(value, true));
        if (value == null)
          this._liveVarsBefore = null;
        else
          this._liveVarsBefore = new HashSet<Variable>(value);
      }
    }

    [ContractInvariantMethod]
    void ObjectInvariant() {
<<<<<<< HEAD
      Contract.Invariant(this.label != null);
      Contract.Invariant(this.cmds != null);
      Contract.Invariant(cce.NonNullElements(liveVarsBefore, true));
=======
      Contract.Invariant(Label != null);
      Contract.Invariant(Cmds != null);
      Contract.Invariant(cce.NonNullElements(this._liveVarsBefore, true));
>>>>>>> 2d3e03bf
    }

    public bool IsLive(Variable v) {
      Contract.Requires(v != null);
      if (liveVarsBefore == null)
        return true;
      return liveVarsBefore.Contains(v);
    }

    public Block()
      : this(Token.NoToken, "", new List<Cmd>(), new ReturnCmd(Token.NoToken)) {

    }

    public Block(IToken tok, string/*!*/ label, List<Cmd>/*!*/ cmds, TransferCmd transferCmd)
      : base(tok) {
      Contract.Requires(label != null);
      Contract.Requires(cmds != null);
      Contract.Requires(tok != null);
      this.label = label;
      this.cmds = cmds;
      this.TransferCmd = transferCmd;
      this.Predecessors = new List<Block>();
      this._liveVarsBefore = null;
      this.TraversingStatus = VisitState.ToVisit;
      this.iterations = 0;
    }

    public void Emit(TokenTextWriter stream, int level) {
      Contract.Requires(stream != null);
      stream.WriteLine();
      stream.WriteLine(
        this,
        level,
        "{0}:{1}",
        CommandLineOptions.Clo.PrintWithUniqueASTIds ? String.Format("h{0}^^{1}", this.GetHashCode(), this.Label) : this.Label,
        this.widenBlock ? "  // cut point" : "");

      foreach (Cmd/*!*/ c in this.Cmds) {
        Contract.Assert(c != null);
        c.Emit(stream, level + 1);
      }
      Contract.Assume(this.TransferCmd != null);
      this.TransferCmd.Emit(stream, level + 1);
    }

    public void Register(ResolutionContext rc) {
      Contract.Requires(rc != null);
      rc.AddBlock(this);
    }

    public override void Resolve(ResolutionContext rc) {
      

      foreach (Cmd/*!*/ c in Cmds) {
        Contract.Assert(c != null);
        c.Resolve(rc);
      }
      Contract.Assume(this.TransferCmd != null);
      TransferCmd.Resolve(rc);
    }

    public override void Typecheck(TypecheckingContext tc) {
      
      foreach (Cmd/*!*/ c in Cmds) {
        Contract.Assert(c != null);
        c.Typecheck(tc);
      }
      Contract.Assume(this.TransferCmd != null);
      TransferCmd.Typecheck(tc);
    }

    /// <summary>
    /// Reset the abstract intepretation state of this block. It does this by putting the iterations to 0 and the pre and post states to null
    /// </summary>
    public void ResetAbstractInterpretationState() {
      //      this.currentlyTraversed = false;
      this.TraversingStatus = VisitState.ToVisit;
      this.iterations = 0;
    }

    [Pure]
    public override string ToString() {
      Contract.Ensures(Contract.Result<string>() != null);
      return this.Label + (this.widenBlock ? "[w]" : "");
    }

    public override Absy StdDispatch(StandardVisitor visitor) {
      
      Contract.Ensures(Contract.Result<Absy>() != null);
      return visitor.VisitBlock(this);
    }
  }

  //---------------------------------------------------------------------
  // Commands
  [ContractClassFor(typeof(Cmd))]
  public abstract class CmdContracts : Cmd {
    public CmdContracts() :base(null){

    }
    public override void Emit(TokenTextWriter stream, int level) {
      Contract.Requires(stream != null);
      throw new NotImplementedException();
    }
    public override void AddAssignedVariables(List<Variable> vars) {
      Contract.Requires(vars != null);
      throw new NotImplementedException();
    }
  }

  public static class ChecksumHelper
  {
    public static void ComputeChecksums(Cmd cmd, Implementation impl, ISet<Variable> usedVariables, byte[] currentChecksum = null)
    {
      if (CommandLineOptions.Clo.VerifySnapshots < 2)
      {
        return;
      }

      var assumeCmd = cmd as AssumeCmd;
      if (assumeCmd != null
          && QKeyValue.FindBoolAttribute(assumeCmd.Attributes, "assumption_variable_initialization"))
      {
        // Ignore assumption variable initializations.
        assumeCmd.Checksum = currentChecksum;
        return;
      }

      using (var strWr = new System.IO.StringWriter())
      using (var tokTxtWr = new TokenTextWriter("<no file>", strWr, false, false))
      {
        tokTxtWr.UseForComputingChecksums = true;
        var havocCmd = cmd as HavocCmd;
        if (havocCmd != null)
        {
          tokTxtWr.Write("havoc ");
          var relevantVars = havocCmd.Vars.Where(e => usedVariables.Contains(e.Decl) && !e.Decl.Name.StartsWith("a##post##")).OrderBy(e => e.Name).ToList();
          relevantVars.Emit(tokTxtWr, true);
          tokTxtWr.WriteLine(";");
        }
        else
        {
          cmd.Emit(tokTxtWr, 0);
        }
        var md5 = System.Security.Cryptography.MD5.Create();
        var str = strWr.ToString();
        if (str.Any())
        {
          var data = System.Text.Encoding.UTF8.GetBytes(str);
          var checksum = md5.ComputeHash(data);
          currentChecksum = currentChecksum != null ? CombineChecksums(currentChecksum, checksum) : checksum;
        }
        cmd.Checksum = currentChecksum;
      }

      var assertCmd = cmd as AssertCmd;
      if (assertCmd != null && assertCmd.Checksum != null)
      {
        var assertRequiresCmd = assertCmd as AssertRequiresCmd;
        if (assertRequiresCmd != null)
        {
          impl.AddAssertionChecksum(assertRequiresCmd.Checksum);
          impl.AddAssertionChecksum(assertRequiresCmd.Call.Checksum);
          assertRequiresCmd.SugaredCmdChecksum = assertRequiresCmd.Call.Checksum;
        }
        else
        {
          impl.AddAssertionChecksum(assertCmd.Checksum);
        }
      }

      var sugaredCmd = cmd as SugaredCmd;
      if (sugaredCmd != null)
      {
        // The checksum of a sugared command should not depend on the desugaring itself.
        var stateCmd = sugaredCmd.Desugaring as StateCmd;
        if (stateCmd != null)
        {
          foreach (var c in stateCmd.Cmds)
          {
            ComputeChecksums(c, impl, usedVariables, currentChecksum);
            currentChecksum = c.Checksum;
            if (c.SugaredCmdChecksum == null)
            {
              c.SugaredCmdChecksum = cmd.Checksum;
            }
          }
        }
        else
        {
          ComputeChecksums(sugaredCmd.Desugaring, impl, usedVariables, currentChecksum);
        }
      }
    }

    public static byte[] CombineChecksums(byte[] first, byte[] second, bool unordered = false)
    {
      Contract.Requires(first != null && (second == null || first.Length == second.Length));

      var result = (byte[])(first.Clone());
      for (int i = 0; second != null && i < second.Length; i++)
      {
        if (unordered)
        {
          result[i] += second[i];
        }
        else
        {
          result[i] = (byte)(result[i] * 31 ^ second[i]);
        }
      }
      return result;
    }
  }

  [ContractClass(typeof(CmdContracts))]
  public abstract class Cmd : Absy {
    public byte[] Checksum { get; internal set; }
    public byte[] SugaredCmdChecksum { get; internal set; }

    public Cmd(IToken/*!*/ tok)
      : base(tok) {
      Contract.Assert(tok != null);
    }
    public abstract void Emit(TokenTextWriter/*!*/ stream, int level);
    public abstract void AddAssignedVariables(List<Variable>/*!*/ vars);
    public void CheckAssignments(TypecheckingContext tc)
    {
        Contract.Requires(tc != null);
        List<Variable>/*!*/ vars = new List<Variable>();
        this.AddAssignedVariables(vars);
        foreach (Variable/*!*/ v in vars)
        {
            Contract.Assert(v != null);
            if (!v.IsMutable)
            {
                tc.Error(this, "command assigns to an immutable variable: {0}", v.Name);
            }
            else if (!CommandLineOptions.Clo.DoModSetAnalysis && v is GlobalVariable)
            {
                if (tc.Yields) {
                    // a yielding procedure is allowed to modify any global variable
                }
                else if (tc.Frame == null)
                {
                    tc.Error(this, "update to a global variable allowed only inside an atomic action of a yielding procedure");
                }
                else if (!tc.InFrame(v))
                {
                    tc.Error(this, "command assigns to a global variable that is not in the enclosing procedure's modifies clause: {0}", v.Name);
                }
            }
        }
    }

    // Methods to simulate the old SimpleAssignCmd and MapAssignCmd
    public static AssignCmd SimpleAssign(IToken tok, IdentifierExpr lhs, Expr rhs) {
      Contract.Requires(rhs != null);
      Contract.Requires(lhs != null);
      Contract.Requires(tok != null);
      Contract.Ensures(Contract.Result<AssignCmd>() != null);
      List<AssignLhs/*!*/>/*!*/ lhss = new List<AssignLhs/*!*/>();
      List<Expr/*!*/>/*!*/ rhss = new List<Expr/*!*/>();

      lhss.Add(new SimpleAssignLhs(lhs.tok, lhs));
      rhss.Add(rhs);

      return new AssignCmd(tok, lhss, rhss);
    }

    public static AssignCmd/*!*/ MapAssign(IToken tok,
                                       IdentifierExpr/*!*/ map,
                                       List<Expr>/*!*/ indexes, Expr/*!*/ rhs) {

      Contract.Requires(tok != null);
      Contract.Requires(map != null);
      Contract.Requires(indexes != null);
      Contract.Requires(rhs != null);
      Contract.Ensures(Contract.Result<AssignCmd>() != null);
      List<AssignLhs/*!*/>/*!*/ lhss = new List<AssignLhs/*!*/>();
      List<Expr/*!*/>/*!*/ rhss = new List<Expr/*!*/>();
      List<Expr/*!*/>/*!*/ indexesList = new List<Expr/*!*/>();
      


      foreach (Expr e in indexes)
        indexesList.Add(cce.NonNull(e));

      lhss.Add(new MapAssignLhs(map.tok,
                                 new SimpleAssignLhs(map.tok, map),
                                 indexesList));
      rhss.Add(rhs);

      return new AssignCmd(tok, lhss, rhss);
    }

    public static AssignCmd/*!*/ MapAssign(IToken tok,
                                       IdentifierExpr/*!*/ map,
                                       params Expr[]/*!*/ args) {
      Contract.Requires(tok != null);
      Contract.Requires(map != null);
      Contract.Requires(args != null);
      Contract.Requires(args.Length > 0);   // at least the rhs
      Contract.Requires(Contract.ForAll(args, i => i != null));
      Contract.Ensures(Contract.Result<AssignCmd>() != null);

      List<AssignLhs/*!*/>/*!*/ lhss = new List<AssignLhs/*!*/>();
      List<Expr/*!*/>/*!*/ rhss = new List<Expr/*!*/>();
      List<Expr/*!*/>/*!*/ indexesList = new List<Expr/*!*/>();

      for (int i = 0; i < args.Length - 1; ++i)
        indexesList.Add(cce.NonNull(args[i]));

      lhss.Add(new MapAssignLhs(map.tok,
                                 new SimpleAssignLhs(map.tok, map),
                                 indexesList));
      rhss.Add(cce.NonNull(args[args.Length - 1]));

      return new AssignCmd(tok, lhss, rhss);
    }

    /// <summary>
    /// This is a helper routine for printing a linked list of attributes.  Each attribute
    /// is terminated by a space.
    /// </summary>
    public static void EmitAttributes(TokenTextWriter stream, QKeyValue attributes) {
      Contract.Requires(stream != null);

      if (stream.UseForComputingChecksums) { return; }

      for (QKeyValue kv = attributes; kv != null; kv = kv.Next) {
        kv.Emit(stream);
        stream.Write(" ");
      }
    }
    public static void ResolveAttributes(QKeyValue attributes, ResolutionContext rc) {
      Contract.Requires(rc != null);
      for (QKeyValue kv = attributes; kv != null; kv = kv.Next) {
        kv.Resolve(rc);
      }
    }
    public static void TypecheckAttributes(QKeyValue attributes, TypecheckingContext tc) {
      Contract.Requires(tc != null);
      for (QKeyValue kv = attributes; kv != null; kv = kv.Next) {
        kv.Typecheck(tc);
      }
    }

    [Pure]
    public override string ToString()
    {
      Contract.Ensures(Contract.Result<string>() != null);
      System.IO.StringWriter buffer = new System.IO.StringWriter();
      using (TokenTextWriter stream = new TokenTextWriter("<buffer>", buffer, /*setTokens=*/ false , /*pretty=*/ false)) {
        this.Emit(stream, 0);
      }
      return buffer.ToString();
    }
  }

  public class YieldCmd : Cmd
  {
      public YieldCmd(IToken/*!*/ tok)
          : base(tok)
      {
          Contract.Requires(tok != null);
      }
      public override void Emit(TokenTextWriter stream, int level)
      {
          //Contract.Requires(stream != null);
          stream.WriteLine(this, level, "yield;");
      }
      public override void Resolve(ResolutionContext rc)
      {
          // nothing to resolve
      }
      public override void Typecheck(TypecheckingContext tc)
      {
          if (!CommandLineOptions.Clo.DoModSetAnalysis && !tc.Yields)
          {
              tc.Error(this, "enclosing procedure of a yield command must yield");
          }
      }
      public override void AddAssignedVariables(List<Variable> vars)
      {
          // nothing to add
      }
      public override Absy StdDispatch(StandardVisitor visitor)
      {
          Contract.Ensures(Contract.Result<Absy>() != null);
          return visitor.VisitYieldCmd(this);
      }
  }

  public class CommentCmd : Cmd // just a convenience for debugging
  {
    public readonly string/*!*/ Comment;
    [ContractInvariantMethod]
    void ObjectInvariant() {
      Contract.Invariant(Comment != null);
    }

    public CommentCmd(string c)
      : base(Token.NoToken) {
      Contract.Requires(c != null);
      Comment = c;
    }
    public override void Emit(TokenTextWriter stream, int level) {
      if (stream.UseForComputingChecksums) { return; }

      if (this.Comment.Contains("\n")) {
        stream.WriteLine(this, level, "/* {0} */", this.Comment);
      } else {
        stream.WriteLine(this, level, "// {0}", this.Comment);
      }
    }
    public override void Resolve(ResolutionContext rc) {
      
    }
    public override void AddAssignedVariables(List<Variable> vars) {
      
    }
    public override void Typecheck(TypecheckingContext tc) {
      
    }

    public override Absy StdDispatch(StandardVisitor visitor) {
      
      
      return visitor.VisitCommentCmd(this);
    }
  }

  // class for parallel assignments, which subsumes both the old
  // SimpleAssignCmd and the old MapAssignCmd
  public class AssignCmd : Cmd {
    private List<AssignLhs/*!*/>/*!*/ _lhss;

    public IList<AssignLhs/*!*/>/*!*/ Lhss {
      get {
        Contract.Ensures(cce.NonNullElements(Contract.Result<IList<AssignLhs>>()));
        Contract.Ensures(Contract.Result<IList<AssignLhs>>().IsReadOnly);
        return this._lhss.AsReadOnly();
      }
      set {
        Contract.Requires(cce.NonNullElements(value));
        this._lhss = new List<AssignLhs>(value);
      }
    }

    internal void SetLhs(int index, AssignLhs lhs)
    {
      Contract.Requires(0 <= index && index < this.Lhss.Count);
      Contract.Requires(lhs != null);
      Contract.Ensures(this.Lhss[index] == lhs);
      this._lhss[index] = lhs;
    }

    private List<Expr/*!*/>/*!*/ _rhss;

    public IList<Expr/*!*/>/*!*/ Rhss {
      get {
        Contract.Ensures(cce.NonNullElements(Contract.Result<IList<Expr>>()));
        Contract.Ensures(Contract.Result<IList<Expr>>().IsReadOnly);
        return this._rhss.AsReadOnly();
      }
      set {
        Contract.Requires(cce.NonNullElements(value));
        this._rhss = new List<Expr>(value);
      }
    }

    internal void SetRhs(int index, Expr rhs)
    {
      Contract.Requires(0 <= index && index < this.Rhss.Count);
      Contract.Requires(rhs != null);
      Contract.Ensures(this.Rhss[index] == rhs);
      this._rhss[index] = rhs;
    }

    [ContractInvariantMethod]
    void ObjectInvariant() {
      Contract.Invariant(cce.NonNullElements(this._lhss));
      Contract.Invariant(cce.NonNullElements(this._rhss));
    }


    public AssignCmd(IToken tok, IList<AssignLhs/*!*/>/*!*/ lhss, IList<Expr/*!*/>/*!*/ rhss)
      : base(tok) {
      Contract.Requires(tok != null);
      Contract.Requires(cce.NonNullElements(rhss));
      Contract.Requires(cce.NonNullElements(lhss));
      this._lhss = new List<AssignLhs>(lhss);
      this._rhss = new List<Expr>(rhss);
    }

    public override void Emit(TokenTextWriter stream, int level) {
      if (stream.UseForComputingChecksums)
      {
        var lhs = Lhss.FirstOrDefault() as SimpleAssignLhs;
        if (lhs != null
            && lhs.AssignedVariable.Decl != null
            && (QKeyValue.FindBoolAttribute(lhs.AssignedVariable.Decl.Attributes, "assumption")
                || lhs.AssignedVariable.Decl.Name.Contains("##old##")))
        {
          return;
        }
      }
      
      stream.Write(this, level, "");

      string/*!*/ sep = "";
      foreach (AssignLhs/*!*/ l in Lhss) {
        Contract.Assert(l != null);
        stream.Write(sep);
        sep = ", ";
        l.Emit(stream);
      }

      stream.Write(" := ");

      sep = "";
      foreach (Expr/*!*/ e in Rhss) {
        Contract.Assert(e != null);
        stream.Write(sep);
        sep = ", ";
        e.Emit(stream);
      }

      stream.WriteLine(";");
    }

    public override void Resolve(ResolutionContext rc) {
      
      if (Lhss.Count != Rhss.Count)
        rc.Error(this,
                 "number of left-hand sides does not match number of right-hand sides");

      foreach (AssignLhs/*!*/ e in Lhss) {
        Contract.Assert(e != null);
        e.Resolve(rc);
      }
      foreach (Expr/*!*/ e in Rhss) {
        Contract.Assert(e != null);
        e.Resolve(rc);
      }

      // check for double occurrences of assigned variables
      // (could be optimised)
      for (int i = 0; i < Lhss.Count; ++i) {
        for (int j = i + 1; j < Lhss.Count; ++j) {
          if (cce.NonNull(Lhss[i].DeepAssignedVariable).Equals(
                  Lhss[j].DeepAssignedVariable))
            rc.Error(Lhss[j],
                     "variable {0} is assigned more than once in parallel assignment",
                     Lhss[j].DeepAssignedVariable);
        }
      }

      for (int i = 0; i < Lhss.Count; i++)
      {
        var lhs = Lhss[i].AsExpr as IdentifierExpr;
        if (lhs != null && lhs.Decl != null && QKeyValue.FindBoolAttribute(lhs.Decl.Attributes, "assumption"))
        {
          var rhs = Rhss[i] as NAryExpr;
          if (rhs == null
              || !(rhs.Fun is BinaryOperator)
              || ((BinaryOperator)(rhs.Fun)).Op != BinaryOperator.Opcode.And
              || !(rhs.Args[0] is IdentifierExpr)
              || ((IdentifierExpr)(rhs.Args[0])).Name != lhs.Name)
          {
            rc.Error(tok, string.Format("RHS of assignment to assumption variable {0} must match expression \"{0} && <boolean expression>\"", lhs.Name));
          }
          else if (rc.HasVariableBeenAssigned(lhs.Decl.Name))
          {
            rc.Error(tok, "assumption variable may not be assigned to more than once");
          }
          else
          {
            rc.MarkVariableAsAssigned(lhs.Decl.Name);
          }
        }
      }
    }

    public override void Typecheck(TypecheckingContext tc) {
      
      foreach (AssignLhs/*!*/ e in Lhss) {
        Contract.Assert(e != null);
        e.Typecheck(tc);
      }
      foreach (Expr/*!*/ e in Rhss) {
        Contract.Assert(e != null);
        e.Typecheck(tc);
      }

      this.CheckAssignments(tc);

      for (int i = 0; i < Lhss.Count; ++i) {
        Type ltype = Lhss[i].Type;
        Type rtype = Rhss[i].Type;
        if (ltype != null && rtype != null) {
          // otherwise, there has already been an error when
          // typechecking the lhs or rhs
          if (!ltype.Unify(rtype))
            tc.Error(Lhss[i],
                     "mismatched types in assignment command (cannot assign {0} to {1})",
                     rtype, ltype);
        }
      }
    }

    public override void AddAssignedVariables(List<Variable> vars) {
      
      foreach (AssignLhs/*!*/ l in Lhss) {
        Contract.Assert(l != null);
        vars.Add(l.DeepAssignedVariable);
      }
    }

    // transform away the syntactic sugar of map assignments and
    // determine an equivalent assignment in which all rhs are simple
    // variables
    public AssignCmd/*!*/ AsSimpleAssignCmd {
      get {
        Contract.Ensures(Contract.Result<AssignCmd>() != null);

        List<AssignLhs/*!*/>/*!*/ newLhss = new List<AssignLhs/*!*/>();
        List<Expr/*!*/>/*!*/ newRhss = new List<Expr/*!*/>();

        for (int i = 0; i < Lhss.Count; ++i) {
          IdentifierExpr/*!*/ newLhs;
          Expr/*!*/ newRhs;
          Lhss[i].AsSimpleAssignment(Rhss[i], out newLhs, out newRhs);
          newLhss.Add(new SimpleAssignLhs(Token.NoToken, newLhs));
          newRhss.Add(newRhs);
        }

        return new AssignCmd(Token.NoToken, newLhss, newRhss);
      }
    }

    public override Absy StdDispatch(StandardVisitor visitor) {
      

      return visitor.VisitAssignCmd(this);
    }
  }

  // There are two different kinds of left-hand sides in assignments:
  // simple variables (identifiers), or locations of a map
  [ContractClass(typeof(AssignLhsContracts))]
  public abstract class AssignLhs : Absy {
    // The type of the lhs is determined during typechecking
    public abstract Type Type {
      get;
    }
    // Determine the variable that is actually assigned in this lhs
    public abstract IdentifierExpr/*!*/ DeepAssignedIdentifier {
      get;
    }
    public abstract Variable DeepAssignedVariable {
      get;
    }

    public AssignLhs(IToken/*!*/ tok)
      : base(tok) {
      Contract.Requires(tok != null);
    }
    public abstract void Emit(TokenTextWriter/*!*/ stream);

    public abstract Expr/*!*/ AsExpr {
      get;
    }

    // transform away the syntactic sugar of map assignments and
    // determine an equivalent simple assignment
    internal abstract void AsSimpleAssignment(Expr/*!*/ rhs,
                                              out IdentifierExpr/*!*/ simpleLhs,
                                              out Expr/*!*/ simpleRhs);
  }
  [ContractClassFor(typeof(AssignLhs))]
  public abstract class AssignLhsContracts : AssignLhs {
    public AssignLhsContracts():base(null)
	{

	}public override IdentifierExpr DeepAssignedIdentifier {
      
      get {
        Contract.Ensures(Contract.Result<IdentifierExpr>() != null);
        throw new NotImplementedException();
      }
    }
    public override Expr AsExpr {
      get {
        Contract.Ensures(Contract.Result<Expr>() != null);
        throw new NotImplementedException();
      }

    }
    internal override void AsSimpleAssignment(Expr rhs, out IdentifierExpr simpleLhs, out Expr simpleRhs) {
      Contract.Requires(rhs != null);
      Contract.Ensures(Contract.ValueAtReturn(out simpleLhs) != null);
      Contract.Ensures(Contract.ValueAtReturn(out simpleRhs) != null);

      throw new NotImplementedException();
    }
  }

  public class SimpleAssignLhs : AssignLhs {
    public IdentifierExpr/*!*/ AssignedVariable;
    [ContractInvariantMethod]
    void ObjectInvariant() {
      Contract.Invariant(AssignedVariable != null);
    }


    public override Type Type {
      get {
        return AssignedVariable.Type;
      }
    }

    public override IdentifierExpr/*!*/ DeepAssignedIdentifier {
      get {
        Contract.Ensures(Contract.Result<IdentifierExpr>() != null);
        return AssignedVariable;
      }
    }

    public override Variable DeepAssignedVariable {
      get {
        return AssignedVariable.Decl;
      }
    }

    public SimpleAssignLhs(IToken tok, IdentifierExpr assignedVariable)
      : base(tok) {
      Contract.Requires(assignedVariable != null);
      Contract.Requires(tok != null);
      AssignedVariable = assignedVariable;
    }
    public override void Resolve(ResolutionContext rc) {
      
      AssignedVariable.Resolve(rc);
    }
    public override void Typecheck(TypecheckingContext tc) {
      
      AssignedVariable.Typecheck(tc);
    }
    public override void Emit(TokenTextWriter stream) {
      
      AssignedVariable.Emit(stream);
    }
    public override Expr/*!*/ AsExpr {
      get {
        Contract.Ensures(Contract.Result<Expr>() != null);

        return AssignedVariable;
      }
    }
    internal override void AsSimpleAssignment(Expr rhs,
                                              out IdentifierExpr/*!*/ simpleLhs,
                                              out Expr/*!*/ simpleRhs) {


      
      simpleLhs = AssignedVariable;
      simpleRhs = rhs;
    }

    public override Absy StdDispatch(StandardVisitor visitor) {
      

      return visitor.VisitSimpleAssignLhs(this);
    }
  }

  // A map-assignment-lhs (m[t1, t2, ...] := ...) is quite similar to
  // a map select expression, but it is cleaner to keep those two
  // things separate
  public class MapAssignLhs : AssignLhs {
    public AssignLhs/*!*/ Map;

    public List<Expr/*!*/>/*!*/ Indexes;
    [ContractInvariantMethod]
    void ObjectInvariant() {
      Contract.Invariant(Map != null);
      Contract.Invariant(cce.NonNullElements(Indexes));
    }


    // The instantiation of type parameters of the map that is
    // determined during type checking.
    public TypeParamInstantiation TypeParameters = null;

    private Type TypeAttr = null;

    public override Type Type {
      get {
        return TypeAttr;
      }
    }

    public override IdentifierExpr/*!*/ DeepAssignedIdentifier {
      get {
        Contract.Ensures(Contract.Result<IdentifierExpr>() != null);

        return Map.DeepAssignedIdentifier;
      }
    }

    public override Variable DeepAssignedVariable {
      get {
        return Map.DeepAssignedVariable;
      }
    }

    public MapAssignLhs(IToken tok, AssignLhs map, List<Expr/*!*/>/*!*/ indexes)
      : base(tok) {
      Contract.Requires(map != null);
      Contract.Requires(tok != null);
      Contract.Requires(cce.NonNullElements(indexes));

      Map = map;
      Indexes = indexes;
    }
    public override void Resolve(ResolutionContext rc) {
      
      Map.Resolve(rc);
      foreach (Expr/*!*/ e in Indexes) {
        Contract.Assert(e != null);
        e.Resolve(rc);
      }
    }
    public override void Typecheck(TypecheckingContext tc) {
      
      Map.Typecheck(tc);
      foreach (Expr/*!*/ e in Indexes) {
        Contract.Assert(e != null);
        e.Typecheck(tc);
      }

      // we use the same typechecking code as in MapSelect
      List<Expr>/*!*/ selectArgs = new List<Expr>();
      foreach (Expr/*!*/ e in Indexes) {
        Contract.Assert(e != null);
        selectArgs.Add(e);
      }
      TypeParamInstantiation/*!*/ tpInsts;
      TypeAttr =
        MapSelect.Typecheck(cce.NonNull(Map.Type), Map,
                            selectArgs, out tpInsts, tc, tok, "map assignment");
      TypeParameters = tpInsts;
    }
    public override void Emit(TokenTextWriter stream) {
      
      Map.Emit(stream);
      stream.Write("[");
      string/*!*/ sep = "";
      foreach (Expr/*!*/ e in Indexes) {
        Contract.Assert(e != null);
        stream.Write(sep);
        sep = ", ";
        e.Emit(stream);
      }
      stream.Write("]");
    }
    public override Expr/*!*/ AsExpr {
      get {
        Contract.Ensures(Contract.Result<Expr>() != null);

        NAryExpr/*!*/ res = Expr.Select(Map.AsExpr, Indexes);
        Contract.Assert(res != null);
        res.TypeParameters = this.TypeParameters;
        res.Type = this.Type;
        return res;
      }
    }
    internal override void AsSimpleAssignment(Expr rhs,
                                              out IdentifierExpr/*!*/ simpleLhs,
                                              out Expr/*!*/ simpleRhs) { //Contract.Requires(rhs != null);
      Contract.Ensures(Contract.ValueAtReturn(out simpleLhs) != null);
      Contract.Ensures(Contract.ValueAtReturn(out simpleRhs) != null);
     
      NAryExpr/*!*/ newRhs = Expr.Store(Map.AsExpr, Indexes, rhs);
      Contract.Assert(newRhs != null);
      newRhs.TypeParameters = this.TypeParameters;
      newRhs.Type = Map.Type;
      Map.AsSimpleAssignment(newRhs, out simpleLhs, out simpleRhs);
    }

    public override Absy StdDispatch(StandardVisitor visitor) {
      //Contract.Requires(visitor != null);
      Contract.Ensures(Contract.Result<Absy>() != null);
      return visitor.VisitMapAssignLhs(this);
    }
  }

  /// <summary>
  /// A StateCmd is like an imperative-let binding around a sequence of commands.
  /// There is no user syntax for a StateCmd.  Instead, a StateCmd is only used
  /// temporarily during the desugaring phase inside the VC generator.
  /// </summary>
  public class StateCmd : Cmd {
    [ContractInvariantMethod]
    void ObjectInvariant() {
      Contract.Invariant(this._locals != null);
      Contract.Invariant(this._cmds != null);
    }

    private List<Variable> _locals;

    public /*readonly, except for the StandardVisitor*/ List<Variable>/*!*/ Locals {
      get {
        Contract.Ensures(Contract.Result<List<Variable>>() != null);
        return this._locals;
      }
      internal set {
        Contract.Requires(value != null);
        this._locals = value;
      }
    }

    private List<Cmd> _cmds;

    public /*readonly, except for the StandardVisitor*/ List<Cmd>/*!*/ Cmds {
      get {
        Contract.Ensures(Contract.Result<List<Cmd>>() != null);
        return this._cmds;
      }
      set {
        Contract.Requires(value != null);
        this._cmds = value;
      }
    }

    public StateCmd(IToken tok, List<Variable>/*!*/ locals, List<Cmd>/*!*/ cmds)
      : base(tok) {
      Contract.Requires(locals != null);
      Contract.Requires(cmds != null);
      Contract.Requires(tok != null);
      this._locals = locals;
      this._cmds = cmds;
    }

    public override void Resolve(ResolutionContext rc) {
      //Contract.Requires(rc != null);
      rc.PushVarContext();
      foreach (Variable/*!*/ v in Locals) {
        Contract.Assert(v != null);
        rc.AddVariable(v, false);
      }
      foreach (Cmd/*!*/ cmd in Cmds) {
        Contract.Assert(cmd != null);
        cmd.Resolve(rc);
      }
      rc.PopVarContext();
    }

    public override void AddAssignedVariables(List<Variable> vars) {
      //Contract.Requires(vars != null);
      List<Variable>/*!*/ vs = new List<Variable>();
      foreach (Cmd/*!*/ cmd in this.Cmds) {
        Contract.Assert(cmd != null);
        cmd.AddAssignedVariables(vs);
      }
      System.Collections.Hashtable/*!*/ localsSet = new System.Collections.Hashtable();
      foreach (Variable/*!*/ local in this.Locals) {
        Contract.Assert(local != null);
        localsSet[local] = bool.TrueString;
      }
      foreach (Variable/*!*/ v in vs) {
        Contract.Assert(v != null);
        if (!localsSet.ContainsKey(v)) {
          vars.Add(v);
        }
      }
    }

    public override void Typecheck(TypecheckingContext tc) {
      //Contract.Requires(tc != null);
      foreach (Cmd/*!*/ cmd in Cmds) {
        Contract.Assert(cmd != null);
        cmd.Typecheck(tc);
      }
    }

    public override void Emit(TokenTextWriter stream, int level) {
      //Contract.Requires(stream != null);
      stream.WriteLine(this, level, "{");
      foreach (Variable/*!*/ v in Locals) {
        Contract.Assert(v != null);
        v.Emit(stream, level + 1);
      }
      foreach (Cmd/*!*/ c in Cmds) {
        Contract.Assert(c != null);
        c.Emit(stream, level + 1);
      }
      stream.WriteLine(level, "}");
    }

    public override Absy StdDispatch(StandardVisitor visitor) {
      //Contract.Requires(visitor != null);
      Contract.Ensures(Contract.Result<Absy>() != null);
      return visitor.VisitStateCmd(this);
    }
  }
  [ContractClass(typeof(SugaredCmdContracts))]
  abstract public class SugaredCmd : Cmd {
    private Cmd desugaring;  // null until desugared
    
    public SugaredCmd(IToken/*!*/ tok)
      : base(tok) {
      Contract.Requires(tok != null);
    }

    public Cmd/*!*/ Desugaring {
      get {
        Contract.Ensures(Contract.Result<Cmd>() != null);

        if (desugaring == null) {
          desugaring = ComputeDesugaring();
        }
        return desugaring;
      }
    }
    /// <summary>
    /// This method invokes "visitor.Visit" on the desugaring, and then updates the
    /// desugaring to the result thereof.  The method's intended use is for subclasses
    /// of StandardVisitor that need to also visit the desugaring.  Note, since the
    /// "desugaring" field is updated, this is not an appropriate method to be called
    /// be a ReadOnlyVisitor; such visitors should instead just call
    /// visitor.Visit(sugaredCmd.Desugaring).
    /// </summary>
    public void VisitDesugaring(StandardVisitor visitor) {
      Contract.Requires(visitor != null && !(visitor is ReadOnlyVisitor));
      if (desugaring != null) {
        desugaring = (Cmd)visitor.Visit(desugaring);
      }
    }
    protected abstract Cmd/*!*/ ComputeDesugaring();

    public void ExtendDesugaring(IEnumerable<Cmd> before, IEnumerable<Cmd> beforePreconditionCheck, IEnumerable<Cmd> after)
    {
      var desug = Desugaring;
      var stCmd = desug as StateCmd;
      if (stCmd != null)
      {
        stCmd.Cmds.InsertRange(0, before);
        var idx = stCmd.Cmds.FindIndex(c => c is AssertCmd || c is HavocCmd || c is AssumeCmd);
        if (idx < 0)
        {
          idx = 0;
        }
        stCmd.Cmds.InsertRange(idx, beforePreconditionCheck);
        stCmd.Cmds.AddRange(after);
      }
      else if (desug != null)
      {
        var cmds = new List<Cmd>(before);
        cmds.Add(desug);
        cmds.AddRange(after);
        desugaring = new StateCmd(Token.NoToken, new List<Variable>(), cmds);
      }
    }

    public override void Emit(TokenTextWriter stream, int level) {
      //Contract.Requires(stream != null);
      if (CommandLineOptions.Clo.PrintDesugarings && !stream.UseForComputingChecksums) {
        stream.WriteLine(this, level, "/*** desugaring:");
        Desugaring.Emit(stream, level);
        stream.WriteLine(level, "**** end desugaring */");
      }
    }
  }
  [ContractClassFor(typeof(SugaredCmd))]
  public abstract class SugaredCmdContracts : SugaredCmd {
    public SugaredCmdContracts() :base(null){

    }
    protected override Cmd ComputeDesugaring() {
      Contract.Ensures(Contract.Result<Cmd>() != null);

      throw new NotImplementedException();
    }
  }

  public abstract class CallCommonality : SugaredCmd {
    public QKeyValue Attributes;

    private bool isFree = false;
    public bool IsFree {
      get {
        return isFree;
      }
      set {
        isFree = value;
      }
    }

    private bool isAsync = false;
    public bool IsAsync
    {
        get
        {
            return isAsync;
        }
        set
        {
            isAsync = value;
        }
    }

    protected CallCommonality(IToken tok, QKeyValue kv)
      : base(tok) {
      Contract.Requires(tok != null);
      Attributes = kv;
    }

    protected enum TempVarKind {
      Formal,
      Old,
      Bound
    }

    // We have to give the type explicitly, because the type of the formal "likeThisOne" can contain type variables
    protected Variable CreateTemporaryVariable(List<Variable> tempVars, Variable likeThisOne, Type ty, TempVarKind kind, ref int uniqueId) {
      Contract.Requires(ty != null);
      Contract.Requires(likeThisOne != null);
      Contract.Requires(tempVars != null);
      Contract.Ensures(Contract.Result<Variable>() != null);
      string/*!*/ tempNamePrefix;
      switch (kind) {
        case TempVarKind.Formal:
          tempNamePrefix = "formal@";
          break;
        case TempVarKind.Old:
          tempNamePrefix = "old@";
          break;
        case TempVarKind.Bound:
          tempNamePrefix = "forall@";
          break;
        default: {
            Contract.Assert(false);
            throw new cce.UnreachableException();
          }  // unexpected kind
      }
      TypedIdent ti = likeThisOne.TypedIdent;
      // KLM: uniqueId was messing up FixedPointVC for unknown reason.
      // I reverted this change for FixedPointVC only.
      int id = CommandLineOptions.Clo.FixedPointEngine != null ? UniqueId : (uniqueId++);
      TypedIdent newTi = new TypedIdent(ti.tok, "call" + id + tempNamePrefix + ti.Name, ty);
      Variable/*!*/ v;
      if (kind == TempVarKind.Bound) {
        v = new BoundVariable(likeThisOne.tok, newTi);
      } else {
        v = new LocalVariable(likeThisOne.tok, newTi);
        tempVars.Add(v);
      }
      return v;
    }
  }

  public class ParCallCmd : CallCommonality, IPotentialErrorNode<object, object>
  {
      public List<CallCmd> CallCmds;
      public ParCallCmd(IToken tok, List<CallCmd> callCmds)
          : base(tok, null)
      {
          this.CallCmds = callCmds;
      }
      public ParCallCmd(IToken tok, List<CallCmd> callCmds, QKeyValue kv)
          : base(tok, kv)
      {
          this.CallCmds = callCmds;
      }
      protected override Cmd ComputeDesugaring()
      {
          throw new NotImplementedException();
      }
      private object errorData;
      public object ErrorData
      {
          get
          {
              return errorData;
          }
          set
          {
              errorData = value;
          }
      }
      public override void Resolve(ResolutionContext rc)
      {
          ResolveAttributes(Attributes, rc);
          foreach (CallCmd callCmd in CallCmds)
          {
              callCmd.Resolve(rc);
          }
          HashSet<Variable> parallelCallLhss = new HashSet<Variable>();
          foreach (CallCmd callCmd in CallCmds)
          {
              foreach (IdentifierExpr ie in callCmd.Outs)
              {
                  if (parallelCallLhss.Contains(ie.Decl))
                  {
                      rc.Error(this, "left-hand side of parallel call command contains variable twice: {0}", ie.Name);
                  }
                  else
                  {
                      parallelCallLhss.Add(ie.Decl);
                  }
              }
          }
      }
      public override void Typecheck(TypecheckingContext tc)
      {
          TypecheckAttributes(Attributes, tc);
          if (!CommandLineOptions.Clo.DoModSetAnalysis)
          {
              if (!tc.Yields)
              {
                  tc.Error(this, "enclosing procedure of a parallel call must yield");
              }
              foreach (CallCmd callCmd in CallCmds)
              {
                  if (!QKeyValue.FindBoolAttribute(callCmd.Proc.Attributes, "yields"))
                  {
                      tc.Error(callCmd, "target procedure of a parallel call must yield");
                  }
              }
          }
          foreach (CallCmd callCmd in CallCmds)
          {
              callCmd.Typecheck(tc);
          }
      }
      public override void AddAssignedVariables(List<Variable> vars)
      {
          foreach (CallCmd callCmd in CallCmds)
          {
              callCmd.AddAssignedVariables(vars);
          }
      }
      public override Absy StdDispatch(StandardVisitor visitor)
      {
          //Contract.Requires(visitor != null);
          Contract.Ensures(Contract.Result<Absy>() != null);
          return visitor.VisitParCallCmd(this);
      }
  }

  public class CallCmd : CallCommonality, IPotentialErrorNode<object, object>
  {
    public string/*!*/ callee { get; set; }
    public Procedure Proc;
    public LocalVariable AssignedAssumptionVariable;

    // Element of the following lists can be null, which means that
    // the call happens with * as these parameters
    public List<Expr>/*!*/ Ins;
    public List<IdentifierExpr>/*!*/ Outs;
    [ContractInvariantMethod]
    void ObjectInvariant() {
      Contract.Invariant(callee != null);
      Contract.Invariant(Ins != null);
      Contract.Invariant(Outs != null);
    }

    //public Lattice.Element StateAfterCall;

    // The instantiation of type parameters that is determined during
    // type checking
    public TypeParamInstantiation TypeParameters = null;

    // TODO: convert to use generics
    private object errorData;
    public object ErrorData {
      get {
        return errorData;
      }
      set {
        errorData = value;
      }
    }
    public CallCmd(IToken tok, string callee, List<Expr> ins, List<IdentifierExpr> outs)
      : base(tok, null) {
      Contract.Requires(outs != null);
      Contract.Requires(ins != null);
      Contract.Requires(callee != null);
      Contract.Requires(tok != null);
      this.callee = callee;
      this.Ins = ins;
      this.Outs = outs;
    }
    public CallCmd(IToken tok, string callee, List<Expr> ins, List<IdentifierExpr> outs, QKeyValue kv)
      : base(tok, kv) {
      Contract.Requires(outs != null);
      Contract.Requires(ins != null);
      Contract.Requires(callee != null);
      Contract.Requires(tok != null);
      this.callee = callee;
      this.Ins = ins;
      this.Outs = outs;
    }

    public CallCmd(IToken tok, string callee, List<Expr> ins, List<IdentifierExpr> outs, QKeyValue kv, bool IsAsync)
        : base(tok, kv)
    {
        Contract.Requires(outs != null);
        Contract.Requires(ins != null);
        Contract.Requires(callee != null);
        Contract.Requires(tok != null);
        this.callee = callee;
        this.Ins = ins;
        this.Outs = outs;
        this.IsAsync = IsAsync;
    }

    public override void Emit(TokenTextWriter stream, int level) {
      //Contract.Requires(stream != null);
      stream.Write(this, level, "");
      if (IsFree) {
        stream.Write("free ");
      }
      if (IsAsync) {
        stream.Write("async ");
      }
      stream.Write("call ");
      EmitAttributes(stream, Attributes);
      string sep = "";
      if (Outs.Count > 0) {
        foreach (Expr arg in Outs) {
          stream.Write(sep);
          sep = ", ";
          if (arg == null) {
            stream.Write("*");
          } else {
            arg.Emit(stream);
          }
        }
        stream.Write(" := ");
      }
      stream.Write(TokenTextWriter.SanitizeIdentifier(callee));
      stream.Write("(");
      sep = "";
      foreach (Expr arg in Ins) {
        stream.Write(sep);
        sep = ", ";
        if (arg == null) {
          stream.Write("*");
        } else {
          arg.Emit(stream);
        }
      }
      stream.WriteLine(");");
      base.Emit(stream, level);
    }
    public override void Resolve(ResolutionContext rc) {
      //Contract.Requires(rc != null);
      if (Proc != null) {
        // already resolved
        return;
      }
      ResolveAttributes(Attributes, rc);
      Proc = rc.LookUpProcedure(callee) as Procedure;
      if (Proc == null) {
        rc.Error(this, "call to undeclared procedure: {0}", callee);
      }
      foreach (Expr e in Ins) {
        if (e != null) {
          e.Resolve(rc);
        }
      }
      HashSet<Variable> actualOuts = new HashSet<Variable>();
      foreach (IdentifierExpr ide in Outs) {
        if (ide != null) {
          ide.Resolve(rc);
          if (ide.Decl != null) {
            if (actualOuts.Contains(ide.Decl)) {
              rc.Error(this, "left-hand side of call command contains variable twice: {0}", ide.Name);
            } else {
              actualOuts.Add(ide.Decl);
            }
          }
        }
      }

      if (Proc == null)
        return;

      // first make sure that the right number of parameters is given
      // (a similar check is in CheckArgumentTypes, but we are not
      // able to call this method because it cannot cope with Ins/Outs
      // that are null)
      if (Ins.Count != Proc.InParams.Count) {
        rc.Error(this.tok,
                 "wrong number of arguments in call to {0}: {1}",
                 callee, Ins.Count);
        return;
      }
      if (Outs.Count != Proc.OutParams.Count) {
        rc.Error(this.tok,
                 "wrong number of result variables in call to {0}: {1}",
                 callee, Outs.Count);
        return;
      }
      if (IsAsync) {
        if (Proc.OutParams.Count > 0) {
          rc.Error(this.tok, "a procedure called asynchronously can have no output parameters");
          return;
        }
      }

      // Check that type parameters can be determined using the given
      // actual i/o arguments. This is done already during resolution
      // because CheckBoundVariableOccurrences needs a resolution
      // context
      List<Type>/*!*/ formalInTypes = new List<Type>();
      List<Type>/*!*/ formalOutTypes = new List<Type>();
      for (int i = 0; i < Ins.Count; ++i)
        if (Ins[i] != null)
          formalInTypes.Add(cce.NonNull(Proc.InParams[i]).TypedIdent.Type);
      for (int i = 0; i < Outs.Count; ++i)
        if (Outs[i] != null)
          formalOutTypes.Add(cce.NonNull(Proc.OutParams[i]).TypedIdent.Type);

      // we need to bind the type parameters for this
      // (this is expected by CheckBoundVariableOccurrences)
      int previousTypeBinderState = rc.TypeBinderState;
      try {
        foreach (TypeVariable/*!*/ v in Proc.TypeParameters) {
          Contract.Assert(v != null);
          rc.AddTypeBinder(v);
        }
        Type.CheckBoundVariableOccurrences(Proc.TypeParameters,
                                           formalInTypes, formalOutTypes,
                                           this.tok, "types of given arguments",
                                           rc);
      } finally {
        rc.TypeBinderState = previousTypeBinderState;
      }
    }

    public override void AddAssignedVariables(List<Variable> vars) {
      if (this.IsAsync)
          return;
      foreach (IdentifierExpr e in Outs) {
        if (e != null) {
          vars.Add(e.Decl);
        }
      }
      Contract.Assume(this.Proc != null);
      foreach (IdentifierExpr/*!*/ e in this.Proc.Modifies) {
        Contract.Assert(e != null);
        vars.Add(e.Decl);
      }
      if (AssignedAssumptionVariable != null)
      {
        vars.Add(AssignedAssumptionVariable);
      }
    }

    public override void Typecheck(TypecheckingContext tc)
    {
        //Contract.Requires(tc != null);
        Contract.Assume(this.Proc != null);  // we assume the CallCmd has been successfully resolved before calling this Typecheck method

        TypecheckAttributes(Attributes, tc);

        // typecheck in-parameters
        foreach (Expr e in Ins)
            if (e != null)
                e.Typecheck(tc);
        foreach (Expr e in Outs)
            if (e != null)
                e.Typecheck(tc);
        this.CheckAssignments(tc);

        List<Type>/*!*/ formalInTypes = new List<Type>();
        List<Type>/*!*/ formalOutTypes = new List<Type>();
        List<Expr>/*!*/ actualIns = new List<Expr>();
        List<IdentifierExpr>/*!*/ actualOuts = new List<IdentifierExpr>();
        for (int i = 0; i < Ins.Count; ++i)
        {
            if (Ins[i] != null)
            {
                formalInTypes.Add(cce.NonNull(Proc.InParams[i]).TypedIdent.Type);
                actualIns.Add(Ins[i]);
            }
        }
        for (int i = 0; i < Outs.Count; ++i)
        {
            if (Outs[i] != null)
            {
                formalOutTypes.Add(cce.NonNull(Proc.OutParams[i]).TypedIdent.Type);
                actualOuts.Add(Outs[i]);
            }
        }

        // match actuals with formals
        List<Type/*!*/>/*!*/ actualTypeParams;
        Type.CheckArgumentTypes(Proc.TypeParameters,
                                out actualTypeParams,
                                formalInTypes, actualIns,
                                formalOutTypes, actualOuts,
                                this.tok,
                                "call to " + callee,
                                tc);
        Contract.Assert(cce.NonNullElements(actualTypeParams));
        TypeParameters = SimpleTypeParamInstantiation.From(Proc.TypeParameters,
                                                           actualTypeParams);

        if (!CommandLineOptions.Clo.DoModSetAnalysis && IsAsync)
        {
            if (!tc.Yields)
            {
                tc.Error(this, "enclosing procedure of an async call must yield");
            }
            if (!QKeyValue.FindBoolAttribute(Proc.Attributes, "yields"))
            {
                tc.Error(this, "target procedure of an async call must yield");
            }
        }
    }

    private IDictionary<TypeVariable/*!*/, Type/*!*/>/*!*/ TypeParamSubstitution() {
      Contract.Ensures(cce.NonNullDictionaryAndValues(Contract.Result<IDictionary<TypeVariable, Type>>()));
      Contract.Assume(TypeParameters != null);
      IDictionary<TypeVariable/*!*/, Type/*!*/>/*!*/ res = new Dictionary<TypeVariable/*!*/, Type/*!*/>();
      foreach (TypeVariable/*!*/ v in TypeParameters.FormalTypeParams) {
        Contract.Assert(v != null);
        res.Add(v, TypeParameters[v]);
      }
      return res;
    }

    protected override Cmd ComputeDesugaring() {
      Contract.Ensures(Contract.Result<Cmd>() != null);

      int uniqueId = 0;
      List<Cmd> newBlockBody = new List<Cmd>();
      Dictionary<Variable, Expr> substMap = new Dictionary<Variable, Expr>();
      Dictionary<Variable, Expr> substMapOld = new Dictionary<Variable, Expr>();
      Dictionary<Variable, Expr> substMapBound = new Dictionary<Variable, Expr>();
      List<Variable>/*!*/ tempVars = new List<Variable>();

      // proc P(ins) returns (outs)
      //   requires Pre
      //   //modifies frame
      //   ensures Post
      //
      // call aouts := P(ains)

      // ins    : formal in parameters of procedure
      // frame  : a list of global variables from the modifies clause
      // outs   : formal out parameters of procedure
      // ains   : actual in arguments passed to call
      // aouts  : actual variables assigned to from call
      // cins   : new variables created just for this call, one per ains
      // cframe : new variables created just for this call, to keep track of OLD values
      // couts  : new variables created just for this call, one per aouts
      // WildcardVars : new variables created just for this call, one per null in ains

      #region Create cins; each one is an incarnation of the corresponding in parameter
      List<Variable>/*!*/ cins = new List<Variable>();
      List<Variable> wildcardVars = new List<Variable>();
      Contract.Assume(this.Proc != null);
      for (int i = 0; i < this.Proc.InParams.Count; ++i) {
        Variable/*!*/ param = cce.NonNull(this.Proc.InParams[i]);
        bool isWildcard = this.Ins[i] == null;

        Type/*!*/ actualType;
        if (isWildcard)
          actualType = param.TypedIdent.Type.Substitute(TypeParamSubstitution());
        else
          // during type checking, we have ensured that the type of the actual
          // parameter Ins[i] is correct, so we can use it here
          actualType = cce.NonNull(cce.NonNull(Ins[i]).Type);

        Variable cin = CreateTemporaryVariable(tempVars, param, actualType,
                                               TempVarKind.Formal, ref uniqueId);
        cins.Add(cin);
        IdentifierExpr ie = new IdentifierExpr(cin.tok, cin);
        substMap.Add(param, ie);
        if (isWildcard) {
          cin = CreateTemporaryVariable(tempVars, param,
                                        actualType, TempVarKind.Bound, ref uniqueId);
          wildcardVars.Add(cin);
          ie = new IdentifierExpr(cin.tok, cin);
        }
        substMapBound.Add(param, ie);
      }
      #endregion
      #region call aouts := P(ains) becomes: (open outlining one level to see)
      #region cins := ains (or havoc cin when ain is null)
      for (int i = 0, n = this.Ins.Count; i < n; i++) {
        IdentifierExpr/*!*/ cin_exp = new IdentifierExpr(cce.NonNull(cins[i]).tok, cce.NonNull(cins[i]));
        Contract.Assert(cin_exp != null);
        if (this.Ins[i] != null) {
          AssignCmd assign = Cmd.SimpleAssign(Token.NoToken, cin_exp, cce.NonNull(this.Ins[i]));
          newBlockBody.Add(assign);
        } else {
          List<IdentifierExpr>/*!*/ ies = new List<IdentifierExpr>();
          ies.Add(cin_exp);
          HavocCmd havoc = new HavocCmd(Token.NoToken, ies);
          newBlockBody.Add(havoc);
        }
      }
      #endregion

      #region assert (exists wildcardVars :: Pre[ins := cins])
      Substitution s = Substituter.SubstitutionFromHashtable(substMapBound);
      bool hasWildcard = (wildcardVars.Count != 0);
      Expr preConjunction = null;
      for (int i = 0; i < this.Proc.Requires.Count; i++) {
        Requires/*!*/ req = cce.NonNull(this.Proc.Requires[i]);
        if (!req.Free && !IsFree) {
          if (hasWildcard) {
            Expr pre = Substituter.Apply(s, req.Condition);
            if (preConjunction == null) {
              preConjunction = pre;
            } else {
              preConjunction = Expr.And(preConjunction, pre);
            }
          } else {
            Requires/*!*/ reqCopy = (Requires/*!*/)cce.NonNull(req.Clone());
            reqCopy.Condition = Substituter.Apply(s, req.Condition);
            AssertCmd/*!*/ a = new AssertRequiresCmd(this, reqCopy);
            Contract.Assert(a != null);
            a.ErrorDataEnhanced = reqCopy.ErrorDataEnhanced;
            newBlockBody.Add(a);
          }
        }
        else if (CommandLineOptions.Clo.StratifiedInlining > 0)
        {
            // inject free requires as assume statements at the call site
            AssumeCmd/*!*/ a = new AssumeCmd(req.tok, Substituter.Apply(s, req.Condition));
            Contract.Assert(a != null);
            newBlockBody.Add(a);
        }
      }
      if (hasWildcard) {
        if (preConjunction == null) {
          preConjunction = Expr.True;
        }
        Expr/*!*/ expr = new ExistsExpr(tok, wildcardVars, preConjunction);
        Contract.Assert(expr != null);
        AssertCmd/*!*/ a = new AssertCmd(tok, expr);
        Contract.Assert(a != null);
        a.ErrorDataEnhanced = AssertCmd.GenerateBoundVarMiningStrategy(expr);
        newBlockBody.Add(a);
      }
      #endregion

      #region assume Pre[ins := cins] with formal paramters
      if (hasWildcard) {
        s = Substituter.SubstitutionFromHashtable(substMap);
        for (int i = 0; i < this.Proc.Requires.Count; i++) {
          Requires/*!*/ req = cce.NonNull(this.Proc.Requires[i]);
          if (!req.Free) {
            Requires/*!*/ reqCopy = (Requires/*!*/)cce.NonNull(req.Clone());
            reqCopy.Condition = Substituter.Apply(s, req.Condition);
            AssumeCmd/*!*/ a = new AssumeCmd(tok, reqCopy.Condition);
            Contract.Assert(a != null);
            newBlockBody.Add(a);
          }
        }
      }
      #endregion

      #region cframe := frame (to hold onto frame values in case they are referred to in the postcondition)
      List<IdentifierExpr> havocVarExprs = new List<IdentifierExpr>();

      foreach (IdentifierExpr/*!*/ f in this.Proc.Modifies) {
        Contract.Assert(f != null);
        Contract.Assume(f.Decl != null);
        Contract.Assert(f.Type != null);
        Variable v = CreateTemporaryVariable(tempVars, f.Decl, f.Type, TempVarKind.Old, ref uniqueId);
        IdentifierExpr v_exp = new IdentifierExpr(v.tok, v);
        substMapOld.Add(f.Decl, v_exp);  // this assumes no duplicates in this.Proc.Modifies
        AssignCmd assign = Cmd.SimpleAssign(f.tok, v_exp, f);
        newBlockBody.Add(assign);

        // fra
        if (!havocVarExprs.Contains(f))
          havocVarExprs.Add(f);
      }
      #endregion
      #region Create couts
      List<Variable>/*!*/ couts = new List<Variable>();
      for (int i = 0; i < this.Proc.OutParams.Count; ++i) {
        Variable/*!*/ param = cce.NonNull(this.Proc.OutParams[i]);
        bool isWildcard = this.Outs[i] == null;

        Type/*!*/ actualType;
        if (isWildcard)
          actualType = param.TypedIdent.Type.Substitute(TypeParamSubstitution());
        else
          // during type checking, we have ensured that the type of the actual
          // out parameter Outs[i] is correct, so we can use it here
          actualType = cce.NonNull(cce.NonNull(Outs[i]).Type);

        Variable cout = CreateTemporaryVariable(tempVars, param, actualType,
                                                TempVarKind.Formal, ref uniqueId);
        couts.Add(cout);
        IdentifierExpr ie = new IdentifierExpr(cout.tok, cout);
        substMap.Add(param, ie);

        if (!havocVarExprs.Contains(ie))
          havocVarExprs.Add(ie);
      }
      // add the where clauses, now that we have the entire substitution map
      foreach (Variable/*!*/ param in this.Proc.OutParams) {
        Contract.Assert(param != null);
        Expr w = param.TypedIdent.WhereExpr;
        if (w != null) {
          IdentifierExpr ie = (IdentifierExpr/*!*/)cce.NonNull(substMap[param]);
          Contract.Assert(ie.Decl != null);
          ie.Decl.TypedIdent.WhereExpr = Substituter.Apply(Substituter.SubstitutionFromHashtable(substMap), w);
        }
      }
      #endregion

      #region havoc frame, couts
      // pass on this's token
      HavocCmd hc = new HavocCmd(this.tok, havocVarExprs);
      newBlockBody.Add(hc);
      #endregion

      #region assume Post[ins, outs, old(frame) := cins, couts, cframe]
      calleeSubstitution = Substituter.SubstitutionFromHashtable(substMap, true, Proc);
      calleeSubstitutionOld = Substituter.SubstitutionFromHashtable(substMapOld, true, Proc);
      foreach (Ensures/*!*/ e in this.Proc.Ensures) {
        Contract.Assert(e != null);
        Expr copy = Substituter.ApplyReplacingOldExprs(calleeSubstitution, calleeSubstitutionOld, e.Condition);
        AssumeCmd assume = new AssumeCmd(this.tok, copy);
        #region stratified inlining support
        if (QKeyValue.FindBoolAttribute(e.Attributes, "si_fcall"))
        {
            assume.Attributes = Attributes;
        }
        if (QKeyValue.FindBoolAttribute(e.Attributes, "candidate"))
        {
            assume.Attributes = new QKeyValue(Token.NoToken, "candidate", new List<object>(), assume.Attributes);
            assume.Attributes.AddParam(this.callee);
        }
        #endregion
        newBlockBody.Add(assume);
      }
      #endregion

      #region aouts := couts
      for (int i = 0, n = this.Outs.Count; i < n; i++) {
        if (this.Outs[i] != null) {
          Variable/*!*/ param_i = cce.NonNull(this.Proc.OutParams[i]);
          Expr/*!*/ cout_exp = new IdentifierExpr(cce.NonNull(couts[i]).tok, cce.NonNull(couts[i]));
          Contract.Assert(cout_exp != null);
          AssignCmd assign = Cmd.SimpleAssign(param_i.tok, cce.NonNull(this.Outs[i]), cout_exp);
          newBlockBody.Add(assign);
        }
      }
      #endregion
      #endregion

      return new StateCmd(this.tok, tempVars, newBlockBody);
    }

    class NameEqualityComparer : EqualityComparer<IdentifierExpr>
    {
      public override bool Equals(IdentifierExpr x, IdentifierExpr y)
      {
        return x.Name.Equals(y.Name);
      }

      public override int GetHashCode(IdentifierExpr obj)
      {
        return obj.Name.GetHashCode();
      }
    }

    NameEqualityComparer comparer = new NameEqualityComparer();

    public Substitution calleeSubstitution;
    public Substitution calleeSubstitutionOld;

    public IEnumerable<IdentifierExpr> UnmodifiedBefore(Procedure oldProcedure)
    {
      Contract.Requires(oldProcedure != null);

      return Proc.Modifies.Except(oldProcedure.Modifies, comparer).Select(e => new IdentifierExpr(Token.NoToken, e.Decl));
    }

    public IEnumerable<IdentifierExpr> ModifiedBefore(Procedure oldProcedure)
    {
      Contract.Requires(oldProcedure != null);

      return oldProcedure.Modifies.Except(Proc.Modifies, comparer).Select(e => new IdentifierExpr(Token.NoToken, e.Decl));
    }

    public Expr Postcondition(Procedure procedure, List<Expr> modifies, Dictionary<Variable, Expr> oldSubst, Program program, Func<Expr, Expr> extract)
    {
      Contract.Requires(calleeSubstitution != null && calleeSubstitutionOld != null && modifies != null && oldSubst != null && program != null && extract != null);

      Substitution substOldCombined = v => { Expr s; if (oldSubst.TryGetValue(v, out s)) { return s; } return calleeSubstitutionOld(v); };

      var clauses = procedure.Ensures.Select(e => Substituter.FunctionCallReresolvingApplyReplacingOldExprs(calleeSubstitution, substOldCombined, e.Condition, program)).Concat(modifies);
      // TODO(wuestholz): Try extracting a function for each clause:
      // return Conjunction(clauses.Select(c => extract(c)));
      var conj = Conjunction(clauses);
      return conj != null ? extract(conj) : conj;
    }

    public Expr CheckedPrecondition(Procedure procedure, Program program, Func<Expr, Expr> extract)
    {
      Contract.Requires(calleeSubstitution != null && calleeSubstitutionOld != null && program != null && extract != null);

      var clauses = procedure.Requires.Where(r => !r.Free).Select(r => Substituter.FunctionCallReresolvingApplyReplacingOldExprs(calleeSubstitution, calleeSubstitutionOld, r.Condition, program));
      // TODO(wuestholz): Try extracting a function for each clause:
      // return Conjunction(clauses.Select(c => extract(c)));
      var conj = Conjunction(clauses);
      return conj != null ? extract(conj) : conj;
    }

    private static Expr Conjunction(IEnumerable<Expr> conjuncts)
    {
      // TODO(wuestholz): Maybe we should use 'LiteralExpr.BinaryTreeAnd' instead.
      Expr result = null;
      foreach (var c in conjuncts)
      {
        if (result != null)
        {
          result = LiteralExpr.And(result, c);
          result.Type = Type.Bool;
        }
        else
        {
          result = c;
          result.Type = Type.Bool;
        }
      }
      return result;
    }

    public override Absy StdDispatch(StandardVisitor visitor) {
      //Contract.Requires(visitor != null);
      Contract.Ensures(Contract.Result<Absy>() != null);
      return visitor.VisitCallCmd(this);
    }
  }

  public abstract class PredicateCmd : Cmd {
    public QKeyValue Attributes;
    public /*readonly--except in StandardVisitor*/ Expr/*!*/ Expr;
    [ContractInvariantMethod]
    void ObjectInvariant() {
      Contract.Invariant(Expr != null);
    }

    public PredicateCmd(IToken/*!*/ tok, Expr/*!*/ expr)
      : base(tok) {
      Contract.Requires(tok != null);
      Contract.Requires(expr != null);
      Expr = expr;
    }
    public PredicateCmd(IToken/*!*/ tok, Expr/*!*/ expr, QKeyValue kv)
      : base(tok) {
      Contract.Requires(tok != null);
      Contract.Requires(expr != null);
      Expr = expr;
      Attributes = kv;
    }
    public override void Resolve(ResolutionContext rc) {
      //Contract.Requires(rc != null);
      Expr.Resolve(rc);
    }
    public override void AddAssignedVariables(List<Variable> vars) {
      //Contract.Requires(vars != null);
    }
  }

  public abstract class MiningStrategy {
    // abstract class to bind all MiningStrategys, i.e., all types of enhanced error data
    // types together
  }

  public class ListOfMiningStrategies : MiningStrategy {

    private List<MiningStrategy>/*!*/ _msList;

    public List<MiningStrategy>/*!*/ msList
    {
      get
      {
        Contract.Ensures(Contract.Result<List<MiningStrategy>>() != null);
        return this._msList;
      }
      set
      {
        Contract.Requires(value != null);
        this._msList = value;
      }
    }

    [ContractInvariantMethod]
    void ObjectInvariant() {
      Contract.Invariant(this._msList != null);
    }

    public ListOfMiningStrategies(List<MiningStrategy> l) {
      Contract.Requires(l != null);
      this._msList = l;
    }
  }

  public class EEDTemplate : MiningStrategy {
<<<<<<< HEAD
    private string/*!*/ _reason;

    public string/*!*/ reason
    {
      get
      {
        Contract.Ensures(Contract.Result<string>() != null);
        return this._reason;
      }
      set
      {
        Contract.Requires(value != null);
        this._reason = value;
      }
    }

    public List<Expr/*!*/>/*!*/ exprList;

    [ContractInvariantMethod]
    void ObjectInvariant() {
      Contract.Invariant(this._reason != null);
      Contract.Invariant(cce.NonNullElements(exprList));
=======
    public string/*!*/ reason;
    private List<Expr/*!*/>/*!*/ exprList;
    public IEnumerable<Expr> Expressions
    {
      get
      {
        Contract.Ensures(cce.NonNullElements(Contract.Result<IEnumerable<Expr>>()));
        return this.exprList.AsReadOnly();
      }
      set
      {
        Contract.Requires(cce.NonNullElements(value));
        this.exprList = new List<Expr>(value);
      }
    }

    [ContractInvariantMethod]
    void ObjectInvariant() {
      Contract.Invariant(reason != null);
      Contract.Invariant(cce.NonNullElements(this.exprList));
>>>>>>> 2d3e03bf
    }

    public EEDTemplate(string reason, List<Expr/*!*/>/*!*/ exprList) {
      Contract.Requires(reason != null);
      Contract.Requires(cce.NonNullElements(exprList));
      this._reason = reason;
      this.exprList = exprList;
    }
  }

  public class AssertCmd : PredicateCmd, IPotentialErrorNode<object, object>
  {
    public Expr OrigExpr;
    public Dictionary<Variable, Expr> IncarnationMap;

    Expr verifiedUnder;
    public Expr VerifiedUnder
    {
      get
      {
        if (verifiedUnder != null)
        {
          return verifiedUnder;
        }
        verifiedUnder = QKeyValue.FindExprAttribute(Attributes, "verified_under");
        return verifiedUnder;
      }
    }

    public void MarkAsVerifiedUnder(Expr expr)
    {
      Attributes = new QKeyValue(tok, "verified_under", new List<object> { expr }, Attributes);
      verifiedUnder = expr;
    }

    // TODO: convert to use generics
    private object errorData;
    public object ErrorData {
      get {
        return errorData;
      }
      set {
        errorData = value;
      }
    }

    public string ErrorMessage {
      get {
        return QKeyValue.FindStringAttribute(Attributes, "msg");
      }
    }

    private MiningStrategy errorDataEnhanced;
    public MiningStrategy ErrorDataEnhanced {
      get {
        return errorDataEnhanced;
      }
      set {
        errorDataEnhanced = value;
      }
    }

    public AssertCmd(IToken/*!*/ tok, Expr/*!*/ expr)
      : base(tok, expr) {
      Contract.Requires(tok != null);
      Contract.Requires(expr != null);
      errorDataEnhanced = GenerateBoundVarMiningStrategy(expr);
    }

    public AssertCmd(IToken/*!*/ tok, Expr/*!*/ expr, QKeyValue kv)
      : base(tok, expr, kv) {
      Contract.Requires(tok != null);
      Contract.Requires(expr != null);
      errorDataEnhanced = GenerateBoundVarMiningStrategy(expr);
    }

    public override void Emit(TokenTextWriter stream, int level) {
      //Contract.Requires(stream != null);
      stream.Write(this, level, "assert ");
      EmitAttributes(stream, Attributes);
      this.Expr.Emit(stream);
      stream.WriteLine(";");
    }
    public override void Resolve(ResolutionContext rc) {
      //Contract.Requires(rc != null);
      ResolveAttributes(Attributes, rc);
      base.Resolve(rc);
    }

    public override void Typecheck(TypecheckingContext tc) {
      //Contract.Requires(tc != null);
      TypecheckAttributes(Attributes, tc);
      Expr.Typecheck(tc);
      Contract.Assert(Expr.Type != null);  // follows from Expr.Typecheck postcondition
      if (!Expr.Type.Unify(Type.Bool)) {
        tc.Error(this, "an asserted expression must be of type bool (got: {0})", Expr.Type);
      }
    }

    public static MiningStrategy GenerateBoundVarMiningStrategy(Expr expr) {
      Contract.Requires(expr != null);
      List<MiningStrategy> l = new List<MiningStrategy>();
      if (expr != null) {
        l = GenerateBoundVarListForMining(expr, l);
      }
      return new ListOfMiningStrategies(l);
    }

    public static List<MiningStrategy>/*!*/ GenerateBoundVarListForMining(Expr expr, List<MiningStrategy> l) {
      Contract.Requires(l != null);
      Contract.Requires(expr != null);
      Contract.Ensures(Contract.Result<List<MiningStrategy>>() != null);

      // go through the origExpr and identify all bound variables in the AST.
      if (expr is LiteralExpr || expr is IdentifierExpr) {
        //end recursion
      } else if (expr is NAryExpr) {
        NAryExpr e = (NAryExpr)expr;
        foreach (Expr/*!*/ arg in e.Args) {
          Contract.Assert(arg != null);
          l = GenerateBoundVarListForMining(arg, l);
        }
      } else if (expr is OldExpr) {
        OldExpr e = (OldExpr)expr;
        l = GenerateBoundVarListForMining(e.Expr, l);
      } else if (expr is QuantifierExpr) {
        QuantifierExpr qe = (QuantifierExpr)expr;
        List<Variable> vs = qe.Dummies;
        foreach (Variable/*!*/ x in vs) {
          Contract.Assert(x != null);
          string name = x.Name;
          if (name.StartsWith("^")) {
            name = name.Substring(1);
            List<Expr> exprList = new List<Expr>();
            exprList.Add(new IdentifierExpr(Token.NoToken, x.ToString(), x.TypedIdent.Type));
            MiningStrategy eed = new EEDTemplate("The bound variable " + name + " has the value {0}.", exprList);
            l.Add(eed);
          }
        }
        l = GenerateBoundVarListForMining(qe.Body, l);
      }
      return l;
    }


    public override Absy StdDispatch(StandardVisitor visitor) {
      //Contract.Requires(visitor != null);
      Contract.Ensures(Contract.Result<Absy>() != null);
      return visitor.VisitAssertCmd(this);
    }
  }

  // An AssertCmd that is a loop invariant check before the loop iteration starts
  public class LoopInitAssertCmd : AssertCmd {
    public LoopInitAssertCmd(IToken/*!*/ tok, Expr/*!*/ expr)
      : base(tok, expr) {
      Contract.Requires(tok != null);
      Contract.Requires(expr != null);
    }
  }

  // An AssertCmd that is a loop invariant check to maintain the invariant after iteration
  public class LoopInvMaintainedAssertCmd : AssertCmd {
    public LoopInvMaintainedAssertCmd(IToken/*!*/ tok, Expr/*!*/ expr)
      : base(tok, expr) {
      Contract.Requires(tok != null);
      Contract.Requires(expr != null);
    }
  }

  /// <summary>
  /// An AssertCmd that is introduced in translation from the requires on a call.
  /// </summary>
  public class AssertRequiresCmd : AssertCmd {
    public CallCmd/*!*/ Call;
    public Requires/*!*/ Requires;
    [ContractInvariantMethod]
    void ObjectInvariant() {
      Contract.Invariant(Call != null);
      Contract.Invariant(Requires != null);
    }


    public AssertRequiresCmd(CallCmd/*!*/ call, Requires/*!*/ requires)
      : base(call.tok, requires.Condition) {
      Contract.Requires(call != null);
      Contract.Requires(requires != null);
      this.Call = call;
      this.Requires = requires;
    }

    public override Absy StdDispatch(StandardVisitor visitor) {
      //Contract.Requires(visitor != null);
      Contract.Ensures(Contract.Result<Absy>() != null);
      return visitor.VisitAssertRequiresCmd(this);
    }
  }

  /// <summary>
  /// An AssertCmd that is introduced in translation from an ensures
  /// declaration.
  /// </summary>
  public class AssertEnsuresCmd : AssertCmd {
    public Ensures/*!*/ Ensures;
    [ContractInvariantMethod]
    void ObjectInvariant() {
      Contract.Invariant(Ensures != null);
    }

    public AssertEnsuresCmd(Ensures/*!*/ ens)
      : base(ens.tok, ens.Condition) {
      Contract.Requires(ens != null);
      this.Ensures = ens;
    }

    public override Absy StdDispatch(StandardVisitor visitor) {
      //Contract.Requires(visitor != null);
      Contract.Ensures(Contract.Result<Absy>() != null);
      return visitor.VisitAssertEnsuresCmd(this);
    }
  }

  public class AssumeCmd : PredicateCmd {
    public AssumeCmd(IToken/*!*/ tok, Expr/*!*/ expr)
      : base(tok, expr) {
      Contract.Requires(tok != null);
      Contract.Requires(expr != null);
    }
    public AssumeCmd(IToken/*!*/ tok, Expr/*!*/ expr, QKeyValue kv)
      : base(tok, expr, kv) {
      Contract.Requires(tok != null);
      Contract.Requires(expr != null);
    }
    public override void Emit(TokenTextWriter stream, int level) {
      //Contract.Requires(stream != null);

      if (stream.UseForComputingChecksums && QKeyValue.FindBoolAttribute(Attributes, "precondition_previous_snapshot")) { return; }

      stream.Write(this, level, "assume ");
      if (!stream.UseForComputingChecksums)
      {
        EmitAttributes(stream, Attributes);
      }
      this.Expr.Emit(stream);
      stream.WriteLine(";");
    }
    public override void Typecheck(TypecheckingContext tc) {
      //Contract.Requires(tc != null);
      Expr.Typecheck(tc);
      Contract.Assert(Expr.Type != null);  // follows from Expr.Typecheck postcondition
      if (!Expr.Type.Unify(Type.Bool)) {
        tc.Error(this, "an assumed expression must be of type bool (got: {0})", Expr.Type);
      }
    }

    public override Absy StdDispatch(StandardVisitor visitor) {
      //Contract.Requires(visitor != null);
      Contract.Ensures(Contract.Result<Absy>() != null);
      return visitor.VisitAssumeCmd(this);
    }
  }

  public class ReturnExprCmd : ReturnCmd {
    public Expr/*!*/ Expr;
    [ContractInvariantMethod]
    void ObjectInvariant() {
      Contract.Invariant(Expr != null);
    }

    public ReturnExprCmd(IToken/*!*/ tok, Expr/*!*/ expr)
      : base(tok) {
      Contract.Requires(tok != null);
      Contract.Requires(expr != null);
      Expr = expr;
    }
    public override void Emit(TokenTextWriter stream, int level) {
      //Contract.Requires(stream != null);
      stream.Write(this, level, "return ");
      this.Expr.Emit(stream);
      stream.WriteLine(";");
    }
    public override void Typecheck(TypecheckingContext tc) {
      //Contract.Requires(tc != null);
      Expr.Typecheck(tc);
      Contract.Assert(Expr.Type != null);  // follows from Expr.Typecheck postcondition
      if (!Expr.Type.Unify(Type.Bool)) {
        tc.Error(this, "a return expression must be of type bool (got: {0})", Expr.Type);
      }
    }
    public override void Resolve(ResolutionContext rc) {
      //Contract.Requires(rc != null);
      Expr.Resolve(rc);
    }

    public override Absy StdDispatch(StandardVisitor visitor) {
      //Contract.Requires(visitor != null);
      Contract.Ensures(Contract.Result<Absy>() != null);
      return visitor.VisitReturnExprCmd(this);
    }
  }

  public class HavocCmd : Cmd {
    private List<IdentifierExpr>/*!*/ _vars;

    public List<IdentifierExpr>/*!*/ Vars {
      get {
        Contract.Ensures(Contract.Result<List<IdentifierExpr>>() != null);
        return this._vars;
      }
      set {
        Contract.Requires(value != null);
        this._vars = value;
      }
    }

    [ContractInvariantMethod]
    void ObjectInvariant() {
      Contract.Invariant(this._vars != null);
    }

    public HavocCmd(IToken/*!*/ tok, List<IdentifierExpr>/*!*/ vars)
      : base(tok) {
      Contract.Requires(tok != null);
      Contract.Requires(vars != null);
      this._vars = vars;
    }

    public override void Emit(TokenTextWriter stream, int level) {
      //Contract.Requires(stream != null);
      stream.Write(this, level, "havoc ");
      Vars.Emit(stream, true);
      stream.WriteLine(";");
    }
    public override void Resolve(ResolutionContext rc) {
      //Contract.Requires(rc != null);
      foreach (IdentifierExpr/*!*/ ide in Vars) {
        Contract.Assert(ide != null);
        ide.Resolve(rc);
      }
    }
    public override void AddAssignedVariables(List<Variable> vars) {
      //Contract.Requires(vars != null);
      foreach (IdentifierExpr/*!*/ e in this.Vars) {
        Contract.Assert(e != null);
        vars.Add(e.Decl);
      }
    }
    public override void Typecheck(TypecheckingContext tc) {
      //Contract.Requires(tc != null);
      foreach (IdentifierExpr ie in Vars)
      {
          ie.Typecheck(tc);
      }
      this.CheckAssignments(tc);
    }

    public override Absy StdDispatch(StandardVisitor visitor) {
      //Contract.Requires(visitor != null);
      Contract.Ensures(Contract.Result<Absy>() != null);
      return visitor.VisitHavocCmd(this);
    }
  }

  //---------------------------------------------------------------------
  // Transfer commands
  [ContractClass(typeof(TransferCmdContracts))]
  public abstract class TransferCmd : Absy {
    internal TransferCmd(IToken/*!*/ tok)
      : base(tok) {
      Contract.Requires(tok != null);
    }
    public abstract void Emit(TokenTextWriter/*!*/ stream, int level);
    public override void Typecheck(TypecheckingContext tc) {
      //Contract.Requires(tc != null);
      // nothing to typecheck
    }

    public override string ToString()
    {
        Contract.Ensures(Contract.Result<string>() != null);
        System.IO.StringWriter buffer = new System.IO.StringWriter();
        using (TokenTextWriter stream = new TokenTextWriter("<buffer>", buffer, /*setTokens=*/ false , /*pretty=*/ false)) {
            this.Emit(stream, 0);
        }
        return buffer.ToString();
    }
  }
  [ContractClassFor(typeof(TransferCmd))]
  public abstract class TransferCmdContracts : TransferCmd {
    public TransferCmdContracts() :base(null){

    }
    public override void Emit(TokenTextWriter stream, int level) {
      Contract.Requires(stream != null);
      throw new NotImplementedException();
    }
  }

  public class ReturnCmd : TransferCmd {
    public ReturnCmd(IToken/*!*/ tok)
      : base(tok) {
      Contract.Requires(tok != null);
    }
    public override void Emit(TokenTextWriter stream, int level) {
      //Contract.Requires(stream != null);
      stream.WriteLine(this, level, "return;");
    }
    public override void Resolve(ResolutionContext rc) {
      //Contract.Requires(rc != null);
      // nothing to resolve
    }

    public override Absy StdDispatch(StandardVisitor visitor) {
      //Contract.Requires(visitor != null);
      Contract.Ensures(Contract.Result<Absy>() != null);
      return visitor.VisitReturnCmd(this);
    }
  }

  public class GotoCmd : TransferCmd {
    [Rep]
    public List<String> labelNames;
    [Rep]
    public List<Block> labelTargets;

    [ContractInvariantMethod]
    void ObjectInvariant() {
      Contract.Invariant(labelNames == null || labelTargets == null || labelNames.Count == labelTargets.Count);
    }

    [NotDelayed]
    public GotoCmd(IToken/*!*/ tok, List<String>/*!*/ labelSeq)
      : base(tok) {
      Contract.Requires(tok != null);
      Contract.Requires(labelSeq != null);
      this.labelNames = labelSeq;
    }
    public GotoCmd(IToken/*!*/ tok, List<String>/*!*/ labelSeq, List<Block>/*!*/ blockSeq)
      : base(tok) {
      Contract.Requires(tok != null);
      Contract.Requires(labelSeq != null);
      Contract.Requires(blockSeq != null);
      Debug.Assert(labelSeq.Count == blockSeq.Count);
      for (int i = 0; i < labelSeq.Count; i++) {
        Debug.Assert(Equals(labelSeq[i], cce.NonNull(blockSeq[i]).Label));
      }

      this.labelNames = labelSeq;
      this.labelTargets = blockSeq;
    }
    public GotoCmd(IToken/*!*/ tok, List<Block>/*!*/ blockSeq)
      : base(tok) { //requires (blockSeq[i] != null ==> blockSeq[i].Label != null);
      Contract.Requires(tok != null);
      Contract.Requires(blockSeq != null);
      List<String> labelSeq = new List<String>();
      for (int i = 0; i < blockSeq.Count; i++)
        labelSeq.Add(cce.NonNull(blockSeq[i]).Label);
      this.labelNames = labelSeq;
      this.labelTargets = blockSeq;
    }
    public void AddTarget(Block b) {
      Contract.Requires(b != null);
      Contract.Requires(b.Label != null);
      Contract.Requires(this.labelTargets != null);
      Contract.Requires(this.labelNames != null);
      this.labelTargets.Add(b);
      this.labelNames.Add(b.Label);
    }
    public override void Emit(TokenTextWriter stream, int level) {
      //Contract.Requires(stream != null);
      Contract.Assume(this.labelNames != null);
      stream.Write(this, level, "goto ");
      if (CommandLineOptions.Clo.PrintWithUniqueASTIds) {
        if (labelTargets == null) {
          string sep = "";
          foreach (string name in labelNames) {
            stream.Write("{0}{1}^^{2}", sep, "NoDecl", name);
            sep = ", ";
          }
        } else {
          string sep = "";
          foreach (Block/*!*/ b in labelTargets) {
            Contract.Assert(b != null);
            stream.Write("{0}h{1}^^{2}", sep, b.GetHashCode(), b.Label);
            sep = ", ";
          }
        }
      } else {
        labelNames.Emit(stream);
      }
      stream.WriteLine(";");
    }
    public override void Resolve(ResolutionContext rc) {
      //Contract.Requires(rc != null);
      Contract.Ensures(labelTargets != null);
      if (labelTargets != null) {
        // already resolved
        return;
      }
      Contract.Assume(this.labelNames != null);
      labelTargets = new List<Block>();
      foreach (string/*!*/ lbl in labelNames) {
        Contract.Assert(lbl != null);
        Block b = rc.LookUpBlock(lbl);
        if (b == null) {
          rc.Error(this, "goto to unknown block: {0}", lbl);
        } else {
          labelTargets.Add(b);
        }
      }
      Debug.Assert(rc.ErrorCount > 0 || labelTargets.Count == labelNames.Count);
    }

    public override Absy StdDispatch(StandardVisitor visitor) {
      //Contract.Requires(visitor != null);
      Contract.Ensures(Contract.Result<Absy>() != null);
      return visitor.VisitGotoCmd(this);
    }
  }
}
<|MERGE_RESOLUTION|>--- conflicted
+++ resolved
@@ -1,3515 +1,3499 @@
-//-----------------------------------------------------------------------------
-//
-// Copyright (C) Microsoft Corporation.  All Rights Reserved.
-//
-//-----------------------------------------------------------------------------
-//---------------------------------------------------------------------------------------------
-// BoogiePL - Absy.cs
-//---------------------------------------------------------------------------------------------
-
-namespace Microsoft.Boogie {
-  using System;
-  using System.Collections;
-  using System.Diagnostics;
-  using System.Collections.Generic;
-  using System.Linq;
-  using Microsoft.Boogie.AbstractInterpretation;
-  using System.Diagnostics.Contracts;
-  using Set = GSet<object>;
-
-
-  //---------------------------------------------------------------------
-  // BigBlock
-  public class BigBlock {
-    [ContractInvariantMethod]
-    void ObjectInvariant() {
-      Contract.Invariant(tok != null);
-      Contract.Invariant(Anonymous || this.labelName != null);
-      Contract.Invariant(this._ec == null || this._tc == null);
-      Contract.Invariant(this._simpleCmds != null);
-    }
-
-    public readonly IToken/*!*/ tok;
-
-    public readonly bool Anonymous;
-
-    private string labelName;
-
-    public string LabelName
-    {
-      get
-      {
-        Contract.Ensures(Anonymous || Contract.Result<string>() != null);
-        return this.labelName;
-      }
-      set
-      {
-        Contract.Requires(Anonymous || value != null);
-        this.labelName = value;
-      }
-    }
-
-    [Rep]
-    private List<Cmd>/*!*/ _simpleCmds;
-
-    public List<Cmd>/*!*/ simpleCmds
-    {
-      get
-      {
-        Contract.Ensures(Contract.Result<List<Cmd>>() != null);
-        return this._simpleCmds;
-      }
-      set
-      {
-        Contract.Requires(value != null);
-        this._simpleCmds = value;
-      }
-    }
-
-    private StructuredCmd _ec;
-
-    public StructuredCmd ec
-    {
-      get
-      {
-        return this._ec;
-      }
-      set
-      {
-        Contract.Requires(value == null || this.tc == null);
-        this._ec = value;
-      }
-    }
-
-    private TransferCmd _tc;
-
-    public TransferCmd tc
-    {
-      get
-      {
-        return this._tc;
-      }
-      set
-      {
-        Contract.Requires(value == null || this.ec == null);
-        this._tc = value;
-      }
-    }
-
-    public BigBlock successorBigBlock;  // semantic successor (may be a back-edge, pointing back to enclosing while statement); null if successor is end of procedure body (or if field has not yet been initialized)
-
-    public BigBlock(IToken tok, string labelName, [Captured] List<Cmd> simpleCmds, StructuredCmd ec, TransferCmd tc) {
-      Contract.Requires(simpleCmds != null);
-      Contract.Requires(tok != null);
-      Contract.Requires(ec == null || tc == null);
-      this.tok = tok;
-      this.Anonymous = labelName == null;
-      this.labelName = labelName;
-      this._simpleCmds = simpleCmds;
-      this._ec = ec;
-      this._tc = tc;
-    }
-
-    public void Emit(TokenTextWriter stream, int level) {
-      Contract.Requires(stream != null);
-      if (!Anonymous) {
-        stream.WriteLine(level, "{0}:",
-          CommandLineOptions.Clo.PrintWithUniqueASTIds ? String.Format("h{0}^^{1}", this.GetHashCode(), this.LabelName) : this.LabelName);
-      }
-
-      foreach (Cmd/*!*/ c in this.simpleCmds) {
-        Contract.Assert(c != null);
-        c.Emit(stream, level + 1);
-      }
-
-      if (this.ec != null) {
-        this.ec.Emit(stream, level + 1);
-      } else if (this.tc != null) {
-        this.tc.Emit(stream, level + 1);
-      }
-    }
-  }
-
-  public class StmtList {
-    [Rep]
-    private readonly List<BigBlock/*!*/>/*!*/ bigBlocks;
-
-    public IList<BigBlock/*!*/>/*!*/ BigBlocks
-    {
-      get
-      {
-        Contract.Ensures(Contract.Result<IList<BigBlock>>() != null);
-        Contract.Ensures(Contract.Result<IList<BigBlock>>().IsReadOnly);
-        return this.bigBlocks.AsReadOnly();
-      }
-    }
-
-    public List<Cmd> PrefixCommands;
-    public readonly IToken/*!*/ EndCurly;
-    public StmtList ParentContext;
-    public BigBlock ParentBigBlock;
-
-    private readonly HashSet<string/*!*/>/*!*/ labels = new HashSet<string/*!*/>();
-
-    public void AddLabel(string label)
-    {
-      labels.Add(label);
-    }
-
-    public IEnumerable<string/*!*/>/*!*/ Labels
-    {
-      get
-      {
-        Contract.Ensures(cce.NonNullElements(Contract.Result<IEnumerable<string/*!*/>/*!*/>()));
-        return this.labels.AsEnumerable<string>();
-      }
-    }
-
-    [ContractInvariantMethod]
-    void ObjectInvariant() {
-      Contract.Invariant(EndCurly != null);
-      Contract.Invariant(cce.NonNullElements(this.bigBlocks));
-      Contract.Invariant(cce.NonNullElements(this.labels));
-    }
-
-    public StmtList(IList<BigBlock/*!*/>/*!*/ bigblocks, IToken endCurly) {
-      Contract.Requires(endCurly != null);
-      Contract.Requires(cce.NonNullElements(bigblocks));
-      Contract.Requires(bigblocks.Count > 0);
-      this.bigBlocks = new List<BigBlock>(bigblocks);
-      this.EndCurly = endCurly;
-    }
-
-    // prints the list of statements, not the surrounding curly braces
-    public void Emit(TokenTextWriter stream, int level) {
-      Contract.Requires(stream != null);
-      bool needSeperator = false;
-      foreach (BigBlock b in BigBlocks) {
-        Contract.Assert(b != null);
-        Contract.Assume(cce.IsPeerConsistent(b));
-        if (needSeperator) {
-          stream.WriteLine();
-        }
-        b.Emit(stream, level);
-        needSeperator = true;
-      }
-    }
-
-    /// <summary>
-    /// Tries to insert the commands "prefixCmds" at the beginning of the first block
-    /// of the StmtList, and returns "true" iff it succeeded.
-    /// In the event of success, the "suggestedLabel" returns as the name of the
-    /// block inside StmtList where "prefixCmds" were inserted.  This name may be the
-    /// same as the one passed in, in case this StmtList has no preference as to what
-    /// to call its first block.  In the event of failure, "suggestedLabel" is returned
-    /// as its input value.
-    /// Note, to be conservative (that is, ignoring the possible optimization that this
-    /// method enables), this method can do nothing and return false.
-    /// </summary>
-    public bool PrefixFirstBlock([Captured] List<Cmd> prefixCmds, ref string suggestedLabel) {
-      Contract.Requires(suggestedLabel != null);
-      Contract.Requires(prefixCmds != null);
-      Contract.Ensures(Contract.Result<bool>() || cce.Owner.None(prefixCmds));  // "prefixCmds" is captured only on success
-      Contract.Assume(PrefixCommands == null);  // prefix has not been used
-
-      BigBlock bb0 = BigBlocks[0];
-      if (prefixCmds.Count == 0) {
-        // This is always a success, since there is nothing to insert.  Now, decide
-        // which name to use for the first block.
-        if (bb0.Anonymous) {
-          bb0.LabelName = suggestedLabel;
-        } else {
-          Contract.Assert(bb0.LabelName != null);
-          suggestedLabel = bb0.LabelName;
-        }
-        return true;
-
-      } else {
-        // There really is something to insert.  We can do this inline only if the first
-        // block is anonymous (which implies there is no branch to it from within the block).
-        if (bb0.Anonymous) {
-          PrefixCommands = prefixCmds;
-          bb0.LabelName = suggestedLabel;
-          return true;
-        } else {
-          return false;
-        }
-      }
-    }
-  }
-
-  /// <summary>
-  /// The AST for Boogie structured commands was designed to support backward compatibility with
-  /// the Boogie unstructured commands.  This has made the structured commands hard to construct.
-  /// The StmtListBuilder class makes it easier to build structured commands.
-  /// </summary>
-  public class StmtListBuilder {
-    List<BigBlock/*!*/>/*!*/ bigBlocks = new List<BigBlock/*!*/>();
-    string label;
-    List<Cmd> simpleCmds;
-    [ContractInvariantMethod]
-    void ObjectInvariant() {
-      Contract.Invariant(cce.NonNullElements(bigBlocks));
-    }
-
-    void Dump(StructuredCmd scmd, TransferCmd tcmd) {
-      Contract.Requires(scmd == null || tcmd == null);
-      Contract.Ensures(label == null && simpleCmds == null);
-      if (label == null && simpleCmds == null && scmd == null && tcmd == null) {
-        // nothing to do
-      } else {
-        if (simpleCmds == null) {
-          simpleCmds = new List<Cmd>();
-        }
-        bigBlocks.Add(new BigBlock(Token.NoToken, label, simpleCmds, scmd, tcmd));
-        label = null;
-        simpleCmds = null;
-      }
-    }
-
-    /// <summary>
-    /// Collects the StmtList built so far and returns it.  The StmtListBuilder should no longer
-    /// be used once this method has been invoked.
-    /// </summary>
-    public StmtList Collect(IToken endCurlyBrace) {
-      Contract.Requires(endCurlyBrace != null);
-      Contract.Ensures(Contract.Result<StmtList>() != null);
-      Dump(null, null);
-      if (bigBlocks.Count == 0) {
-        simpleCmds = new List<Cmd>();  // the StmtList constructor doesn't like an empty list of BigBlock's
-        Dump(null, null);
-      }
-      return new StmtList(bigBlocks, endCurlyBrace);
-    }
-
-    public void Add(Cmd cmd) {
-      Contract.Requires(cmd != null);
-      if (simpleCmds == null) {
-        simpleCmds = new List<Cmd>();
-      }
-      simpleCmds.Add(cmd);
-    }
-
-    public void Add(StructuredCmd scmd) {
-      Contract.Requires(scmd != null);
-      Dump(scmd, null);
-    }
-
-    public void Add(TransferCmd tcmd) {
-      Contract.Requires(tcmd != null);
-      Dump(null, tcmd);
-    }
-
-    public void AddLabelCmd(string label) {
-      Contract.Requires(label != null);
-      Dump(null, null);
-      this.label = label;
-    }
-
-    public void AddLocalVariable(string name) {
-      Contract.Requires(name != null);
-      // TODO
-    }
-  }
-
-  class BigBlocksResolutionContext {
-    StmtList/*!*/ stmtList;
-    [Peer]
-    List<Block/*!*/> blocks;
-    string/*!*/ prefix = "anon";
-    int anon = 0;
-    int FreshAnon()
-    {
-      return anon++;
-    }
-    HashSet<string/*!*/> allLabels = new HashSet<string/*!*/>();
-    Errors/*!*/ errorHandler;
-    [ContractInvariantMethod]
-    void ObjectInvariant() {
-      Contract.Invariant(stmtList != null);
-      Contract.Invariant(cce.NonNullElements(blocks, true));
-      Contract.Invariant(prefix != null);
-      Contract.Invariant(cce.NonNullElements(allLabels, true));
-      Contract.Invariant(errorHandler != null);
-    }
-
-    private void ComputeAllLabels(StmtList stmts) {
-      if (stmts == null) return;
-      foreach (BigBlock bb in stmts.BigBlocks) {
-        if (bb.LabelName != null) {
-          allLabels.Add(bb.LabelName);
-        }
-        ComputeAllLabels(bb.ec);
-      }
-    }
-
-    private void ComputeAllLabels(StructuredCmd cmd) {
-      if (cmd == null) return;
-      if (cmd is IfCmd) {
-        IfCmd ifCmd = (IfCmd)cmd;
-        ComputeAllLabels(ifCmd.thn);
-        ComputeAllLabels(ifCmd.elseIf);
-        ComputeAllLabels(ifCmd.elseBlock);
-      }
-      else if (cmd is WhileCmd) {
-        WhileCmd whileCmd = (WhileCmd)cmd;
-        ComputeAllLabels(whileCmd.Body);
-      }
-    }
-
-    public BigBlocksResolutionContext(StmtList stmtList, Errors errorHandler) {
-      Contract.Requires(errorHandler != null);
-      Contract.Requires(stmtList != null);
-      this.stmtList = stmtList;
-      this.errorHandler = errorHandler;
-      ComputeAllLabels(stmtList);
-    }
-
-    public List<Block/*!*/>/*!*/ Blocks {
-      get {
-        Contract.Ensures(cce.NonNullElements(Contract.Result<List<Block>>()));
-        if (blocks == null) {
-          blocks = new List<Block/*!*/>();
-
-          int startErrorCount = this.errorHandler.count;
-          // Check that all goto statements go to a label in allLabels, and no break statement to a non-enclosing loop.
-          // Also, determine a good value for "prefix".
-          CheckLegalLabels(stmtList, null, null);
-
-          // fill in names of anonymous blocks
-          NameAnonymousBlocks(stmtList);
-
-          // determine successor blocks
-          RecordSuccessors(stmtList, null);
-
-          if (this.errorHandler.count == startErrorCount) {
-            // generate blocks from the big blocks
-            CreateBlocks(stmtList, null);
-          }
-        }
-        return blocks;
-      }
-    }
-
-    void CheckLegalLabels(StmtList stmtList, StmtList parentContext, BigBlock parentBigBlock) {
-      Contract.Requires(stmtList != null);
-      Contract.Requires((parentContext == null) == (parentBigBlock == null));
-      Contract.Requires(stmtList.ParentContext == null);  // it hasn't been set yet
-      //modifies stmtList.*;
-      Contract.Ensures(stmtList.ParentContext == parentContext);
-      stmtList.ParentContext = parentContext;
-      stmtList.ParentBigBlock = parentBigBlock;
-
-      // record the labels declared in this StmtList
-      foreach (BigBlock b in stmtList.BigBlocks) {
-        if (b.LabelName != null) {
-          string n = b.LabelName;
-          if (n.StartsWith(prefix)) {
-            if (prefix.Length < n.Length && n[prefix.Length] == '0') {
-              prefix += "1";
-            } else {
-              prefix += "0";
-            }
-          }
-          stmtList.AddLabel(b.LabelName);
-        }
-      }
-
-      // check that labels in this and nested StmtList's are legal
-      foreach (BigBlock b in stmtList.BigBlocks) {
-        // goto's must reference blocks in enclosing blocks
-        if (b.tc is GotoCmd) {
-          GotoCmd g = (GotoCmd)b.tc;
-          foreach (string/*!*/ lbl in cce.NonNull(g.labelNames)) {
-            Contract.Assert(lbl != null);
-            /*
-            bool found = false;
-            for (StmtList sl = stmtList; sl != null; sl = sl.ParentContext) {
-              if (sl.Labels.Contains(lbl)) {
-                found = true;
-                break;
-              }
-            }
-            if (!found) {
-              this.errorHandler.SemErr(g.tok, "Error: goto label '" + lbl + "' is undefined or out of reach");
-            }
-            */
-            if (!allLabels.Contains(lbl)) {
-              this.errorHandler.SemErr(g.tok, "Error: goto label '" + lbl + "' is undefined");
-            }
-          }
-        }
-
-        // break labels must refer to an enclosing while statement
-        else if (b.ec is BreakCmd) {
-          BreakCmd bcmd = (BreakCmd)b.ec;
-          Contract.Assert(bcmd.BreakEnclosure == null);  // it hasn't been initialized yet
-          bool found = false;
-          for (StmtList sl = stmtList; sl.ParentBigBlock != null; sl = sl.ParentContext) {
-            cce.LoopInvariant(sl != null);
-            BigBlock bb = sl.ParentBigBlock;
-
-            if (bcmd.Label == null) {
-              // a label-less break statement breaks out of the innermost enclosing while statement
-              if (bb.ec is WhileCmd) {
-                bcmd.BreakEnclosure = bb;
-                found = true;
-                break;
-              }
-            } else if (bcmd.Label == bb.LabelName) {
-              // a break statement with a label can break out of both if statements and while statements
-              if (bb.simpleCmds.Count == 0) {
-                // this is a good target:  the label refers to the if/while statement
-                bcmd.BreakEnclosure = bb;
-              } else {
-                // the label of bb refers to the first statement of bb, which in which case is a simple statement, not an if/while statement
-                this.errorHandler.SemErr(bcmd.tok, "Error: break label '" + bcmd.Label + "' must designate an enclosing statement");
-              }
-              found = true;  // don't look any further, since we've found a matching label
-              break;
-            }
-          }
-          if (!found) {
-            if (bcmd.Label == null) {
-              this.errorHandler.SemErr(bcmd.tok, "Error: break statement is not inside a loop");
-            } else {
-              this.errorHandler.SemErr(bcmd.tok, "Error: break label '" + bcmd.Label + "' must designate an enclosing statement");
-            }
-          }
-        }
-
-        // recurse
-        else if (b.ec is WhileCmd) {
-          WhileCmd wcmd = (WhileCmd)b.ec;
-          CheckLegalLabels(wcmd.Body, stmtList, b);
-        } else {
-          for (IfCmd ifcmd = b.ec as IfCmd; ifcmd != null; ifcmd = ifcmd.elseIf) {
-            CheckLegalLabels(ifcmd.thn, stmtList, b);
-            if (ifcmd.elseBlock != null) {
-              CheckLegalLabels(ifcmd.elseBlock, stmtList, b);
-            }
-          }
-        }
-      }
-    }
-
-    void NameAnonymousBlocks(StmtList stmtList) {
-      Contract.Requires(stmtList != null);
-      foreach (BigBlock b in stmtList.BigBlocks) {
-        if (b.LabelName == null) {
-          b.LabelName = prefix + FreshAnon();
-        }
-        if (b.ec is WhileCmd) {
-          WhileCmd wcmd = (WhileCmd)b.ec;
-          NameAnonymousBlocks(wcmd.Body);
-        } else {
-          for (IfCmd ifcmd = b.ec as IfCmd; ifcmd != null; ifcmd = ifcmd.elseIf) {
-            NameAnonymousBlocks(ifcmd.thn);
-            if (ifcmd.elseBlock != null) {
-              NameAnonymousBlocks(ifcmd.elseBlock);
-            }
-          }
-        }
-      }
-    }
-
-    void RecordSuccessors(StmtList stmtList, BigBlock successor) {
-      Contract.Requires(stmtList != null);
-      for (int i = stmtList.BigBlocks.Count; 0 <= --i; ) {
-        BigBlock big = stmtList.BigBlocks[i];
-        big.successorBigBlock = successor;
-
-        if (big.ec is WhileCmd) {
-          WhileCmd wcmd = (WhileCmd)big.ec;
-          RecordSuccessors(wcmd.Body, big);
-        } else {
-          for (IfCmd ifcmd = big.ec as IfCmd; ifcmd != null; ifcmd = ifcmd.elseIf) {
-            RecordSuccessors(ifcmd.thn, successor);
-            if (ifcmd.elseBlock != null) {
-              RecordSuccessors(ifcmd.elseBlock, successor);
-            }
-          }
-        }
-
-        successor = big;
-      }
-    }
-
-    // If the enclosing context is a loop, then "runOffTheEndLabel" is the loop head label;
-    // otherwise, it is null.
-    void CreateBlocks(StmtList stmtList, string runOffTheEndLabel) {
-      Contract.Requires(stmtList != null);
-      Contract.Requires(blocks != null);
-      List<Cmd> cmdPrefixToApply = stmtList.PrefixCommands;
-
-      int n = stmtList.BigBlocks.Count;
-      foreach (BigBlock b in stmtList.BigBlocks) {
-        n--;
-        Contract.Assert(b.LabelName != null);
-        List<Cmd> theSimpleCmds;
-        if (cmdPrefixToApply == null) {
-          theSimpleCmds = b.simpleCmds;
-        } else {
-          theSimpleCmds = new List<Cmd>();
-          theSimpleCmds.AddRange(cmdPrefixToApply);
-          theSimpleCmds.AddRange(b.simpleCmds);
-          cmdPrefixToApply = null;  // now, we've used 'em up
-        }
-
-        if (b.tc != null) {
-          // this BigBlock has the very same components as a Block
-          Contract.Assert(b.ec == null);
-          Block block = new Block(b.tok, b.LabelName, theSimpleCmds, b.tc);
-          blocks.Add(block);
-
-        } else if (b.ec == null) {
-          TransferCmd trCmd;
-          if (n == 0 && runOffTheEndLabel != null) {
-            // goto the given label instead of the textual successor block
-            trCmd = new GotoCmd(stmtList.EndCurly, new List<String> { runOffTheEndLabel });
-          } else {
-            trCmd = GotoSuccessor(stmtList.EndCurly, b);
-          }
-          Block block = new Block(b.tok, b.LabelName, theSimpleCmds, trCmd);
-          blocks.Add(block);
-
-        } else if (b.ec is BreakCmd) {
-          BreakCmd bcmd = (BreakCmd)b.ec;
-          Contract.Assert(bcmd.BreakEnclosure != null);
-          Block block = new Block(b.tok, b.LabelName, theSimpleCmds, GotoSuccessor(b.ec.tok, bcmd.BreakEnclosure));
-          blocks.Add(block);
-
-        } else if (b.ec is WhileCmd) {
-          WhileCmd wcmd = (WhileCmd)b.ec;
-          var a = FreshAnon();
-          string loopHeadLabel = prefix + a + "_LoopHead";
-          string/*!*/ loopBodyLabel = prefix + a + "_LoopBody";
-          string loopDoneLabel = prefix + a + "_LoopDone";
-
-          List<Cmd> ssBody = new List<Cmd>();
-          List<Cmd> ssDone = new List<Cmd>();
-          if (wcmd.Guard != null) {
-            var ac = new AssumeCmd(wcmd.tok, wcmd.Guard);
-            ac.Attributes = new QKeyValue(wcmd.tok, "partition", new List<object>(), null);
-            ssBody.Add(ac);
-
-            ac = new AssumeCmd(wcmd.tok, Expr.Not(wcmd.Guard));
-            ac.Attributes = new QKeyValue(wcmd.tok, "partition", new List<object>(), null);
-            ssDone.Add(ac);
-          }
-
-          // Try to squeeze in ssBody into the first block of wcmd.Body
-          bool bodyGuardTakenCareOf = wcmd.Body.PrefixFirstBlock(ssBody, ref loopBodyLabel);
-
-          // ... goto LoopHead;
-          Block block = new Block(b.tok, b.LabelName, theSimpleCmds, new GotoCmd(wcmd.tok, new List<String> { loopHeadLabel }));
-          blocks.Add(block);
-
-          // LoopHead: assert/assume loop_invariant; goto LoopDone, LoopBody;
-          List<Cmd> ssHead = new List<Cmd>();
-          foreach (PredicateCmd inv in wcmd.Invariants) {
-            ssHead.Add(inv);
-          }
-          block = new Block(wcmd.tok, loopHeadLabel, ssHead, new GotoCmd(wcmd.tok, new List<String> { loopDoneLabel, loopBodyLabel }));
-          blocks.Add(block);
-
-          if (!bodyGuardTakenCareOf) {
-            // LoopBody: assume guard; goto firstLoopBlock;
-            block = new Block(wcmd.tok, loopBodyLabel, ssBody, new GotoCmd(wcmd.tok, new List<String> { wcmd.Body.BigBlocks[0].LabelName }));
-            blocks.Add(block);
-          }
-
-          // recurse to create the blocks for the loop body
-          CreateBlocks(wcmd.Body, loopHeadLabel);
-
-          // LoopDone: assume !guard; goto loopSuccessor;
-          TransferCmd trCmd;
-          if (n == 0 && runOffTheEndLabel != null) {
-            // goto the given label instead of the textual successor block
-            trCmd = new GotoCmd(wcmd.tok, new List<String> { runOffTheEndLabel });
-          } else {
-            trCmd = GotoSuccessor(wcmd.tok, b);
-          }
-          block = new Block(wcmd.tok, loopDoneLabel, ssDone, trCmd);
-          blocks.Add(block);
-
-        } else {
-          IfCmd ifcmd = (IfCmd)b.ec;
-          string predLabel = b.LabelName;
-          List<Cmd> predCmds = theSimpleCmds;
-
-          for (; ifcmd != null; ifcmd = ifcmd.elseIf) {
-            var a = FreshAnon();
-            string thenLabel = prefix + a + "_Then";
-            Contract.Assert(thenLabel != null);
-            string elseLabel = prefix + a + "_Else";
-            Contract.Assert(elseLabel != null);
-
-            List<Cmd> ssThen = new List<Cmd>();
-            List<Cmd> ssElse = new List<Cmd>();
-            if (ifcmd.Guard != null) {
-              var ac = new AssumeCmd(ifcmd.tok, ifcmd.Guard);
-              ac.Attributes = new QKeyValue(ifcmd.tok, "partition", new List<object>(), null);
-              ssThen.Add(ac);
-
-              ac = new AssumeCmd(ifcmd.tok, Expr.Not(ifcmd.Guard));
-              ac.Attributes = new QKeyValue(ifcmd.tok, "partition", new List<object>(), null);
-              ssElse.Add(ac);
-            }
-
-            // Try to squeeze in ssThen/ssElse into the first block of ifcmd.thn/ifcmd.elseBlock
-            bool thenGuardTakenCareOf = ifcmd.thn.PrefixFirstBlock(ssThen, ref thenLabel);
-            bool elseGuardTakenCareOf = false;
-            if (ifcmd.elseBlock != null) {
-              elseGuardTakenCareOf = ifcmd.elseBlock.PrefixFirstBlock(ssElse, ref elseLabel);
-            }
-
-            // ... goto Then, Else;
-            Block block = new Block(b.tok, predLabel, predCmds,
-              new GotoCmd(ifcmd.tok, new List<String> { thenLabel, elseLabel }));
-            blocks.Add(block);
-
-            if (!thenGuardTakenCareOf) {
-              // Then: assume guard; goto firstThenBlock;
-              block = new Block(ifcmd.tok, thenLabel, ssThen, new GotoCmd(ifcmd.tok, new List<String> { ifcmd.thn.BigBlocks[0].LabelName }));
-              blocks.Add(block);
-            }
-
-            // recurse to create the blocks for the then branch
-            CreateBlocks(ifcmd.thn, n == 0 ? runOffTheEndLabel : null);
-
-            if (ifcmd.elseBlock != null) {
-              Contract.Assert(ifcmd.elseIf == null);
-              if (!elseGuardTakenCareOf) {
-                // Else: assume !guard; goto firstElseBlock;
-                block = new Block(ifcmd.tok, elseLabel, ssElse, new GotoCmd(ifcmd.tok, new List<String> { ifcmd.elseBlock.BigBlocks[0].LabelName }));
-                blocks.Add(block);
-              }
-
-              // recurse to create the blocks for the else branch
-              CreateBlocks(ifcmd.elseBlock, n == 0 ? runOffTheEndLabel : null);
-
-            } else if (ifcmd.elseIf != null) {
-              // this is an "else if"
-              predLabel = elseLabel;
-              predCmds = new List<Cmd>();
-              if (ifcmd.Guard != null) {
-                var ac = new AssumeCmd(ifcmd.tok, Expr.Not(ifcmd.Guard));
-                ac.Attributes = new QKeyValue(ifcmd.tok, "partition", new List<object>(), null);
-                predCmds.Add(ac);
-              }
-
-            } else {
-              // no else alternative is specified, so else branch is just "skip"
-              // Else: assume !guard; goto ifSuccessor;
-              TransferCmd trCmd;
-              if (n == 0 && runOffTheEndLabel != null) {
-                // goto the given label instead of the textual successor block
-                trCmd = new GotoCmd(ifcmd.tok, new List<String> { runOffTheEndLabel });
-              } else {
-                trCmd = GotoSuccessor(ifcmd.tok, b);
-              }
-              block = new Block(ifcmd.tok, elseLabel, ssElse, trCmd);
-              blocks.Add(block);
-            }
-          }
-        }
-      }
-    }
-
-    TransferCmd GotoSuccessor(IToken tok, BigBlock b) {
-      Contract.Requires(b != null);
-      Contract.Requires(tok != null);
-      Contract.Ensures(Contract.Result<TransferCmd>() != null);
-      if (b.successorBigBlock != null) {
-        return new GotoCmd(tok, new List<String> { b.successorBigBlock.LabelName });
-      } else {
-        return new ReturnCmd(tok);
-      }
-    }
-  }
-
-  [ContractClass(typeof(StructuredCmdContracts))]
-  public abstract class StructuredCmd {
-    private IToken/*!*/ _tok;
-
-    public IToken/*!*/ tok
-    {
-      get
-      {
-        Contract.Ensures(Contract.Result<IToken>() != null);
-        return this._tok;
-      }
-      set
-      {
-        Contract.Requires(value != null);
-        this._tok = value;
-      }
-    }
-
-    [ContractInvariantMethod]
-    void ObjectInvariant() {
-      Contract.Invariant(this._tok != null);
-    }
-
-    public StructuredCmd(IToken tok) {
-      Contract.Requires(tok != null);
-      this._tok = tok;
-    }
-
-    public abstract void Emit(TokenTextWriter/*!*/ stream, int level);
-  }
-  [ContractClassFor(typeof(StructuredCmd))]
-  public abstract class StructuredCmdContracts : StructuredCmd {
-    public override void Emit(TokenTextWriter stream, int level) {
-      Contract.Requires(stream != null);
-      throw new NotImplementedException();
-    }
-    public StructuredCmdContracts() :base(null){
-
-    }
-  }
-
-  public class IfCmd : StructuredCmd {
-    public Expr Guard;
-
-    private StmtList/*!*/ _thn;
-    
-    public StmtList/*!*/ thn
-    {
-      get
-      {
-        Contract.Ensures(Contract.Result<StmtList>() != null);
-        return this._thn;
-      }
-      set
-      {
-        Contract.Requires(value != null);
-        this._thn = value;
-      }
-    }
-
-    private IfCmd _elseIf;
-
-    public IfCmd elseIf
-    {
-      get
-      {
-        return this._elseIf;
-      }
-      set
-      {
-        Contract.Requires(value == null || this.elseBlock == null);
-        this._elseIf = value;
-      }
-    }
-
-    private StmtList _elseBlock;
-
-    public StmtList elseBlock
-    {
-      get
-      {
-        return this._elseBlock;
-      }
-      set
-      {
-        Contract.Requires(value == null || this.elseIf == null);
-        this._elseBlock = value;
-      }
-    }
-
-    [ContractInvariantMethod]
-    void ObjectInvariant() {
-      Contract.Invariant(this._thn != null);
-      Contract.Invariant(this._elseIf == null || this._elseBlock == null);
-    }
-
-    public IfCmd(IToken/*!*/ tok, Expr guard, StmtList/*!*/ thn, IfCmd elseIf, StmtList elseBlock)
-      : base(tok) {
-      Contract.Requires(tok != null);
-      Contract.Requires(thn != null);
-      Contract.Requires(elseIf == null || elseBlock == null);
-      this.Guard = guard;
-      this._thn = thn;
-      this._elseIf = elseIf;
-      this._elseBlock = elseBlock;
-    }
-
-    public override void Emit(TokenTextWriter stream, int level) {
-      stream.Write(level, "if (");
-      IfCmd/*!*/ ifcmd = this;
-      while (true) {
-        if (ifcmd.Guard == null) {
-          stream.Write("*");
-        } else {
-          ifcmd.Guard.Emit(stream);
-        }
-        stream.WriteLine(")");
-
-        stream.WriteLine(level, "{");
-        ifcmd.thn.Emit(stream, level + 1);
-        stream.WriteLine(level, "}");
-
-        if (ifcmd.elseIf != null) {
-          stream.Write(level, "else if (");
-          ifcmd = ifcmd.elseIf;
-          continue;
-        } else if (ifcmd.elseBlock != null) {
-          stream.WriteLine(level, "else");
-          stream.WriteLine(level, "{");
-          ifcmd.elseBlock.Emit(stream, level + 1);
-          stream.WriteLine(level, "}");
-        }
-        break;
-      }
-    }
-  }
-
-  public class WhileCmd : StructuredCmd {
-    [Peer]
-    public Expr Guard;
-    public List<PredicateCmd/*!*/>/*!*/ Invariants;
-    public StmtList/*!*/ Body;
-    [ContractInvariantMethod]
-    void ObjectInvariant() {
-      Contract.Invariant(Body != null);
-      Contract.Invariant(cce.NonNullElements(Invariants));
-    }
-
-
-    public WhileCmd(IToken tok, [Captured] Expr guard, List<PredicateCmd/*!*/>/*!*/ invariants, StmtList/*!*/ body)
-      : base(tok) {
-      Contract.Requires(cce.NonNullElements(invariants));
-      Contract.Requires(body != null);
-      Contract.Requires(tok != null);
-      this.Guard = guard;
-      this.Invariants = invariants;
-      this.Body = body;
-    }
-
-    public override void Emit(TokenTextWriter stream, int level) {
-      stream.Write(level, "while (");
-      if (Guard == null) {
-        stream.Write("*");
-      } else {
-        Guard.Emit(stream);
-      }
-      stream.WriteLine(")");
-
-      foreach (PredicateCmd inv in Invariants) {
-        if (inv is AssumeCmd) {
-          stream.Write(level + 1, "free invariant ");
-        } else {
-          stream.Write(level + 1, "invariant ");
-        }
-        Cmd.EmitAttributes(stream, inv.Attributes);
-        inv.Expr.Emit(stream);
-        stream.WriteLine(";");
-      }
-
-      stream.WriteLine(level, "{");
-      Body.Emit(stream, level + 1);
-      stream.WriteLine(level, "}");
-    }
-  }
-
-  public class BreakCmd : StructuredCmd {
-    public string Label;
-    public BigBlock BreakEnclosure;
-
-    public BreakCmd(IToken tok, string label)
-      : base(tok) {
-      Contract.Requires(tok != null);
-      this.Label = label;
-    }
-
-    public override void Emit(TokenTextWriter stream, int level) {
-      
-      if (Label == null) {
-        stream.WriteLine(level, "break;");
-      } else {
-        stream.WriteLine(level, "break {0};", Label);
-      }
-    }
-  }
-
-  //---------------------------------------------------------------------
-  // Block
-  public sealed class Block : Absy {
-    private string/*!*/ label; // Note, Label is mostly readonly, but it can change to the name of a nearby block during block coalescing and empty-block removal
-
-    public string/*!*/ Label
-    {
-      get
-      {
-        Contract.Ensures(Contract.Result<string>() != null);
-        return this.label;
-      }
-      set
-      {
-        Contract.Requires(value != null);
-        this.label = value;
-      }
-    }
-
-    [Rep]
-    [ElementsPeer]
-    public List<Cmd>/*!*/ cmds;
-
-    public List<Cmd>/*!*/ Cmds
-    {
-      get
-      {
-        Contract.Ensures(Contract.Result<List<Cmd>>() != null);
-        return this.cmds;
-      }
-      set
-      {
-        Contract.Requires(value != null);
-        this.cmds = value;
-      }
-    }
-
-    [Rep]  //PM: needed to verify Traverse.Visit
-    public TransferCmd TransferCmd; // maybe null only because we allow deferred initialization (necessary for cyclic structures)
-
-    public byte[] Checksum;
-
-    // Abstract interpretation
-
-    // public bool currentlyTraversed;
-
-    public enum VisitState {
-      ToVisit,
-      BeingVisited,
-      AlreadyVisited
-    };     // used by WidenPoints.Compute
-    public VisitState TraversingStatus;
-
-    public int aiId;  // block ID used by the abstract interpreter, which may change these numbers with each AI run
-    public bool widenBlock;
-    public int iterations;         // Count the number of time we visited the block during fixpoint computation. Used to decide if we widen or not
-
-    // VC generation and SCC computation
-    public List<Block>/*!*/ Predecessors;
-
-    // This field is used during passification to null-out entries in block2Incartion hashtable early
-    public int succCount;
-
-    private HashSet<Variable/*!*/> _liveVarsBefore;
-
-    public IEnumerable<Variable/*!*/> liveVarsBefore
-    {
-      get
-      {
-        Contract.Ensures(cce.NonNullElements(Contract.Result<IEnumerable<Variable/*!*/>>(), true));
-        if (this._liveVarsBefore == null)
-          return null;
-        else
-          return this._liveVarsBefore.AsEnumerable<Variable>();
-      }
-      set
-      {
-        Contract.Requires(cce.NonNullElements(value, true));
-        if (value == null)
-          this._liveVarsBefore = null;
-        else
-          this._liveVarsBefore = new HashSet<Variable>(value);
-      }
-    }
-
-    [ContractInvariantMethod]
-    void ObjectInvariant() {
-<<<<<<< HEAD
-      Contract.Invariant(this.label != null);
-      Contract.Invariant(this.cmds != null);
-      Contract.Invariant(cce.NonNullElements(liveVarsBefore, true));
-=======
-      Contract.Invariant(Label != null);
-      Contract.Invariant(Cmds != null);
-      Contract.Invariant(cce.NonNullElements(this._liveVarsBefore, true));
->>>>>>> 2d3e03bf
-    }
-
-    public bool IsLive(Variable v) {
-      Contract.Requires(v != null);
-      if (liveVarsBefore == null)
-        return true;
-      return liveVarsBefore.Contains(v);
-    }
-
-    public Block()
-      : this(Token.NoToken, "", new List<Cmd>(), new ReturnCmd(Token.NoToken)) {
-
-    }
-
-    public Block(IToken tok, string/*!*/ label, List<Cmd>/*!*/ cmds, TransferCmd transferCmd)
-      : base(tok) {
-      Contract.Requires(label != null);
-      Contract.Requires(cmds != null);
-      Contract.Requires(tok != null);
-      this.label = label;
-      this.cmds = cmds;
-      this.TransferCmd = transferCmd;
-      this.Predecessors = new List<Block>();
-      this._liveVarsBefore = null;
-      this.TraversingStatus = VisitState.ToVisit;
-      this.iterations = 0;
-    }
-
-    public void Emit(TokenTextWriter stream, int level) {
-      Contract.Requires(stream != null);
-      stream.WriteLine();
-      stream.WriteLine(
-        this,
-        level,
-        "{0}:{1}",
-        CommandLineOptions.Clo.PrintWithUniqueASTIds ? String.Format("h{0}^^{1}", this.GetHashCode(), this.Label) : this.Label,
-        this.widenBlock ? "  // cut point" : "");
-
-      foreach (Cmd/*!*/ c in this.Cmds) {
-        Contract.Assert(c != null);
-        c.Emit(stream, level + 1);
-      }
-      Contract.Assume(this.TransferCmd != null);
-      this.TransferCmd.Emit(stream, level + 1);
-    }
-
-    public void Register(ResolutionContext rc) {
-      Contract.Requires(rc != null);
-      rc.AddBlock(this);
-    }
-
-    public override void Resolve(ResolutionContext rc) {
-      
-
-      foreach (Cmd/*!*/ c in Cmds) {
-        Contract.Assert(c != null);
-        c.Resolve(rc);
-      }
-      Contract.Assume(this.TransferCmd != null);
-      TransferCmd.Resolve(rc);
-    }
-
-    public override void Typecheck(TypecheckingContext tc) {
-      
-      foreach (Cmd/*!*/ c in Cmds) {
-        Contract.Assert(c != null);
-        c.Typecheck(tc);
-      }
-      Contract.Assume(this.TransferCmd != null);
-      TransferCmd.Typecheck(tc);
-    }
-
-    /// <summary>
-    /// Reset the abstract intepretation state of this block. It does this by putting the iterations to 0 and the pre and post states to null
-    /// </summary>
-    public void ResetAbstractInterpretationState() {
-      //      this.currentlyTraversed = false;
-      this.TraversingStatus = VisitState.ToVisit;
-      this.iterations = 0;
-    }
-
-    [Pure]
-    public override string ToString() {
-      Contract.Ensures(Contract.Result<string>() != null);
-      return this.Label + (this.widenBlock ? "[w]" : "");
-    }
-
-    public override Absy StdDispatch(StandardVisitor visitor) {
-      
-      Contract.Ensures(Contract.Result<Absy>() != null);
-      return visitor.VisitBlock(this);
-    }
-  }
-
-  //---------------------------------------------------------------------
-  // Commands
-  [ContractClassFor(typeof(Cmd))]
-  public abstract class CmdContracts : Cmd {
-    public CmdContracts() :base(null){
-
-    }
-    public override void Emit(TokenTextWriter stream, int level) {
-      Contract.Requires(stream != null);
-      throw new NotImplementedException();
-    }
-    public override void AddAssignedVariables(List<Variable> vars) {
-      Contract.Requires(vars != null);
-      throw new NotImplementedException();
-    }
-  }
-
-  public static class ChecksumHelper
-  {
-    public static void ComputeChecksums(Cmd cmd, Implementation impl, ISet<Variable> usedVariables, byte[] currentChecksum = null)
-    {
-      if (CommandLineOptions.Clo.VerifySnapshots < 2)
-      {
-        return;
-      }
-
-      var assumeCmd = cmd as AssumeCmd;
-      if (assumeCmd != null
-          && QKeyValue.FindBoolAttribute(assumeCmd.Attributes, "assumption_variable_initialization"))
-      {
-        // Ignore assumption variable initializations.
-        assumeCmd.Checksum = currentChecksum;
-        return;
-      }
-
-      using (var strWr = new System.IO.StringWriter())
-      using (var tokTxtWr = new TokenTextWriter("<no file>", strWr, false, false))
-      {
-        tokTxtWr.UseForComputingChecksums = true;
-        var havocCmd = cmd as HavocCmd;
-        if (havocCmd != null)
-        {
-          tokTxtWr.Write("havoc ");
-          var relevantVars = havocCmd.Vars.Where(e => usedVariables.Contains(e.Decl) && !e.Decl.Name.StartsWith("a##post##")).OrderBy(e => e.Name).ToList();
-          relevantVars.Emit(tokTxtWr, true);
-          tokTxtWr.WriteLine(";");
-        }
-        else
-        {
-          cmd.Emit(tokTxtWr, 0);
-        }
-        var md5 = System.Security.Cryptography.MD5.Create();
-        var str = strWr.ToString();
-        if (str.Any())
-        {
-          var data = System.Text.Encoding.UTF8.GetBytes(str);
-          var checksum = md5.ComputeHash(data);
-          currentChecksum = currentChecksum != null ? CombineChecksums(currentChecksum, checksum) : checksum;
-        }
-        cmd.Checksum = currentChecksum;
-      }
-
-      var assertCmd = cmd as AssertCmd;
-      if (assertCmd != null && assertCmd.Checksum != null)
-      {
-        var assertRequiresCmd = assertCmd as AssertRequiresCmd;
-        if (assertRequiresCmd != null)
-        {
-          impl.AddAssertionChecksum(assertRequiresCmd.Checksum);
-          impl.AddAssertionChecksum(assertRequiresCmd.Call.Checksum);
-          assertRequiresCmd.SugaredCmdChecksum = assertRequiresCmd.Call.Checksum;
-        }
-        else
-        {
-          impl.AddAssertionChecksum(assertCmd.Checksum);
-        }
-      }
-
-      var sugaredCmd = cmd as SugaredCmd;
-      if (sugaredCmd != null)
-      {
-        // The checksum of a sugared command should not depend on the desugaring itself.
-        var stateCmd = sugaredCmd.Desugaring as StateCmd;
-        if (stateCmd != null)
-        {
-          foreach (var c in stateCmd.Cmds)
-          {
-            ComputeChecksums(c, impl, usedVariables, currentChecksum);
-            currentChecksum = c.Checksum;
-            if (c.SugaredCmdChecksum == null)
-            {
-              c.SugaredCmdChecksum = cmd.Checksum;
-            }
-          }
-        }
-        else
-        {
-          ComputeChecksums(sugaredCmd.Desugaring, impl, usedVariables, currentChecksum);
-        }
-      }
-    }
-
-    public static byte[] CombineChecksums(byte[] first, byte[] second, bool unordered = false)
-    {
-      Contract.Requires(first != null && (second == null || first.Length == second.Length));
-
-      var result = (byte[])(first.Clone());
-      for (int i = 0; second != null && i < second.Length; i++)
-      {
-        if (unordered)
-        {
-          result[i] += second[i];
-        }
-        else
-        {
-          result[i] = (byte)(result[i] * 31 ^ second[i]);
-        }
-      }
-      return result;
-    }
-  }
-
-  [ContractClass(typeof(CmdContracts))]
-  public abstract class Cmd : Absy {
-    public byte[] Checksum { get; internal set; }
-    public byte[] SugaredCmdChecksum { get; internal set; }
-
-    public Cmd(IToken/*!*/ tok)
-      : base(tok) {
-      Contract.Assert(tok != null);
-    }
-    public abstract void Emit(TokenTextWriter/*!*/ stream, int level);
-    public abstract void AddAssignedVariables(List<Variable>/*!*/ vars);
-    public void CheckAssignments(TypecheckingContext tc)
-    {
-        Contract.Requires(tc != null);
-        List<Variable>/*!*/ vars = new List<Variable>();
-        this.AddAssignedVariables(vars);
-        foreach (Variable/*!*/ v in vars)
-        {
-            Contract.Assert(v != null);
-            if (!v.IsMutable)
-            {
-                tc.Error(this, "command assigns to an immutable variable: {0}", v.Name);
-            }
-            else if (!CommandLineOptions.Clo.DoModSetAnalysis && v is GlobalVariable)
-            {
-                if (tc.Yields) {
-                    // a yielding procedure is allowed to modify any global variable
-                }
-                else if (tc.Frame == null)
-                {
-                    tc.Error(this, "update to a global variable allowed only inside an atomic action of a yielding procedure");
-                }
-                else if (!tc.InFrame(v))
-                {
-                    tc.Error(this, "command assigns to a global variable that is not in the enclosing procedure's modifies clause: {0}", v.Name);
-                }
-            }
-        }
-    }
-
-    // Methods to simulate the old SimpleAssignCmd and MapAssignCmd
-    public static AssignCmd SimpleAssign(IToken tok, IdentifierExpr lhs, Expr rhs) {
-      Contract.Requires(rhs != null);
-      Contract.Requires(lhs != null);
-      Contract.Requires(tok != null);
-      Contract.Ensures(Contract.Result<AssignCmd>() != null);
-      List<AssignLhs/*!*/>/*!*/ lhss = new List<AssignLhs/*!*/>();
-      List<Expr/*!*/>/*!*/ rhss = new List<Expr/*!*/>();
-
-      lhss.Add(new SimpleAssignLhs(lhs.tok, lhs));
-      rhss.Add(rhs);
-
-      return new AssignCmd(tok, lhss, rhss);
-    }
-
-    public static AssignCmd/*!*/ MapAssign(IToken tok,
-                                       IdentifierExpr/*!*/ map,
-                                       List<Expr>/*!*/ indexes, Expr/*!*/ rhs) {
-
-      Contract.Requires(tok != null);
-      Contract.Requires(map != null);
-      Contract.Requires(indexes != null);
-      Contract.Requires(rhs != null);
-      Contract.Ensures(Contract.Result<AssignCmd>() != null);
-      List<AssignLhs/*!*/>/*!*/ lhss = new List<AssignLhs/*!*/>();
-      List<Expr/*!*/>/*!*/ rhss = new List<Expr/*!*/>();
-      List<Expr/*!*/>/*!*/ indexesList = new List<Expr/*!*/>();
-      
-
-
-      foreach (Expr e in indexes)
-        indexesList.Add(cce.NonNull(e));
-
-      lhss.Add(new MapAssignLhs(map.tok,
-                                 new SimpleAssignLhs(map.tok, map),
-                                 indexesList));
-      rhss.Add(rhs);
-
-      return new AssignCmd(tok, lhss, rhss);
-    }
-
-    public static AssignCmd/*!*/ MapAssign(IToken tok,
-                                       IdentifierExpr/*!*/ map,
-                                       params Expr[]/*!*/ args) {
-      Contract.Requires(tok != null);
-      Contract.Requires(map != null);
-      Contract.Requires(args != null);
-      Contract.Requires(args.Length > 0);   // at least the rhs
-      Contract.Requires(Contract.ForAll(args, i => i != null));
-      Contract.Ensures(Contract.Result<AssignCmd>() != null);
-
-      List<AssignLhs/*!*/>/*!*/ lhss = new List<AssignLhs/*!*/>();
-      List<Expr/*!*/>/*!*/ rhss = new List<Expr/*!*/>();
-      List<Expr/*!*/>/*!*/ indexesList = new List<Expr/*!*/>();
-
-      for (int i = 0; i < args.Length - 1; ++i)
-        indexesList.Add(cce.NonNull(args[i]));
-
-      lhss.Add(new MapAssignLhs(map.tok,
-                                 new SimpleAssignLhs(map.tok, map),
-                                 indexesList));
-      rhss.Add(cce.NonNull(args[args.Length - 1]));
-
-      return new AssignCmd(tok, lhss, rhss);
-    }
-
-    /// <summary>
-    /// This is a helper routine for printing a linked list of attributes.  Each attribute
-    /// is terminated by a space.
-    /// </summary>
-    public static void EmitAttributes(TokenTextWriter stream, QKeyValue attributes) {
-      Contract.Requires(stream != null);
-
-      if (stream.UseForComputingChecksums) { return; }
-
-      for (QKeyValue kv = attributes; kv != null; kv = kv.Next) {
-        kv.Emit(stream);
-        stream.Write(" ");
-      }
-    }
-    public static void ResolveAttributes(QKeyValue attributes, ResolutionContext rc) {
-      Contract.Requires(rc != null);
-      for (QKeyValue kv = attributes; kv != null; kv = kv.Next) {
-        kv.Resolve(rc);
-      }
-    }
-    public static void TypecheckAttributes(QKeyValue attributes, TypecheckingContext tc) {
-      Contract.Requires(tc != null);
-      for (QKeyValue kv = attributes; kv != null; kv = kv.Next) {
-        kv.Typecheck(tc);
-      }
-    }
-
-    [Pure]
-    public override string ToString()
-    {
-      Contract.Ensures(Contract.Result<string>() != null);
-      System.IO.StringWriter buffer = new System.IO.StringWriter();
-      using (TokenTextWriter stream = new TokenTextWriter("<buffer>", buffer, /*setTokens=*/ false , /*pretty=*/ false)) {
-        this.Emit(stream, 0);
-      }
-      return buffer.ToString();
-    }
-  }
-
-  public class YieldCmd : Cmd
-  {
-      public YieldCmd(IToken/*!*/ tok)
-          : base(tok)
-      {
-          Contract.Requires(tok != null);
-      }
-      public override void Emit(TokenTextWriter stream, int level)
-      {
-          //Contract.Requires(stream != null);
-          stream.WriteLine(this, level, "yield;");
-      }
-      public override void Resolve(ResolutionContext rc)
-      {
-          // nothing to resolve
-      }
-      public override void Typecheck(TypecheckingContext tc)
-      {
-          if (!CommandLineOptions.Clo.DoModSetAnalysis && !tc.Yields)
-          {
-              tc.Error(this, "enclosing procedure of a yield command must yield");
-          }
-      }
-      public override void AddAssignedVariables(List<Variable> vars)
-      {
-          // nothing to add
-      }
-      public override Absy StdDispatch(StandardVisitor visitor)
-      {
-          Contract.Ensures(Contract.Result<Absy>() != null);
-          return visitor.VisitYieldCmd(this);
-      }
-  }
-
-  public class CommentCmd : Cmd // just a convenience for debugging
-  {
-    public readonly string/*!*/ Comment;
-    [ContractInvariantMethod]
-    void ObjectInvariant() {
-      Contract.Invariant(Comment != null);
-    }
-
-    public CommentCmd(string c)
-      : base(Token.NoToken) {
-      Contract.Requires(c != null);
-      Comment = c;
-    }
-    public override void Emit(TokenTextWriter stream, int level) {
-      if (stream.UseForComputingChecksums) { return; }
-
-      if (this.Comment.Contains("\n")) {
-        stream.WriteLine(this, level, "/* {0} */", this.Comment);
-      } else {
-        stream.WriteLine(this, level, "// {0}", this.Comment);
-      }
-    }
-    public override void Resolve(ResolutionContext rc) {
-      
-    }
-    public override void AddAssignedVariables(List<Variable> vars) {
-      
-    }
-    public override void Typecheck(TypecheckingContext tc) {
-      
-    }
-
-    public override Absy StdDispatch(StandardVisitor visitor) {
-      
-      
-      return visitor.VisitCommentCmd(this);
-    }
-  }
-
-  // class for parallel assignments, which subsumes both the old
-  // SimpleAssignCmd and the old MapAssignCmd
-  public class AssignCmd : Cmd {
-    private List<AssignLhs/*!*/>/*!*/ _lhss;
-
-    public IList<AssignLhs/*!*/>/*!*/ Lhss {
-      get {
-        Contract.Ensures(cce.NonNullElements(Contract.Result<IList<AssignLhs>>()));
-        Contract.Ensures(Contract.Result<IList<AssignLhs>>().IsReadOnly);
-        return this._lhss.AsReadOnly();
-      }
-      set {
-        Contract.Requires(cce.NonNullElements(value));
-        this._lhss = new List<AssignLhs>(value);
-      }
-    }
-
-    internal void SetLhs(int index, AssignLhs lhs)
-    {
-      Contract.Requires(0 <= index && index < this.Lhss.Count);
-      Contract.Requires(lhs != null);
-      Contract.Ensures(this.Lhss[index] == lhs);
-      this._lhss[index] = lhs;
-    }
-
-    private List<Expr/*!*/>/*!*/ _rhss;
-
-    public IList<Expr/*!*/>/*!*/ Rhss {
-      get {
-        Contract.Ensures(cce.NonNullElements(Contract.Result<IList<Expr>>()));
-        Contract.Ensures(Contract.Result<IList<Expr>>().IsReadOnly);
-        return this._rhss.AsReadOnly();
-      }
-      set {
-        Contract.Requires(cce.NonNullElements(value));
-        this._rhss = new List<Expr>(value);
-      }
-    }
-
-    internal void SetRhs(int index, Expr rhs)
-    {
-      Contract.Requires(0 <= index && index < this.Rhss.Count);
-      Contract.Requires(rhs != null);
-      Contract.Ensures(this.Rhss[index] == rhs);
-      this._rhss[index] = rhs;
-    }
-
-    [ContractInvariantMethod]
-    void ObjectInvariant() {
-      Contract.Invariant(cce.NonNullElements(this._lhss));
-      Contract.Invariant(cce.NonNullElements(this._rhss));
-    }
-
-
-    public AssignCmd(IToken tok, IList<AssignLhs/*!*/>/*!*/ lhss, IList<Expr/*!*/>/*!*/ rhss)
-      : base(tok) {
-      Contract.Requires(tok != null);
-      Contract.Requires(cce.NonNullElements(rhss));
-      Contract.Requires(cce.NonNullElements(lhss));
-      this._lhss = new List<AssignLhs>(lhss);
-      this._rhss = new List<Expr>(rhss);
-    }
-
-    public override void Emit(TokenTextWriter stream, int level) {
-      if (stream.UseForComputingChecksums)
-      {
-        var lhs = Lhss.FirstOrDefault() as SimpleAssignLhs;
-        if (lhs != null
-            && lhs.AssignedVariable.Decl != null
-            && (QKeyValue.FindBoolAttribute(lhs.AssignedVariable.Decl.Attributes, "assumption")
-                || lhs.AssignedVariable.Decl.Name.Contains("##old##")))
-        {
-          return;
-        }
-      }
-      
-      stream.Write(this, level, "");
-
-      string/*!*/ sep = "";
-      foreach (AssignLhs/*!*/ l in Lhss) {
-        Contract.Assert(l != null);
-        stream.Write(sep);
-        sep = ", ";
-        l.Emit(stream);
-      }
-
-      stream.Write(" := ");
-
-      sep = "";
-      foreach (Expr/*!*/ e in Rhss) {
-        Contract.Assert(e != null);
-        stream.Write(sep);
-        sep = ", ";
-        e.Emit(stream);
-      }
-
-      stream.WriteLine(";");
-    }
-
-    public override void Resolve(ResolutionContext rc) {
-      
-      if (Lhss.Count != Rhss.Count)
-        rc.Error(this,
-                 "number of left-hand sides does not match number of right-hand sides");
-
-      foreach (AssignLhs/*!*/ e in Lhss) {
-        Contract.Assert(e != null);
-        e.Resolve(rc);
-      }
-      foreach (Expr/*!*/ e in Rhss) {
-        Contract.Assert(e != null);
-        e.Resolve(rc);
-      }
-
-      // check for double occurrences of assigned variables
-      // (could be optimised)
-      for (int i = 0; i < Lhss.Count; ++i) {
-        for (int j = i + 1; j < Lhss.Count; ++j) {
-          if (cce.NonNull(Lhss[i].DeepAssignedVariable).Equals(
-                  Lhss[j].DeepAssignedVariable))
-            rc.Error(Lhss[j],
-                     "variable {0} is assigned more than once in parallel assignment",
-                     Lhss[j].DeepAssignedVariable);
-        }
-      }
-
-      for (int i = 0; i < Lhss.Count; i++)
-      {
-        var lhs = Lhss[i].AsExpr as IdentifierExpr;
-        if (lhs != null && lhs.Decl != null && QKeyValue.FindBoolAttribute(lhs.Decl.Attributes, "assumption"))
-        {
-          var rhs = Rhss[i] as NAryExpr;
-          if (rhs == null
-              || !(rhs.Fun is BinaryOperator)
-              || ((BinaryOperator)(rhs.Fun)).Op != BinaryOperator.Opcode.And
-              || !(rhs.Args[0] is IdentifierExpr)
-              || ((IdentifierExpr)(rhs.Args[0])).Name != lhs.Name)
-          {
-            rc.Error(tok, string.Format("RHS of assignment to assumption variable {0} must match expression \"{0} && <boolean expression>\"", lhs.Name));
-          }
-          else if (rc.HasVariableBeenAssigned(lhs.Decl.Name))
-          {
-            rc.Error(tok, "assumption variable may not be assigned to more than once");
-          }
-          else
-          {
-            rc.MarkVariableAsAssigned(lhs.Decl.Name);
-          }
-        }
-      }
-    }
-
-    public override void Typecheck(TypecheckingContext tc) {
-      
-      foreach (AssignLhs/*!*/ e in Lhss) {
-        Contract.Assert(e != null);
-        e.Typecheck(tc);
-      }
-      foreach (Expr/*!*/ e in Rhss) {
-        Contract.Assert(e != null);
-        e.Typecheck(tc);
-      }
-
-      this.CheckAssignments(tc);
-
-      for (int i = 0; i < Lhss.Count; ++i) {
-        Type ltype = Lhss[i].Type;
-        Type rtype = Rhss[i].Type;
-        if (ltype != null && rtype != null) {
-          // otherwise, there has already been an error when
-          // typechecking the lhs or rhs
-          if (!ltype.Unify(rtype))
-            tc.Error(Lhss[i],
-                     "mismatched types in assignment command (cannot assign {0} to {1})",
-                     rtype, ltype);
-        }
-      }
-    }
-
-    public override void AddAssignedVariables(List<Variable> vars) {
-      
-      foreach (AssignLhs/*!*/ l in Lhss) {
-        Contract.Assert(l != null);
-        vars.Add(l.DeepAssignedVariable);
-      }
-    }
-
-    // transform away the syntactic sugar of map assignments and
-    // determine an equivalent assignment in which all rhs are simple
-    // variables
-    public AssignCmd/*!*/ AsSimpleAssignCmd {
-      get {
-        Contract.Ensures(Contract.Result<AssignCmd>() != null);
-
-        List<AssignLhs/*!*/>/*!*/ newLhss = new List<AssignLhs/*!*/>();
-        List<Expr/*!*/>/*!*/ newRhss = new List<Expr/*!*/>();
-
-        for (int i = 0; i < Lhss.Count; ++i) {
-          IdentifierExpr/*!*/ newLhs;
-          Expr/*!*/ newRhs;
-          Lhss[i].AsSimpleAssignment(Rhss[i], out newLhs, out newRhs);
-          newLhss.Add(new SimpleAssignLhs(Token.NoToken, newLhs));
-          newRhss.Add(newRhs);
-        }
-
-        return new AssignCmd(Token.NoToken, newLhss, newRhss);
-      }
-    }
-
-    public override Absy StdDispatch(StandardVisitor visitor) {
-      
-
-      return visitor.VisitAssignCmd(this);
-    }
-  }
-
-  // There are two different kinds of left-hand sides in assignments:
-  // simple variables (identifiers), or locations of a map
-  [ContractClass(typeof(AssignLhsContracts))]
-  public abstract class AssignLhs : Absy {
-    // The type of the lhs is determined during typechecking
-    public abstract Type Type {
-      get;
-    }
-    // Determine the variable that is actually assigned in this lhs
-    public abstract IdentifierExpr/*!*/ DeepAssignedIdentifier {
-      get;
-    }
-    public abstract Variable DeepAssignedVariable {
-      get;
-    }
-
-    public AssignLhs(IToken/*!*/ tok)
-      : base(tok) {
-      Contract.Requires(tok != null);
-    }
-    public abstract void Emit(TokenTextWriter/*!*/ stream);
-
-    public abstract Expr/*!*/ AsExpr {
-      get;
-    }
-
-    // transform away the syntactic sugar of map assignments and
-    // determine an equivalent simple assignment
-    internal abstract void AsSimpleAssignment(Expr/*!*/ rhs,
-                                              out IdentifierExpr/*!*/ simpleLhs,
-                                              out Expr/*!*/ simpleRhs);
-  }
-  [ContractClassFor(typeof(AssignLhs))]
-  public abstract class AssignLhsContracts : AssignLhs {
-    public AssignLhsContracts():base(null)
-	{
-
-	}public override IdentifierExpr DeepAssignedIdentifier {
-      
-      get {
-        Contract.Ensures(Contract.Result<IdentifierExpr>() != null);
-        throw new NotImplementedException();
-      }
-    }
-    public override Expr AsExpr {
-      get {
-        Contract.Ensures(Contract.Result<Expr>() != null);
-        throw new NotImplementedException();
-      }
-
-    }
-    internal override void AsSimpleAssignment(Expr rhs, out IdentifierExpr simpleLhs, out Expr simpleRhs) {
-      Contract.Requires(rhs != null);
-      Contract.Ensures(Contract.ValueAtReturn(out simpleLhs) != null);
-      Contract.Ensures(Contract.ValueAtReturn(out simpleRhs) != null);
-
-      throw new NotImplementedException();
-    }
-  }
-
-  public class SimpleAssignLhs : AssignLhs {
-    public IdentifierExpr/*!*/ AssignedVariable;
-    [ContractInvariantMethod]
-    void ObjectInvariant() {
-      Contract.Invariant(AssignedVariable != null);
-    }
-
-
-    public override Type Type {
-      get {
-        return AssignedVariable.Type;
-      }
-    }
-
-    public override IdentifierExpr/*!*/ DeepAssignedIdentifier {
-      get {
-        Contract.Ensures(Contract.Result<IdentifierExpr>() != null);
-        return AssignedVariable;
-      }
-    }
-
-    public override Variable DeepAssignedVariable {
-      get {
-        return AssignedVariable.Decl;
-      }
-    }
-
-    public SimpleAssignLhs(IToken tok, IdentifierExpr assignedVariable)
-      : base(tok) {
-      Contract.Requires(assignedVariable != null);
-      Contract.Requires(tok != null);
-      AssignedVariable = assignedVariable;
-    }
-    public override void Resolve(ResolutionContext rc) {
-      
-      AssignedVariable.Resolve(rc);
-    }
-    public override void Typecheck(TypecheckingContext tc) {
-      
-      AssignedVariable.Typecheck(tc);
-    }
-    public override void Emit(TokenTextWriter stream) {
-      
-      AssignedVariable.Emit(stream);
-    }
-    public override Expr/*!*/ AsExpr {
-      get {
-        Contract.Ensures(Contract.Result<Expr>() != null);
-
-        return AssignedVariable;
-      }
-    }
-    internal override void AsSimpleAssignment(Expr rhs,
-                                              out IdentifierExpr/*!*/ simpleLhs,
-                                              out Expr/*!*/ simpleRhs) {
-
-
-      
-      simpleLhs = AssignedVariable;
-      simpleRhs = rhs;
-    }
-
-    public override Absy StdDispatch(StandardVisitor visitor) {
-      
-
-      return visitor.VisitSimpleAssignLhs(this);
-    }
-  }
-
-  // A map-assignment-lhs (m[t1, t2, ...] := ...) is quite similar to
-  // a map select expression, but it is cleaner to keep those two
-  // things separate
-  public class MapAssignLhs : AssignLhs {
-    public AssignLhs/*!*/ Map;
-
-    public List<Expr/*!*/>/*!*/ Indexes;
-    [ContractInvariantMethod]
-    void ObjectInvariant() {
-      Contract.Invariant(Map != null);
-      Contract.Invariant(cce.NonNullElements(Indexes));
-    }
-
-
-    // The instantiation of type parameters of the map that is
-    // determined during type checking.
-    public TypeParamInstantiation TypeParameters = null;
-
-    private Type TypeAttr = null;
-
-    public override Type Type {
-      get {
-        return TypeAttr;
-      }
-    }
-
-    public override IdentifierExpr/*!*/ DeepAssignedIdentifier {
-      get {
-        Contract.Ensures(Contract.Result<IdentifierExpr>() != null);
-
-        return Map.DeepAssignedIdentifier;
-      }
-    }
-
-    public override Variable DeepAssignedVariable {
-      get {
-        return Map.DeepAssignedVariable;
-      }
-    }
-
-    public MapAssignLhs(IToken tok, AssignLhs map, List<Expr/*!*/>/*!*/ indexes)
-      : base(tok) {
-      Contract.Requires(map != null);
-      Contract.Requires(tok != null);
-      Contract.Requires(cce.NonNullElements(indexes));
-
-      Map = map;
-      Indexes = indexes;
-    }
-    public override void Resolve(ResolutionContext rc) {
-      
-      Map.Resolve(rc);
-      foreach (Expr/*!*/ e in Indexes) {
-        Contract.Assert(e != null);
-        e.Resolve(rc);
-      }
-    }
-    public override void Typecheck(TypecheckingContext tc) {
-      
-      Map.Typecheck(tc);
-      foreach (Expr/*!*/ e in Indexes) {
-        Contract.Assert(e != null);
-        e.Typecheck(tc);
-      }
-
-      // we use the same typechecking code as in MapSelect
-      List<Expr>/*!*/ selectArgs = new List<Expr>();
-      foreach (Expr/*!*/ e in Indexes) {
-        Contract.Assert(e != null);
-        selectArgs.Add(e);
-      }
-      TypeParamInstantiation/*!*/ tpInsts;
-      TypeAttr =
-        MapSelect.Typecheck(cce.NonNull(Map.Type), Map,
-                            selectArgs, out tpInsts, tc, tok, "map assignment");
-      TypeParameters = tpInsts;
-    }
-    public override void Emit(TokenTextWriter stream) {
-      
-      Map.Emit(stream);
-      stream.Write("[");
-      string/*!*/ sep = "";
-      foreach (Expr/*!*/ e in Indexes) {
-        Contract.Assert(e != null);
-        stream.Write(sep);
-        sep = ", ";
-        e.Emit(stream);
-      }
-      stream.Write("]");
-    }
-    public override Expr/*!*/ AsExpr {
-      get {
-        Contract.Ensures(Contract.Result<Expr>() != null);
-
-        NAryExpr/*!*/ res = Expr.Select(Map.AsExpr, Indexes);
-        Contract.Assert(res != null);
-        res.TypeParameters = this.TypeParameters;
-        res.Type = this.Type;
-        return res;
-      }
-    }
-    internal override void AsSimpleAssignment(Expr rhs,
-                                              out IdentifierExpr/*!*/ simpleLhs,
-                                              out Expr/*!*/ simpleRhs) { //Contract.Requires(rhs != null);
-      Contract.Ensures(Contract.ValueAtReturn(out simpleLhs) != null);
-      Contract.Ensures(Contract.ValueAtReturn(out simpleRhs) != null);
-     
-      NAryExpr/*!*/ newRhs = Expr.Store(Map.AsExpr, Indexes, rhs);
-      Contract.Assert(newRhs != null);
-      newRhs.TypeParameters = this.TypeParameters;
-      newRhs.Type = Map.Type;
-      Map.AsSimpleAssignment(newRhs, out simpleLhs, out simpleRhs);
-    }
-
-    public override Absy StdDispatch(StandardVisitor visitor) {
-      //Contract.Requires(visitor != null);
-      Contract.Ensures(Contract.Result<Absy>() != null);
-      return visitor.VisitMapAssignLhs(this);
-    }
-  }
-
-  /// <summary>
-  /// A StateCmd is like an imperative-let binding around a sequence of commands.
-  /// There is no user syntax for a StateCmd.  Instead, a StateCmd is only used
-  /// temporarily during the desugaring phase inside the VC generator.
-  /// </summary>
-  public class StateCmd : Cmd {
-    [ContractInvariantMethod]
-    void ObjectInvariant() {
-      Contract.Invariant(this._locals != null);
-      Contract.Invariant(this._cmds != null);
-    }
-
-    private List<Variable> _locals;
-
-    public /*readonly, except for the StandardVisitor*/ List<Variable>/*!*/ Locals {
-      get {
-        Contract.Ensures(Contract.Result<List<Variable>>() != null);
-        return this._locals;
-      }
-      internal set {
-        Contract.Requires(value != null);
-        this._locals = value;
-      }
-    }
-
-    private List<Cmd> _cmds;
-
-    public /*readonly, except for the StandardVisitor*/ List<Cmd>/*!*/ Cmds {
-      get {
-        Contract.Ensures(Contract.Result<List<Cmd>>() != null);
-        return this._cmds;
-      }
-      set {
-        Contract.Requires(value != null);
-        this._cmds = value;
-      }
-    }
-
-    public StateCmd(IToken tok, List<Variable>/*!*/ locals, List<Cmd>/*!*/ cmds)
-      : base(tok) {
-      Contract.Requires(locals != null);
-      Contract.Requires(cmds != null);
-      Contract.Requires(tok != null);
-      this._locals = locals;
-      this._cmds = cmds;
-    }
-
-    public override void Resolve(ResolutionContext rc) {
-      //Contract.Requires(rc != null);
-      rc.PushVarContext();
-      foreach (Variable/*!*/ v in Locals) {
-        Contract.Assert(v != null);
-        rc.AddVariable(v, false);
-      }
-      foreach (Cmd/*!*/ cmd in Cmds) {
-        Contract.Assert(cmd != null);
-        cmd.Resolve(rc);
-      }
-      rc.PopVarContext();
-    }
-
-    public override void AddAssignedVariables(List<Variable> vars) {
-      //Contract.Requires(vars != null);
-      List<Variable>/*!*/ vs = new List<Variable>();
-      foreach (Cmd/*!*/ cmd in this.Cmds) {
-        Contract.Assert(cmd != null);
-        cmd.AddAssignedVariables(vs);
-      }
-      System.Collections.Hashtable/*!*/ localsSet = new System.Collections.Hashtable();
-      foreach (Variable/*!*/ local in this.Locals) {
-        Contract.Assert(local != null);
-        localsSet[local] = bool.TrueString;
-      }
-      foreach (Variable/*!*/ v in vs) {
-        Contract.Assert(v != null);
-        if (!localsSet.ContainsKey(v)) {
-          vars.Add(v);
-        }
-      }
-    }
-
-    public override void Typecheck(TypecheckingContext tc) {
-      //Contract.Requires(tc != null);
-      foreach (Cmd/*!*/ cmd in Cmds) {
-        Contract.Assert(cmd != null);
-        cmd.Typecheck(tc);
-      }
-    }
-
-    public override void Emit(TokenTextWriter stream, int level) {
-      //Contract.Requires(stream != null);
-      stream.WriteLine(this, level, "{");
-      foreach (Variable/*!*/ v in Locals) {
-        Contract.Assert(v != null);
-        v.Emit(stream, level + 1);
-      }
-      foreach (Cmd/*!*/ c in Cmds) {
-        Contract.Assert(c != null);
-        c.Emit(stream, level + 1);
-      }
-      stream.WriteLine(level, "}");
-    }
-
-    public override Absy StdDispatch(StandardVisitor visitor) {
-      //Contract.Requires(visitor != null);
-      Contract.Ensures(Contract.Result<Absy>() != null);
-      return visitor.VisitStateCmd(this);
-    }
-  }
-  [ContractClass(typeof(SugaredCmdContracts))]
-  abstract public class SugaredCmd : Cmd {
-    private Cmd desugaring;  // null until desugared
-    
-    public SugaredCmd(IToken/*!*/ tok)
-      : base(tok) {
-      Contract.Requires(tok != null);
-    }
-
-    public Cmd/*!*/ Desugaring {
-      get {
-        Contract.Ensures(Contract.Result<Cmd>() != null);
-
-        if (desugaring == null) {
-          desugaring = ComputeDesugaring();
-        }
-        return desugaring;
-      }
-    }
-    /// <summary>
-    /// This method invokes "visitor.Visit" on the desugaring, and then updates the
-    /// desugaring to the result thereof.  The method's intended use is for subclasses
-    /// of StandardVisitor that need to also visit the desugaring.  Note, since the
-    /// "desugaring" field is updated, this is not an appropriate method to be called
-    /// be a ReadOnlyVisitor; such visitors should instead just call
-    /// visitor.Visit(sugaredCmd.Desugaring).
-    /// </summary>
-    public void VisitDesugaring(StandardVisitor visitor) {
-      Contract.Requires(visitor != null && !(visitor is ReadOnlyVisitor));
-      if (desugaring != null) {
-        desugaring = (Cmd)visitor.Visit(desugaring);
-      }
-    }
-    protected abstract Cmd/*!*/ ComputeDesugaring();
-
-    public void ExtendDesugaring(IEnumerable<Cmd> before, IEnumerable<Cmd> beforePreconditionCheck, IEnumerable<Cmd> after)
-    {
-      var desug = Desugaring;
-      var stCmd = desug as StateCmd;
-      if (stCmd != null)
-      {
-        stCmd.Cmds.InsertRange(0, before);
-        var idx = stCmd.Cmds.FindIndex(c => c is AssertCmd || c is HavocCmd || c is AssumeCmd);
-        if (idx < 0)
-        {
-          idx = 0;
-        }
-        stCmd.Cmds.InsertRange(idx, beforePreconditionCheck);
-        stCmd.Cmds.AddRange(after);
-      }
-      else if (desug != null)
-      {
-        var cmds = new List<Cmd>(before);
-        cmds.Add(desug);
-        cmds.AddRange(after);
-        desugaring = new StateCmd(Token.NoToken, new List<Variable>(), cmds);
-      }
-    }
-
-    public override void Emit(TokenTextWriter stream, int level) {
-      //Contract.Requires(stream != null);
-      if (CommandLineOptions.Clo.PrintDesugarings && !stream.UseForComputingChecksums) {
-        stream.WriteLine(this, level, "/*** desugaring:");
-        Desugaring.Emit(stream, level);
-        stream.WriteLine(level, "**** end desugaring */");
-      }
-    }
-  }
-  [ContractClassFor(typeof(SugaredCmd))]
-  public abstract class SugaredCmdContracts : SugaredCmd {
-    public SugaredCmdContracts() :base(null){
-
-    }
-    protected override Cmd ComputeDesugaring() {
-      Contract.Ensures(Contract.Result<Cmd>() != null);
-
-      throw new NotImplementedException();
-    }
-  }
-
-  public abstract class CallCommonality : SugaredCmd {
-    public QKeyValue Attributes;
-
-    private bool isFree = false;
-    public bool IsFree {
-      get {
-        return isFree;
-      }
-      set {
-        isFree = value;
-      }
-    }
-
-    private bool isAsync = false;
-    public bool IsAsync
-    {
-        get
-        {
-            return isAsync;
-        }
-        set
-        {
-            isAsync = value;
-        }
-    }
-
-    protected CallCommonality(IToken tok, QKeyValue kv)
-      : base(tok) {
-      Contract.Requires(tok != null);
-      Attributes = kv;
-    }
-
-    protected enum TempVarKind {
-      Formal,
-      Old,
-      Bound
-    }
-
-    // We have to give the type explicitly, because the type of the formal "likeThisOne" can contain type variables
-    protected Variable CreateTemporaryVariable(List<Variable> tempVars, Variable likeThisOne, Type ty, TempVarKind kind, ref int uniqueId) {
-      Contract.Requires(ty != null);
-      Contract.Requires(likeThisOne != null);
-      Contract.Requires(tempVars != null);
-      Contract.Ensures(Contract.Result<Variable>() != null);
-      string/*!*/ tempNamePrefix;
-      switch (kind) {
-        case TempVarKind.Formal:
-          tempNamePrefix = "formal@";
-          break;
-        case TempVarKind.Old:
-          tempNamePrefix = "old@";
-          break;
-        case TempVarKind.Bound:
-          tempNamePrefix = "forall@";
-          break;
-        default: {
-            Contract.Assert(false);
-            throw new cce.UnreachableException();
-          }  // unexpected kind
-      }
-      TypedIdent ti = likeThisOne.TypedIdent;
-      // KLM: uniqueId was messing up FixedPointVC for unknown reason.
-      // I reverted this change for FixedPointVC only.
-      int id = CommandLineOptions.Clo.FixedPointEngine != null ? UniqueId : (uniqueId++);
-      TypedIdent newTi = new TypedIdent(ti.tok, "call" + id + tempNamePrefix + ti.Name, ty);
-      Variable/*!*/ v;
-      if (kind == TempVarKind.Bound) {
-        v = new BoundVariable(likeThisOne.tok, newTi);
-      } else {
-        v = new LocalVariable(likeThisOne.tok, newTi);
-        tempVars.Add(v);
-      }
-      return v;
-    }
-  }
-
-  public class ParCallCmd : CallCommonality, IPotentialErrorNode<object, object>
-  {
-      public List<CallCmd> CallCmds;
-      public ParCallCmd(IToken tok, List<CallCmd> callCmds)
-          : base(tok, null)
-      {
-          this.CallCmds = callCmds;
-      }
-      public ParCallCmd(IToken tok, List<CallCmd> callCmds, QKeyValue kv)
-          : base(tok, kv)
-      {
-          this.CallCmds = callCmds;
-      }
-      protected override Cmd ComputeDesugaring()
-      {
-          throw new NotImplementedException();
-      }
-      private object errorData;
-      public object ErrorData
-      {
-          get
-          {
-              return errorData;
-          }
-          set
-          {
-              errorData = value;
-          }
-      }
-      public override void Resolve(ResolutionContext rc)
-      {
-          ResolveAttributes(Attributes, rc);
-          foreach (CallCmd callCmd in CallCmds)
-          {
-              callCmd.Resolve(rc);
-          }
-          HashSet<Variable> parallelCallLhss = new HashSet<Variable>();
-          foreach (CallCmd callCmd in CallCmds)
-          {
-              foreach (IdentifierExpr ie in callCmd.Outs)
-              {
-                  if (parallelCallLhss.Contains(ie.Decl))
-                  {
-                      rc.Error(this, "left-hand side of parallel call command contains variable twice: {0}", ie.Name);
-                  }
-                  else
-                  {
-                      parallelCallLhss.Add(ie.Decl);
-                  }
-              }
-          }
-      }
-      public override void Typecheck(TypecheckingContext tc)
-      {
-          TypecheckAttributes(Attributes, tc);
-          if (!CommandLineOptions.Clo.DoModSetAnalysis)
-          {
-              if (!tc.Yields)
-              {
-                  tc.Error(this, "enclosing procedure of a parallel call must yield");
-              }
-              foreach (CallCmd callCmd in CallCmds)
-              {
-                  if (!QKeyValue.FindBoolAttribute(callCmd.Proc.Attributes, "yields"))
-                  {
-                      tc.Error(callCmd, "target procedure of a parallel call must yield");
-                  }
-              }
-          }
-          foreach (CallCmd callCmd in CallCmds)
-          {
-              callCmd.Typecheck(tc);
-          }
-      }
-      public override void AddAssignedVariables(List<Variable> vars)
-      {
-          foreach (CallCmd callCmd in CallCmds)
-          {
-              callCmd.AddAssignedVariables(vars);
-          }
-      }
-      public override Absy StdDispatch(StandardVisitor visitor)
-      {
-          //Contract.Requires(visitor != null);
-          Contract.Ensures(Contract.Result<Absy>() != null);
-          return visitor.VisitParCallCmd(this);
-      }
-  }
-
-  public class CallCmd : CallCommonality, IPotentialErrorNode<object, object>
-  {
-    public string/*!*/ callee { get; set; }
-    public Procedure Proc;
-    public LocalVariable AssignedAssumptionVariable;
-
-    // Element of the following lists can be null, which means that
-    // the call happens with * as these parameters
-    public List<Expr>/*!*/ Ins;
-    public List<IdentifierExpr>/*!*/ Outs;
-    [ContractInvariantMethod]
-    void ObjectInvariant() {
-      Contract.Invariant(callee != null);
-      Contract.Invariant(Ins != null);
-      Contract.Invariant(Outs != null);
-    }
-
-    //public Lattice.Element StateAfterCall;
-
-    // The instantiation of type parameters that is determined during
-    // type checking
-    public TypeParamInstantiation TypeParameters = null;
-
-    // TODO: convert to use generics
-    private object errorData;
-    public object ErrorData {
-      get {
-        return errorData;
-      }
-      set {
-        errorData = value;
-      }
-    }
-    public CallCmd(IToken tok, string callee, List<Expr> ins, List<IdentifierExpr> outs)
-      : base(tok, null) {
-      Contract.Requires(outs != null);
-      Contract.Requires(ins != null);
-      Contract.Requires(callee != null);
-      Contract.Requires(tok != null);
-      this.callee = callee;
-      this.Ins = ins;
-      this.Outs = outs;
-    }
-    public CallCmd(IToken tok, string callee, List<Expr> ins, List<IdentifierExpr> outs, QKeyValue kv)
-      : base(tok, kv) {
-      Contract.Requires(outs != null);
-      Contract.Requires(ins != null);
-      Contract.Requires(callee != null);
-      Contract.Requires(tok != null);
-      this.callee = callee;
-      this.Ins = ins;
-      this.Outs = outs;
-    }
-
-    public CallCmd(IToken tok, string callee, List<Expr> ins, List<IdentifierExpr> outs, QKeyValue kv, bool IsAsync)
-        : base(tok, kv)
-    {
-        Contract.Requires(outs != null);
-        Contract.Requires(ins != null);
-        Contract.Requires(callee != null);
-        Contract.Requires(tok != null);
-        this.callee = callee;
-        this.Ins = ins;
-        this.Outs = outs;
-        this.IsAsync = IsAsync;
-    }
-
-    public override void Emit(TokenTextWriter stream, int level) {
-      //Contract.Requires(stream != null);
-      stream.Write(this, level, "");
-      if (IsFree) {
-        stream.Write("free ");
-      }
-      if (IsAsync) {
-        stream.Write("async ");
-      }
-      stream.Write("call ");
-      EmitAttributes(stream, Attributes);
-      string sep = "";
-      if (Outs.Count > 0) {
-        foreach (Expr arg in Outs) {
-          stream.Write(sep);
-          sep = ", ";
-          if (arg == null) {
-            stream.Write("*");
-          } else {
-            arg.Emit(stream);
-          }
-        }
-        stream.Write(" := ");
-      }
-      stream.Write(TokenTextWriter.SanitizeIdentifier(callee));
-      stream.Write("(");
-      sep = "";
-      foreach (Expr arg in Ins) {
-        stream.Write(sep);
-        sep = ", ";
-        if (arg == null) {
-          stream.Write("*");
-        } else {
-          arg.Emit(stream);
-        }
-      }
-      stream.WriteLine(");");
-      base.Emit(stream, level);
-    }
-    public override void Resolve(ResolutionContext rc) {
-      //Contract.Requires(rc != null);
-      if (Proc != null) {
-        // already resolved
-        return;
-      }
-      ResolveAttributes(Attributes, rc);
-      Proc = rc.LookUpProcedure(callee) as Procedure;
-      if (Proc == null) {
-        rc.Error(this, "call to undeclared procedure: {0}", callee);
-      }
-      foreach (Expr e in Ins) {
-        if (e != null) {
-          e.Resolve(rc);
-        }
-      }
-      HashSet<Variable> actualOuts = new HashSet<Variable>();
-      foreach (IdentifierExpr ide in Outs) {
-        if (ide != null) {
-          ide.Resolve(rc);
-          if (ide.Decl != null) {
-            if (actualOuts.Contains(ide.Decl)) {
-              rc.Error(this, "left-hand side of call command contains variable twice: {0}", ide.Name);
-            } else {
-              actualOuts.Add(ide.Decl);
-            }
-          }
-        }
-      }
-
-      if (Proc == null)
-        return;
-
-      // first make sure that the right number of parameters is given
-      // (a similar check is in CheckArgumentTypes, but we are not
-      // able to call this method because it cannot cope with Ins/Outs
-      // that are null)
-      if (Ins.Count != Proc.InParams.Count) {
-        rc.Error(this.tok,
-                 "wrong number of arguments in call to {0}: {1}",
-                 callee, Ins.Count);
-        return;
-      }
-      if (Outs.Count != Proc.OutParams.Count) {
-        rc.Error(this.tok,
-                 "wrong number of result variables in call to {0}: {1}",
-                 callee, Outs.Count);
-        return;
-      }
-      if (IsAsync) {
-        if (Proc.OutParams.Count > 0) {
-          rc.Error(this.tok, "a procedure called asynchronously can have no output parameters");
-          return;
-        }
-      }
-
-      // Check that type parameters can be determined using the given
-      // actual i/o arguments. This is done already during resolution
-      // because CheckBoundVariableOccurrences needs a resolution
-      // context
-      List<Type>/*!*/ formalInTypes = new List<Type>();
-      List<Type>/*!*/ formalOutTypes = new List<Type>();
-      for (int i = 0; i < Ins.Count; ++i)
-        if (Ins[i] != null)
-          formalInTypes.Add(cce.NonNull(Proc.InParams[i]).TypedIdent.Type);
-      for (int i = 0; i < Outs.Count; ++i)
-        if (Outs[i] != null)
-          formalOutTypes.Add(cce.NonNull(Proc.OutParams[i]).TypedIdent.Type);
-
-      // we need to bind the type parameters for this
-      // (this is expected by CheckBoundVariableOccurrences)
-      int previousTypeBinderState = rc.TypeBinderState;
-      try {
-        foreach (TypeVariable/*!*/ v in Proc.TypeParameters) {
-          Contract.Assert(v != null);
-          rc.AddTypeBinder(v);
-        }
-        Type.CheckBoundVariableOccurrences(Proc.TypeParameters,
-                                           formalInTypes, formalOutTypes,
-                                           this.tok, "types of given arguments",
-                                           rc);
-      } finally {
-        rc.TypeBinderState = previousTypeBinderState;
-      }
-    }
-
-    public override void AddAssignedVariables(List<Variable> vars) {
-      if (this.IsAsync)
-          return;
-      foreach (IdentifierExpr e in Outs) {
-        if (e != null) {
-          vars.Add(e.Decl);
-        }
-      }
-      Contract.Assume(this.Proc != null);
-      foreach (IdentifierExpr/*!*/ e in this.Proc.Modifies) {
-        Contract.Assert(e != null);
-        vars.Add(e.Decl);
-      }
-      if (AssignedAssumptionVariable != null)
-      {
-        vars.Add(AssignedAssumptionVariable);
-      }
-    }
-
-    public override void Typecheck(TypecheckingContext tc)
-    {
-        //Contract.Requires(tc != null);
-        Contract.Assume(this.Proc != null);  // we assume the CallCmd has been successfully resolved before calling this Typecheck method
-
-        TypecheckAttributes(Attributes, tc);
-
-        // typecheck in-parameters
-        foreach (Expr e in Ins)
-            if (e != null)
-                e.Typecheck(tc);
-        foreach (Expr e in Outs)
-            if (e != null)
-                e.Typecheck(tc);
-        this.CheckAssignments(tc);
-
-        List<Type>/*!*/ formalInTypes = new List<Type>();
-        List<Type>/*!*/ formalOutTypes = new List<Type>();
-        List<Expr>/*!*/ actualIns = new List<Expr>();
-        List<IdentifierExpr>/*!*/ actualOuts = new List<IdentifierExpr>();
-        for (int i = 0; i < Ins.Count; ++i)
-        {
-            if (Ins[i] != null)
-            {
-                formalInTypes.Add(cce.NonNull(Proc.InParams[i]).TypedIdent.Type);
-                actualIns.Add(Ins[i]);
-            }
-        }
-        for (int i = 0; i < Outs.Count; ++i)
-        {
-            if (Outs[i] != null)
-            {
-                formalOutTypes.Add(cce.NonNull(Proc.OutParams[i]).TypedIdent.Type);
-                actualOuts.Add(Outs[i]);
-            }
-        }
-
-        // match actuals with formals
-        List<Type/*!*/>/*!*/ actualTypeParams;
-        Type.CheckArgumentTypes(Proc.TypeParameters,
-                                out actualTypeParams,
-                                formalInTypes, actualIns,
-                                formalOutTypes, actualOuts,
-                                this.tok,
-                                "call to " + callee,
-                                tc);
-        Contract.Assert(cce.NonNullElements(actualTypeParams));
-        TypeParameters = SimpleTypeParamInstantiation.From(Proc.TypeParameters,
-                                                           actualTypeParams);
-
-        if (!CommandLineOptions.Clo.DoModSetAnalysis && IsAsync)
-        {
-            if (!tc.Yields)
-            {
-                tc.Error(this, "enclosing procedure of an async call must yield");
-            }
-            if (!QKeyValue.FindBoolAttribute(Proc.Attributes, "yields"))
-            {
-                tc.Error(this, "target procedure of an async call must yield");
-            }
-        }
-    }
-
-    private IDictionary<TypeVariable/*!*/, Type/*!*/>/*!*/ TypeParamSubstitution() {
-      Contract.Ensures(cce.NonNullDictionaryAndValues(Contract.Result<IDictionary<TypeVariable, Type>>()));
-      Contract.Assume(TypeParameters != null);
-      IDictionary<TypeVariable/*!*/, Type/*!*/>/*!*/ res = new Dictionary<TypeVariable/*!*/, Type/*!*/>();
-      foreach (TypeVariable/*!*/ v in TypeParameters.FormalTypeParams) {
-        Contract.Assert(v != null);
-        res.Add(v, TypeParameters[v]);
-      }
-      return res;
-    }
-
-    protected override Cmd ComputeDesugaring() {
-      Contract.Ensures(Contract.Result<Cmd>() != null);
-
-      int uniqueId = 0;
-      List<Cmd> newBlockBody = new List<Cmd>();
-      Dictionary<Variable, Expr> substMap = new Dictionary<Variable, Expr>();
-      Dictionary<Variable, Expr> substMapOld = new Dictionary<Variable, Expr>();
-      Dictionary<Variable, Expr> substMapBound = new Dictionary<Variable, Expr>();
-      List<Variable>/*!*/ tempVars = new List<Variable>();
-
-      // proc P(ins) returns (outs)
-      //   requires Pre
-      //   //modifies frame
-      //   ensures Post
-      //
-      // call aouts := P(ains)
-
-      // ins    : formal in parameters of procedure
-      // frame  : a list of global variables from the modifies clause
-      // outs   : formal out parameters of procedure
-      // ains   : actual in arguments passed to call
-      // aouts  : actual variables assigned to from call
-      // cins   : new variables created just for this call, one per ains
-      // cframe : new variables created just for this call, to keep track of OLD values
-      // couts  : new variables created just for this call, one per aouts
-      // WildcardVars : new variables created just for this call, one per null in ains
-
-      #region Create cins; each one is an incarnation of the corresponding in parameter
-      List<Variable>/*!*/ cins = new List<Variable>();
-      List<Variable> wildcardVars = new List<Variable>();
-      Contract.Assume(this.Proc != null);
-      for (int i = 0; i < this.Proc.InParams.Count; ++i) {
-        Variable/*!*/ param = cce.NonNull(this.Proc.InParams[i]);
-        bool isWildcard = this.Ins[i] == null;
-
-        Type/*!*/ actualType;
-        if (isWildcard)
-          actualType = param.TypedIdent.Type.Substitute(TypeParamSubstitution());
-        else
-          // during type checking, we have ensured that the type of the actual
-          // parameter Ins[i] is correct, so we can use it here
-          actualType = cce.NonNull(cce.NonNull(Ins[i]).Type);
-
-        Variable cin = CreateTemporaryVariable(tempVars, param, actualType,
-                                               TempVarKind.Formal, ref uniqueId);
-        cins.Add(cin);
-        IdentifierExpr ie = new IdentifierExpr(cin.tok, cin);
-        substMap.Add(param, ie);
-        if (isWildcard) {
-          cin = CreateTemporaryVariable(tempVars, param,
-                                        actualType, TempVarKind.Bound, ref uniqueId);
-          wildcardVars.Add(cin);
-          ie = new IdentifierExpr(cin.tok, cin);
-        }
-        substMapBound.Add(param, ie);
-      }
-      #endregion
-      #region call aouts := P(ains) becomes: (open outlining one level to see)
-      #region cins := ains (or havoc cin when ain is null)
-      for (int i = 0, n = this.Ins.Count; i < n; i++) {
-        IdentifierExpr/*!*/ cin_exp = new IdentifierExpr(cce.NonNull(cins[i]).tok, cce.NonNull(cins[i]));
-        Contract.Assert(cin_exp != null);
-        if (this.Ins[i] != null) {
-          AssignCmd assign = Cmd.SimpleAssign(Token.NoToken, cin_exp, cce.NonNull(this.Ins[i]));
-          newBlockBody.Add(assign);
-        } else {
-          List<IdentifierExpr>/*!*/ ies = new List<IdentifierExpr>();
-          ies.Add(cin_exp);
-          HavocCmd havoc = new HavocCmd(Token.NoToken, ies);
-          newBlockBody.Add(havoc);
-        }
-      }
-      #endregion
-
-      #region assert (exists wildcardVars :: Pre[ins := cins])
-      Substitution s = Substituter.SubstitutionFromHashtable(substMapBound);
-      bool hasWildcard = (wildcardVars.Count != 0);
-      Expr preConjunction = null;
-      for (int i = 0; i < this.Proc.Requires.Count; i++) {
-        Requires/*!*/ req = cce.NonNull(this.Proc.Requires[i]);
-        if (!req.Free && !IsFree) {
-          if (hasWildcard) {
-            Expr pre = Substituter.Apply(s, req.Condition);
-            if (preConjunction == null) {
-              preConjunction = pre;
-            } else {
-              preConjunction = Expr.And(preConjunction, pre);
-            }
-          } else {
-            Requires/*!*/ reqCopy = (Requires/*!*/)cce.NonNull(req.Clone());
-            reqCopy.Condition = Substituter.Apply(s, req.Condition);
-            AssertCmd/*!*/ a = new AssertRequiresCmd(this, reqCopy);
-            Contract.Assert(a != null);
-            a.ErrorDataEnhanced = reqCopy.ErrorDataEnhanced;
-            newBlockBody.Add(a);
-          }
-        }
-        else if (CommandLineOptions.Clo.StratifiedInlining > 0)
-        {
-            // inject free requires as assume statements at the call site
-            AssumeCmd/*!*/ a = new AssumeCmd(req.tok, Substituter.Apply(s, req.Condition));
-            Contract.Assert(a != null);
-            newBlockBody.Add(a);
-        }
-      }
-      if (hasWildcard) {
-        if (preConjunction == null) {
-          preConjunction = Expr.True;
-        }
-        Expr/*!*/ expr = new ExistsExpr(tok, wildcardVars, preConjunction);
-        Contract.Assert(expr != null);
-        AssertCmd/*!*/ a = new AssertCmd(tok, expr);
-        Contract.Assert(a != null);
-        a.ErrorDataEnhanced = AssertCmd.GenerateBoundVarMiningStrategy(expr);
-        newBlockBody.Add(a);
-      }
-      #endregion
-
-      #region assume Pre[ins := cins] with formal paramters
-      if (hasWildcard) {
-        s = Substituter.SubstitutionFromHashtable(substMap);
-        for (int i = 0; i < this.Proc.Requires.Count; i++) {
-          Requires/*!*/ req = cce.NonNull(this.Proc.Requires[i]);
-          if (!req.Free) {
-            Requires/*!*/ reqCopy = (Requires/*!*/)cce.NonNull(req.Clone());
-            reqCopy.Condition = Substituter.Apply(s, req.Condition);
-            AssumeCmd/*!*/ a = new AssumeCmd(tok, reqCopy.Condition);
-            Contract.Assert(a != null);
-            newBlockBody.Add(a);
-          }
-        }
-      }
-      #endregion
-
-      #region cframe := frame (to hold onto frame values in case they are referred to in the postcondition)
-      List<IdentifierExpr> havocVarExprs = new List<IdentifierExpr>();
-
-      foreach (IdentifierExpr/*!*/ f in this.Proc.Modifies) {
-        Contract.Assert(f != null);
-        Contract.Assume(f.Decl != null);
-        Contract.Assert(f.Type != null);
-        Variable v = CreateTemporaryVariable(tempVars, f.Decl, f.Type, TempVarKind.Old, ref uniqueId);
-        IdentifierExpr v_exp = new IdentifierExpr(v.tok, v);
-        substMapOld.Add(f.Decl, v_exp);  // this assumes no duplicates in this.Proc.Modifies
-        AssignCmd assign = Cmd.SimpleAssign(f.tok, v_exp, f);
-        newBlockBody.Add(assign);
-
-        // fra
-        if (!havocVarExprs.Contains(f))
-          havocVarExprs.Add(f);
-      }
-      #endregion
-      #region Create couts
-      List<Variable>/*!*/ couts = new List<Variable>();
-      for (int i = 0; i < this.Proc.OutParams.Count; ++i) {
-        Variable/*!*/ param = cce.NonNull(this.Proc.OutParams[i]);
-        bool isWildcard = this.Outs[i] == null;
-
-        Type/*!*/ actualType;
-        if (isWildcard)
-          actualType = param.TypedIdent.Type.Substitute(TypeParamSubstitution());
-        else
-          // during type checking, we have ensured that the type of the actual
-          // out parameter Outs[i] is correct, so we can use it here
-          actualType = cce.NonNull(cce.NonNull(Outs[i]).Type);
-
-        Variable cout = CreateTemporaryVariable(tempVars, param, actualType,
-                                                TempVarKind.Formal, ref uniqueId);
-        couts.Add(cout);
-        IdentifierExpr ie = new IdentifierExpr(cout.tok, cout);
-        substMap.Add(param, ie);
-
-        if (!havocVarExprs.Contains(ie))
-          havocVarExprs.Add(ie);
-      }
-      // add the where clauses, now that we have the entire substitution map
-      foreach (Variable/*!*/ param in this.Proc.OutParams) {
-        Contract.Assert(param != null);
-        Expr w = param.TypedIdent.WhereExpr;
-        if (w != null) {
-          IdentifierExpr ie = (IdentifierExpr/*!*/)cce.NonNull(substMap[param]);
-          Contract.Assert(ie.Decl != null);
-          ie.Decl.TypedIdent.WhereExpr = Substituter.Apply(Substituter.SubstitutionFromHashtable(substMap), w);
-        }
-      }
-      #endregion
-
-      #region havoc frame, couts
-      // pass on this's token
-      HavocCmd hc = new HavocCmd(this.tok, havocVarExprs);
-      newBlockBody.Add(hc);
-      #endregion
-
-      #region assume Post[ins, outs, old(frame) := cins, couts, cframe]
-      calleeSubstitution = Substituter.SubstitutionFromHashtable(substMap, true, Proc);
-      calleeSubstitutionOld = Substituter.SubstitutionFromHashtable(substMapOld, true, Proc);
-      foreach (Ensures/*!*/ e in this.Proc.Ensures) {
-        Contract.Assert(e != null);
-        Expr copy = Substituter.ApplyReplacingOldExprs(calleeSubstitution, calleeSubstitutionOld, e.Condition);
-        AssumeCmd assume = new AssumeCmd(this.tok, copy);
-        #region stratified inlining support
-        if (QKeyValue.FindBoolAttribute(e.Attributes, "si_fcall"))
-        {
-            assume.Attributes = Attributes;
-        }
-        if (QKeyValue.FindBoolAttribute(e.Attributes, "candidate"))
-        {
-            assume.Attributes = new QKeyValue(Token.NoToken, "candidate", new List<object>(), assume.Attributes);
-            assume.Attributes.AddParam(this.callee);
-        }
-        #endregion
-        newBlockBody.Add(assume);
-      }
-      #endregion
-
-      #region aouts := couts
-      for (int i = 0, n = this.Outs.Count; i < n; i++) {
-        if (this.Outs[i] != null) {
-          Variable/*!*/ param_i = cce.NonNull(this.Proc.OutParams[i]);
-          Expr/*!*/ cout_exp = new IdentifierExpr(cce.NonNull(couts[i]).tok, cce.NonNull(couts[i]));
-          Contract.Assert(cout_exp != null);
-          AssignCmd assign = Cmd.SimpleAssign(param_i.tok, cce.NonNull(this.Outs[i]), cout_exp);
-          newBlockBody.Add(assign);
-        }
-      }
-      #endregion
-      #endregion
-
-      return new StateCmd(this.tok, tempVars, newBlockBody);
-    }
-
-    class NameEqualityComparer : EqualityComparer<IdentifierExpr>
-    {
-      public override bool Equals(IdentifierExpr x, IdentifierExpr y)
-      {
-        return x.Name.Equals(y.Name);
-      }
-
-      public override int GetHashCode(IdentifierExpr obj)
-      {
-        return obj.Name.GetHashCode();
-      }
-    }
-
-    NameEqualityComparer comparer = new NameEqualityComparer();
-
-    public Substitution calleeSubstitution;
-    public Substitution calleeSubstitutionOld;
-
-    public IEnumerable<IdentifierExpr> UnmodifiedBefore(Procedure oldProcedure)
-    {
-      Contract.Requires(oldProcedure != null);
-
-      return Proc.Modifies.Except(oldProcedure.Modifies, comparer).Select(e => new IdentifierExpr(Token.NoToken, e.Decl));
-    }
-
-    public IEnumerable<IdentifierExpr> ModifiedBefore(Procedure oldProcedure)
-    {
-      Contract.Requires(oldProcedure != null);
-
-      return oldProcedure.Modifies.Except(Proc.Modifies, comparer).Select(e => new IdentifierExpr(Token.NoToken, e.Decl));
-    }
-
-    public Expr Postcondition(Procedure procedure, List<Expr> modifies, Dictionary<Variable, Expr> oldSubst, Program program, Func<Expr, Expr> extract)
-    {
-      Contract.Requires(calleeSubstitution != null && calleeSubstitutionOld != null && modifies != null && oldSubst != null && program != null && extract != null);
-
-      Substitution substOldCombined = v => { Expr s; if (oldSubst.TryGetValue(v, out s)) { return s; } return calleeSubstitutionOld(v); };
-
-      var clauses = procedure.Ensures.Select(e => Substituter.FunctionCallReresolvingApplyReplacingOldExprs(calleeSubstitution, substOldCombined, e.Condition, program)).Concat(modifies);
-      // TODO(wuestholz): Try extracting a function for each clause:
-      // return Conjunction(clauses.Select(c => extract(c)));
-      var conj = Conjunction(clauses);
-      return conj != null ? extract(conj) : conj;
-    }
-
-    public Expr CheckedPrecondition(Procedure procedure, Program program, Func<Expr, Expr> extract)
-    {
-      Contract.Requires(calleeSubstitution != null && calleeSubstitutionOld != null && program != null && extract != null);
-
-      var clauses = procedure.Requires.Where(r => !r.Free).Select(r => Substituter.FunctionCallReresolvingApplyReplacingOldExprs(calleeSubstitution, calleeSubstitutionOld, r.Condition, program));
-      // TODO(wuestholz): Try extracting a function for each clause:
-      // return Conjunction(clauses.Select(c => extract(c)));
-      var conj = Conjunction(clauses);
-      return conj != null ? extract(conj) : conj;
-    }
-
-    private static Expr Conjunction(IEnumerable<Expr> conjuncts)
-    {
-      // TODO(wuestholz): Maybe we should use 'LiteralExpr.BinaryTreeAnd' instead.
-      Expr result = null;
-      foreach (var c in conjuncts)
-      {
-        if (result != null)
-        {
-          result = LiteralExpr.And(result, c);
-          result.Type = Type.Bool;
-        }
-        else
-        {
-          result = c;
-          result.Type = Type.Bool;
-        }
-      }
-      return result;
-    }
-
-    public override Absy StdDispatch(StandardVisitor visitor) {
-      //Contract.Requires(visitor != null);
-      Contract.Ensures(Contract.Result<Absy>() != null);
-      return visitor.VisitCallCmd(this);
-    }
-  }
-
-  public abstract class PredicateCmd : Cmd {
-    public QKeyValue Attributes;
-    public /*readonly--except in StandardVisitor*/ Expr/*!*/ Expr;
-    [ContractInvariantMethod]
-    void ObjectInvariant() {
-      Contract.Invariant(Expr != null);
-    }
-
-    public PredicateCmd(IToken/*!*/ tok, Expr/*!*/ expr)
-      : base(tok) {
-      Contract.Requires(tok != null);
-      Contract.Requires(expr != null);
-      Expr = expr;
-    }
-    public PredicateCmd(IToken/*!*/ tok, Expr/*!*/ expr, QKeyValue kv)
-      : base(tok) {
-      Contract.Requires(tok != null);
-      Contract.Requires(expr != null);
-      Expr = expr;
-      Attributes = kv;
-    }
-    public override void Resolve(ResolutionContext rc) {
-      //Contract.Requires(rc != null);
-      Expr.Resolve(rc);
-    }
-    public override void AddAssignedVariables(List<Variable> vars) {
-      //Contract.Requires(vars != null);
-    }
-  }
-
-  public abstract class MiningStrategy {
-    // abstract class to bind all MiningStrategys, i.e., all types of enhanced error data
-    // types together
-  }
-
-  public class ListOfMiningStrategies : MiningStrategy {
-
-    private List<MiningStrategy>/*!*/ _msList;
-
-    public List<MiningStrategy>/*!*/ msList
-    {
-      get
-      {
-        Contract.Ensures(Contract.Result<List<MiningStrategy>>() != null);
-        return this._msList;
-      }
-      set
-      {
-        Contract.Requires(value != null);
-        this._msList = value;
-      }
-    }
-
-    [ContractInvariantMethod]
-    void ObjectInvariant() {
-      Contract.Invariant(this._msList != null);
-    }
-
-    public ListOfMiningStrategies(List<MiningStrategy> l) {
-      Contract.Requires(l != null);
-      this._msList = l;
-    }
-  }
-
-  public class EEDTemplate : MiningStrategy {
-<<<<<<< HEAD
-    private string/*!*/ _reason;
-
-    public string/*!*/ reason
-    {
-      get
-      {
-        Contract.Ensures(Contract.Result<string>() != null);
-        return this._reason;
-      }
-      set
-      {
-        Contract.Requires(value != null);
-        this._reason = value;
-      }
-    }
-
-    public List<Expr/*!*/>/*!*/ exprList;
-
-    [ContractInvariantMethod]
-    void ObjectInvariant() {
-      Contract.Invariant(this._reason != null);
-      Contract.Invariant(cce.NonNullElements(exprList));
-=======
-    public string/*!*/ reason;
-    private List<Expr/*!*/>/*!*/ exprList;
-    public IEnumerable<Expr> Expressions
-    {
-      get
-      {
-        Contract.Ensures(cce.NonNullElements(Contract.Result<IEnumerable<Expr>>()));
-        return this.exprList.AsReadOnly();
-      }
-      set
-      {
-        Contract.Requires(cce.NonNullElements(value));
-        this.exprList = new List<Expr>(value);
-      }
-    }
-
-    [ContractInvariantMethod]
-    void ObjectInvariant() {
-      Contract.Invariant(reason != null);
-      Contract.Invariant(cce.NonNullElements(this.exprList));
->>>>>>> 2d3e03bf
-    }
-
-    public EEDTemplate(string reason, List<Expr/*!*/>/*!*/ exprList) {
-      Contract.Requires(reason != null);
-      Contract.Requires(cce.NonNullElements(exprList));
-      this._reason = reason;
-      this.exprList = exprList;
-    }
-  }
-
-  public class AssertCmd : PredicateCmd, IPotentialErrorNode<object, object>
-  {
-    public Expr OrigExpr;
-    public Dictionary<Variable, Expr> IncarnationMap;
-
-    Expr verifiedUnder;
-    public Expr VerifiedUnder
-    {
-      get
-      {
-        if (verifiedUnder != null)
-        {
-          return verifiedUnder;
-        }
-        verifiedUnder = QKeyValue.FindExprAttribute(Attributes, "verified_under");
-        return verifiedUnder;
-      }
-    }
-
-    public void MarkAsVerifiedUnder(Expr expr)
-    {
-      Attributes = new QKeyValue(tok, "verified_under", new List<object> { expr }, Attributes);
-      verifiedUnder = expr;
-    }
-
-    // TODO: convert to use generics
-    private object errorData;
-    public object ErrorData {
-      get {
-        return errorData;
-      }
-      set {
-        errorData = value;
-      }
-    }
-
-    public string ErrorMessage {
-      get {
-        return QKeyValue.FindStringAttribute(Attributes, "msg");
-      }
-    }
-
-    private MiningStrategy errorDataEnhanced;
-    public MiningStrategy ErrorDataEnhanced {
-      get {
-        return errorDataEnhanced;
-      }
-      set {
-        errorDataEnhanced = value;
-      }
-    }
-
-    public AssertCmd(IToken/*!*/ tok, Expr/*!*/ expr)
-      : base(tok, expr) {
-      Contract.Requires(tok != null);
-      Contract.Requires(expr != null);
-      errorDataEnhanced = GenerateBoundVarMiningStrategy(expr);
-    }
-
-    public AssertCmd(IToken/*!*/ tok, Expr/*!*/ expr, QKeyValue kv)
-      : base(tok, expr, kv) {
-      Contract.Requires(tok != null);
-      Contract.Requires(expr != null);
-      errorDataEnhanced = GenerateBoundVarMiningStrategy(expr);
-    }
-
-    public override void Emit(TokenTextWriter stream, int level) {
-      //Contract.Requires(stream != null);
-      stream.Write(this, level, "assert ");
-      EmitAttributes(stream, Attributes);
-      this.Expr.Emit(stream);
-      stream.WriteLine(";");
-    }
-    public override void Resolve(ResolutionContext rc) {
-      //Contract.Requires(rc != null);
-      ResolveAttributes(Attributes, rc);
-      base.Resolve(rc);
-    }
-
-    public override void Typecheck(TypecheckingContext tc) {
-      //Contract.Requires(tc != null);
-      TypecheckAttributes(Attributes, tc);
-      Expr.Typecheck(tc);
-      Contract.Assert(Expr.Type != null);  // follows from Expr.Typecheck postcondition
-      if (!Expr.Type.Unify(Type.Bool)) {
-        tc.Error(this, "an asserted expression must be of type bool (got: {0})", Expr.Type);
-      }
-    }
-
-    public static MiningStrategy GenerateBoundVarMiningStrategy(Expr expr) {
-      Contract.Requires(expr != null);
-      List<MiningStrategy> l = new List<MiningStrategy>();
-      if (expr != null) {
-        l = GenerateBoundVarListForMining(expr, l);
-      }
-      return new ListOfMiningStrategies(l);
-    }
-
-    public static List<MiningStrategy>/*!*/ GenerateBoundVarListForMining(Expr expr, List<MiningStrategy> l) {
-      Contract.Requires(l != null);
-      Contract.Requires(expr != null);
-      Contract.Ensures(Contract.Result<List<MiningStrategy>>() != null);
-
-      // go through the origExpr and identify all bound variables in the AST.
-      if (expr is LiteralExpr || expr is IdentifierExpr) {
-        //end recursion
-      } else if (expr is NAryExpr) {
-        NAryExpr e = (NAryExpr)expr;
-        foreach (Expr/*!*/ arg in e.Args) {
-          Contract.Assert(arg != null);
-          l = GenerateBoundVarListForMining(arg, l);
-        }
-      } else if (expr is OldExpr) {
-        OldExpr e = (OldExpr)expr;
-        l = GenerateBoundVarListForMining(e.Expr, l);
-      } else if (expr is QuantifierExpr) {
-        QuantifierExpr qe = (QuantifierExpr)expr;
-        List<Variable> vs = qe.Dummies;
-        foreach (Variable/*!*/ x in vs) {
-          Contract.Assert(x != null);
-          string name = x.Name;
-          if (name.StartsWith("^")) {
-            name = name.Substring(1);
-            List<Expr> exprList = new List<Expr>();
-            exprList.Add(new IdentifierExpr(Token.NoToken, x.ToString(), x.TypedIdent.Type));
-            MiningStrategy eed = new EEDTemplate("The bound variable " + name + " has the value {0}.", exprList);
-            l.Add(eed);
-          }
-        }
-        l = GenerateBoundVarListForMining(qe.Body, l);
-      }
-      return l;
-    }
-
-
-    public override Absy StdDispatch(StandardVisitor visitor) {
-      //Contract.Requires(visitor != null);
-      Contract.Ensures(Contract.Result<Absy>() != null);
-      return visitor.VisitAssertCmd(this);
-    }
-  }
-
-  // An AssertCmd that is a loop invariant check before the loop iteration starts
-  public class LoopInitAssertCmd : AssertCmd {
-    public LoopInitAssertCmd(IToken/*!*/ tok, Expr/*!*/ expr)
-      : base(tok, expr) {
-      Contract.Requires(tok != null);
-      Contract.Requires(expr != null);
-    }
-  }
-
-  // An AssertCmd that is a loop invariant check to maintain the invariant after iteration
-  public class LoopInvMaintainedAssertCmd : AssertCmd {
-    public LoopInvMaintainedAssertCmd(IToken/*!*/ tok, Expr/*!*/ expr)
-      : base(tok, expr) {
-      Contract.Requires(tok != null);
-      Contract.Requires(expr != null);
-    }
-  }
-
-  /// <summary>
-  /// An AssertCmd that is introduced in translation from the requires on a call.
-  /// </summary>
-  public class AssertRequiresCmd : AssertCmd {
-    public CallCmd/*!*/ Call;
-    public Requires/*!*/ Requires;
-    [ContractInvariantMethod]
-    void ObjectInvariant() {
-      Contract.Invariant(Call != null);
-      Contract.Invariant(Requires != null);
-    }
-
-
-    public AssertRequiresCmd(CallCmd/*!*/ call, Requires/*!*/ requires)
-      : base(call.tok, requires.Condition) {
-      Contract.Requires(call != null);
-      Contract.Requires(requires != null);
-      this.Call = call;
-      this.Requires = requires;
-    }
-
-    public override Absy StdDispatch(StandardVisitor visitor) {
-      //Contract.Requires(visitor != null);
-      Contract.Ensures(Contract.Result<Absy>() != null);
-      return visitor.VisitAssertRequiresCmd(this);
-    }
-  }
-
-  /// <summary>
-  /// An AssertCmd that is introduced in translation from an ensures
-  /// declaration.
-  /// </summary>
-  public class AssertEnsuresCmd : AssertCmd {
-    public Ensures/*!*/ Ensures;
-    [ContractInvariantMethod]
-    void ObjectInvariant() {
-      Contract.Invariant(Ensures != null);
-    }
-
-    public AssertEnsuresCmd(Ensures/*!*/ ens)
-      : base(ens.tok, ens.Condition) {
-      Contract.Requires(ens != null);
-      this.Ensures = ens;
-    }
-
-    public override Absy StdDispatch(StandardVisitor visitor) {
-      //Contract.Requires(visitor != null);
-      Contract.Ensures(Contract.Result<Absy>() != null);
-      return visitor.VisitAssertEnsuresCmd(this);
-    }
-  }
-
-  public class AssumeCmd : PredicateCmd {
-    public AssumeCmd(IToken/*!*/ tok, Expr/*!*/ expr)
-      : base(tok, expr) {
-      Contract.Requires(tok != null);
-      Contract.Requires(expr != null);
-    }
-    public AssumeCmd(IToken/*!*/ tok, Expr/*!*/ expr, QKeyValue kv)
-      : base(tok, expr, kv) {
-      Contract.Requires(tok != null);
-      Contract.Requires(expr != null);
-    }
-    public override void Emit(TokenTextWriter stream, int level) {
-      //Contract.Requires(stream != null);
-
-      if (stream.UseForComputingChecksums && QKeyValue.FindBoolAttribute(Attributes, "precondition_previous_snapshot")) { return; }
-
-      stream.Write(this, level, "assume ");
-      if (!stream.UseForComputingChecksums)
-      {
-        EmitAttributes(stream, Attributes);
-      }
-      this.Expr.Emit(stream);
-      stream.WriteLine(";");
-    }
-    public override void Typecheck(TypecheckingContext tc) {
-      //Contract.Requires(tc != null);
-      Expr.Typecheck(tc);
-      Contract.Assert(Expr.Type != null);  // follows from Expr.Typecheck postcondition
-      if (!Expr.Type.Unify(Type.Bool)) {
-        tc.Error(this, "an assumed expression must be of type bool (got: {0})", Expr.Type);
-      }
-    }
-
-    public override Absy StdDispatch(StandardVisitor visitor) {
-      //Contract.Requires(visitor != null);
-      Contract.Ensures(Contract.Result<Absy>() != null);
-      return visitor.VisitAssumeCmd(this);
-    }
-  }
-
-  public class ReturnExprCmd : ReturnCmd {
-    public Expr/*!*/ Expr;
-    [ContractInvariantMethod]
-    void ObjectInvariant() {
-      Contract.Invariant(Expr != null);
-    }
-
-    public ReturnExprCmd(IToken/*!*/ tok, Expr/*!*/ expr)
-      : base(tok) {
-      Contract.Requires(tok != null);
-      Contract.Requires(expr != null);
-      Expr = expr;
-    }
-    public override void Emit(TokenTextWriter stream, int level) {
-      //Contract.Requires(stream != null);
-      stream.Write(this, level, "return ");
-      this.Expr.Emit(stream);
-      stream.WriteLine(";");
-    }
-    public override void Typecheck(TypecheckingContext tc) {
-      //Contract.Requires(tc != null);
-      Expr.Typecheck(tc);
-      Contract.Assert(Expr.Type != null);  // follows from Expr.Typecheck postcondition
-      if (!Expr.Type.Unify(Type.Bool)) {
-        tc.Error(this, "a return expression must be of type bool (got: {0})", Expr.Type);
-      }
-    }
-    public override void Resolve(ResolutionContext rc) {
-      //Contract.Requires(rc != null);
-      Expr.Resolve(rc);
-    }
-
-    public override Absy StdDispatch(StandardVisitor visitor) {
-      //Contract.Requires(visitor != null);
-      Contract.Ensures(Contract.Result<Absy>() != null);
-      return visitor.VisitReturnExprCmd(this);
-    }
-  }
-
-  public class HavocCmd : Cmd {
-    private List<IdentifierExpr>/*!*/ _vars;
-
-    public List<IdentifierExpr>/*!*/ Vars {
-      get {
-        Contract.Ensures(Contract.Result<List<IdentifierExpr>>() != null);
-        return this._vars;
-      }
-      set {
-        Contract.Requires(value != null);
-        this._vars = value;
-      }
-    }
-
-    [ContractInvariantMethod]
-    void ObjectInvariant() {
-      Contract.Invariant(this._vars != null);
-    }
-
-    public HavocCmd(IToken/*!*/ tok, List<IdentifierExpr>/*!*/ vars)
-      : base(tok) {
-      Contract.Requires(tok != null);
-      Contract.Requires(vars != null);
-      this._vars = vars;
-    }
-
-    public override void Emit(TokenTextWriter stream, int level) {
-      //Contract.Requires(stream != null);
-      stream.Write(this, level, "havoc ");
-      Vars.Emit(stream, true);
-      stream.WriteLine(";");
-    }
-    public override void Resolve(ResolutionContext rc) {
-      //Contract.Requires(rc != null);
-      foreach (IdentifierExpr/*!*/ ide in Vars) {
-        Contract.Assert(ide != null);
-        ide.Resolve(rc);
-      }
-    }
-    public override void AddAssignedVariables(List<Variable> vars) {
-      //Contract.Requires(vars != null);
-      foreach (IdentifierExpr/*!*/ e in this.Vars) {
-        Contract.Assert(e != null);
-        vars.Add(e.Decl);
-      }
-    }
-    public override void Typecheck(TypecheckingContext tc) {
-      //Contract.Requires(tc != null);
-      foreach (IdentifierExpr ie in Vars)
-      {
-          ie.Typecheck(tc);
-      }
-      this.CheckAssignments(tc);
-    }
-
-    public override Absy StdDispatch(StandardVisitor visitor) {
-      //Contract.Requires(visitor != null);
-      Contract.Ensures(Contract.Result<Absy>() != null);
-      return visitor.VisitHavocCmd(this);
-    }
-  }
-
-  //---------------------------------------------------------------------
-  // Transfer commands
-  [ContractClass(typeof(TransferCmdContracts))]
-  public abstract class TransferCmd : Absy {
-    internal TransferCmd(IToken/*!*/ tok)
-      : base(tok) {
-      Contract.Requires(tok != null);
-    }
-    public abstract void Emit(TokenTextWriter/*!*/ stream, int level);
-    public override void Typecheck(TypecheckingContext tc) {
-      //Contract.Requires(tc != null);
-      // nothing to typecheck
-    }
-
-    public override string ToString()
-    {
-        Contract.Ensures(Contract.Result<string>() != null);
-        System.IO.StringWriter buffer = new System.IO.StringWriter();
-        using (TokenTextWriter stream = new TokenTextWriter("<buffer>", buffer, /*setTokens=*/ false , /*pretty=*/ false)) {
-            this.Emit(stream, 0);
-        }
-        return buffer.ToString();
-    }
-  }
-  [ContractClassFor(typeof(TransferCmd))]
-  public abstract class TransferCmdContracts : TransferCmd {
-    public TransferCmdContracts() :base(null){
-
-    }
-    public override void Emit(TokenTextWriter stream, int level) {
-      Contract.Requires(stream != null);
-      throw new NotImplementedException();
-    }
-  }
-
-  public class ReturnCmd : TransferCmd {
-    public ReturnCmd(IToken/*!*/ tok)
-      : base(tok) {
-      Contract.Requires(tok != null);
-    }
-    public override void Emit(TokenTextWriter stream, int level) {
-      //Contract.Requires(stream != null);
-      stream.WriteLine(this, level, "return;");
-    }
-    public override void Resolve(ResolutionContext rc) {
-      //Contract.Requires(rc != null);
-      // nothing to resolve
-    }
-
-    public override Absy StdDispatch(StandardVisitor visitor) {
-      //Contract.Requires(visitor != null);
-      Contract.Ensures(Contract.Result<Absy>() != null);
-      return visitor.VisitReturnCmd(this);
-    }
-  }
-
-  public class GotoCmd : TransferCmd {
-    [Rep]
-    public List<String> labelNames;
-    [Rep]
-    public List<Block> labelTargets;
-
-    [ContractInvariantMethod]
-    void ObjectInvariant() {
-      Contract.Invariant(labelNames == null || labelTargets == null || labelNames.Count == labelTargets.Count);
-    }
-
-    [NotDelayed]
-    public GotoCmd(IToken/*!*/ tok, List<String>/*!*/ labelSeq)
-      : base(tok) {
-      Contract.Requires(tok != null);
-      Contract.Requires(labelSeq != null);
-      this.labelNames = labelSeq;
-    }
-    public GotoCmd(IToken/*!*/ tok, List<String>/*!*/ labelSeq, List<Block>/*!*/ blockSeq)
-      : base(tok) {
-      Contract.Requires(tok != null);
-      Contract.Requires(labelSeq != null);
-      Contract.Requires(blockSeq != null);
-      Debug.Assert(labelSeq.Count == blockSeq.Count);
-      for (int i = 0; i < labelSeq.Count; i++) {
-        Debug.Assert(Equals(labelSeq[i], cce.NonNull(blockSeq[i]).Label));
-      }
-
-      this.labelNames = labelSeq;
-      this.labelTargets = blockSeq;
-    }
-    public GotoCmd(IToken/*!*/ tok, List<Block>/*!*/ blockSeq)
-      : base(tok) { //requires (blockSeq[i] != null ==> blockSeq[i].Label != null);
-      Contract.Requires(tok != null);
-      Contract.Requires(blockSeq != null);
-      List<String> labelSeq = new List<String>();
-      for (int i = 0; i < blockSeq.Count; i++)
-        labelSeq.Add(cce.NonNull(blockSeq[i]).Label);
-      this.labelNames = labelSeq;
-      this.labelTargets = blockSeq;
-    }
-    public void AddTarget(Block b) {
-      Contract.Requires(b != null);
-      Contract.Requires(b.Label != null);
-      Contract.Requires(this.labelTargets != null);
-      Contract.Requires(this.labelNames != null);
-      this.labelTargets.Add(b);
-      this.labelNames.Add(b.Label);
-    }
-    public override void Emit(TokenTextWriter stream, int level) {
-      //Contract.Requires(stream != null);
-      Contract.Assume(this.labelNames != null);
-      stream.Write(this, level, "goto ");
-      if (CommandLineOptions.Clo.PrintWithUniqueASTIds) {
-        if (labelTargets == null) {
-          string sep = "";
-          foreach (string name in labelNames) {
-            stream.Write("{0}{1}^^{2}", sep, "NoDecl", name);
-            sep = ", ";
-          }
-        } else {
-          string sep = "";
-          foreach (Block/*!*/ b in labelTargets) {
-            Contract.Assert(b != null);
-            stream.Write("{0}h{1}^^{2}", sep, b.GetHashCode(), b.Label);
-            sep = ", ";
-          }
-        }
-      } else {
-        labelNames.Emit(stream);
-      }
-      stream.WriteLine(";");
-    }
-    public override void Resolve(ResolutionContext rc) {
-      //Contract.Requires(rc != null);
-      Contract.Ensures(labelTargets != null);
-      if (labelTargets != null) {
-        // already resolved
-        return;
-      }
-      Contract.Assume(this.labelNames != null);
-      labelTargets = new List<Block>();
-      foreach (string/*!*/ lbl in labelNames) {
-        Contract.Assert(lbl != null);
-        Block b = rc.LookUpBlock(lbl);
-        if (b == null) {
-          rc.Error(this, "goto to unknown block: {0}", lbl);
-        } else {
-          labelTargets.Add(b);
-        }
-      }
-      Debug.Assert(rc.ErrorCount > 0 || labelTargets.Count == labelNames.Count);
-    }
-
-    public override Absy StdDispatch(StandardVisitor visitor) {
-      //Contract.Requires(visitor != null);
-      Contract.Ensures(Contract.Result<Absy>() != null);
-      return visitor.VisitGotoCmd(this);
-    }
-  }
-}
+﻿//-----------------------------------------------------------------------------
+//
+// Copyright (C) Microsoft Corporation.  All Rights Reserved.
+//
+//-----------------------------------------------------------------------------
+//---------------------------------------------------------------------------------------------
+// BoogiePL - Absy.cs
+//---------------------------------------------------------------------------------------------
+
+namespace Microsoft.Boogie {
+  using System;
+  using System.Collections;
+  using System.Diagnostics;
+  using System.Collections.Generic;
+  using System.Linq;
+  using Microsoft.Boogie.AbstractInterpretation;
+  using System.Diagnostics.Contracts;
+  using Set = GSet<object>;
+
+
+  //---------------------------------------------------------------------
+  // BigBlock
+  public class BigBlock {
+    [ContractInvariantMethod]
+    void ObjectInvariant() {
+      Contract.Invariant(tok != null);
+      Contract.Invariant(Anonymous || this.labelName != null);
+      Contract.Invariant(this._ec == null || this._tc == null);
+      Contract.Invariant(this._simpleCmds != null);
+    }
+
+    public readonly IToken/*!*/ tok;
+
+    public readonly bool Anonymous;
+
+    private string labelName;
+
+    public string LabelName
+    {
+      get
+      {
+        Contract.Ensures(Anonymous || Contract.Result<string>() != null);
+        return this.labelName;
+      }
+      set
+      {
+        Contract.Requires(Anonymous || value != null);
+        this.labelName = value;
+      }
+    }
+
+    [Rep]
+    private List<Cmd>/*!*/ _simpleCmds;
+
+    public List<Cmd>/*!*/ simpleCmds
+    {
+      get
+      {
+        Contract.Ensures(Contract.Result<List<Cmd>>() != null);
+        return this._simpleCmds;
+      }
+      set
+      {
+        Contract.Requires(value != null);
+        this._simpleCmds = value;
+      }
+    }
+
+    private StructuredCmd _ec;
+
+    public StructuredCmd ec
+    {
+      get
+      {
+        return this._ec;
+      }
+      set
+      {
+        Contract.Requires(value == null || this.tc == null);
+        this._ec = value;
+      }
+    }
+
+    private TransferCmd _tc;
+
+    public TransferCmd tc
+    {
+      get
+      {
+        return this._tc;
+      }
+      set
+      {
+        Contract.Requires(value == null || this.ec == null);
+        this._tc = value;
+      }
+    }
+
+    public BigBlock successorBigBlock;  // semantic successor (may be a back-edge, pointing back to enclosing while statement); null if successor is end of procedure body (or if field has not yet been initialized)
+
+    public BigBlock(IToken tok, string labelName, [Captured] List<Cmd> simpleCmds, StructuredCmd ec, TransferCmd tc) {
+      Contract.Requires(simpleCmds != null);
+      Contract.Requires(tok != null);
+      Contract.Requires(ec == null || tc == null);
+      this.tok = tok;
+      this.Anonymous = labelName == null;
+      this.labelName = labelName;
+      this._simpleCmds = simpleCmds;
+      this._ec = ec;
+      this._tc = tc;
+    }
+
+    public void Emit(TokenTextWriter stream, int level) {
+      Contract.Requires(stream != null);
+      if (!Anonymous) {
+        stream.WriteLine(level, "{0}:",
+          CommandLineOptions.Clo.PrintWithUniqueASTIds ? String.Format("h{0}^^{1}", this.GetHashCode(), this.LabelName) : this.LabelName);
+      }
+
+      foreach (Cmd/*!*/ c in this.simpleCmds) {
+        Contract.Assert(c != null);
+        c.Emit(stream, level + 1);
+      }
+
+      if (this.ec != null) {
+        this.ec.Emit(stream, level + 1);
+      } else if (this.tc != null) {
+        this.tc.Emit(stream, level + 1);
+      }
+    }
+  }
+
+  public class StmtList {
+    [Rep]
+    private readonly List<BigBlock/*!*/>/*!*/ bigBlocks;
+
+    public IList<BigBlock/*!*/>/*!*/ BigBlocks
+    {
+      get
+      {
+        Contract.Ensures(Contract.Result<IList<BigBlock>>() != null);
+        Contract.Ensures(Contract.Result<IList<BigBlock>>().IsReadOnly);
+        return this.bigBlocks.AsReadOnly();
+      }
+    }
+
+    public List<Cmd> PrefixCommands;
+    public readonly IToken/*!*/ EndCurly;
+    public StmtList ParentContext;
+    public BigBlock ParentBigBlock;
+
+    private readonly HashSet<string/*!*/>/*!*/ labels = new HashSet<string/*!*/>();
+
+    public void AddLabel(string label)
+    {
+      labels.Add(label);
+    }
+
+    public IEnumerable<string/*!*/>/*!*/ Labels
+    {
+      get
+      {
+        Contract.Ensures(cce.NonNullElements(Contract.Result<IEnumerable<string/*!*/>/*!*/>()));
+        return this.labels.AsEnumerable<string>();
+      }
+    }
+
+    [ContractInvariantMethod]
+    void ObjectInvariant() {
+      Contract.Invariant(EndCurly != null);
+      Contract.Invariant(cce.NonNullElements(this.bigBlocks));
+      Contract.Invariant(cce.NonNullElements(this.labels));
+    }
+
+    public StmtList(IList<BigBlock/*!*/>/*!*/ bigblocks, IToken endCurly) {
+      Contract.Requires(endCurly != null);
+      Contract.Requires(cce.NonNullElements(bigblocks));
+      Contract.Requires(bigblocks.Count > 0);
+      this.bigBlocks = new List<BigBlock>(bigblocks);
+      this.EndCurly = endCurly;
+    }
+
+    // prints the list of statements, not the surrounding curly braces
+    public void Emit(TokenTextWriter stream, int level) {
+      Contract.Requires(stream != null);
+      bool needSeperator = false;
+      foreach (BigBlock b in BigBlocks) {
+        Contract.Assert(b != null);
+        Contract.Assume(cce.IsPeerConsistent(b));
+        if (needSeperator) {
+          stream.WriteLine();
+        }
+        b.Emit(stream, level);
+        needSeperator = true;
+      }
+    }
+
+    /// <summary>
+    /// Tries to insert the commands "prefixCmds" at the beginning of the first block
+    /// of the StmtList, and returns "true" iff it succeeded.
+    /// In the event of success, the "suggestedLabel" returns as the name of the
+    /// block inside StmtList where "prefixCmds" were inserted.  This name may be the
+    /// same as the one passed in, in case this StmtList has no preference as to what
+    /// to call its first block.  In the event of failure, "suggestedLabel" is returned
+    /// as its input value.
+    /// Note, to be conservative (that is, ignoring the possible optimization that this
+    /// method enables), this method can do nothing and return false.
+    /// </summary>
+    public bool PrefixFirstBlock([Captured] List<Cmd> prefixCmds, ref string suggestedLabel) {
+      Contract.Requires(suggestedLabel != null);
+      Contract.Requires(prefixCmds != null);
+      Contract.Ensures(Contract.Result<bool>() || cce.Owner.None(prefixCmds));  // "prefixCmds" is captured only on success
+      Contract.Assume(PrefixCommands == null);  // prefix has not been used
+
+      BigBlock bb0 = BigBlocks[0];
+      if (prefixCmds.Count == 0) {
+        // This is always a success, since there is nothing to insert.  Now, decide
+        // which name to use for the first block.
+        if (bb0.Anonymous) {
+          bb0.LabelName = suggestedLabel;
+        } else {
+          Contract.Assert(bb0.LabelName != null);
+          suggestedLabel = bb0.LabelName;
+        }
+        return true;
+
+      } else {
+        // There really is something to insert.  We can do this inline only if the first
+        // block is anonymous (which implies there is no branch to it from within the block).
+        if (bb0.Anonymous) {
+          PrefixCommands = prefixCmds;
+          bb0.LabelName = suggestedLabel;
+          return true;
+        } else {
+          return false;
+        }
+      }
+    }
+  }
+
+  /// <summary>
+  /// The AST for Boogie structured commands was designed to support backward compatibility with
+  /// the Boogie unstructured commands.  This has made the structured commands hard to construct.
+  /// The StmtListBuilder class makes it easier to build structured commands.
+  /// </summary>
+  public class StmtListBuilder {
+    List<BigBlock/*!*/>/*!*/ bigBlocks = new List<BigBlock/*!*/>();
+    string label;
+    List<Cmd> simpleCmds;
+    [ContractInvariantMethod]
+    void ObjectInvariant() {
+      Contract.Invariant(cce.NonNullElements(bigBlocks));
+    }
+
+    void Dump(StructuredCmd scmd, TransferCmd tcmd) {
+      Contract.Requires(scmd == null || tcmd == null);
+      Contract.Ensures(label == null && simpleCmds == null);
+      if (label == null && simpleCmds == null && scmd == null && tcmd == null) {
+        // nothing to do
+      } else {
+        if (simpleCmds == null) {
+          simpleCmds = new List<Cmd>();
+        }
+        bigBlocks.Add(new BigBlock(Token.NoToken, label, simpleCmds, scmd, tcmd));
+        label = null;
+        simpleCmds = null;
+      }
+    }
+
+    /// <summary>
+    /// Collects the StmtList built so far and returns it.  The StmtListBuilder should no longer
+    /// be used once this method has been invoked.
+    /// </summary>
+    public StmtList Collect(IToken endCurlyBrace) {
+      Contract.Requires(endCurlyBrace != null);
+      Contract.Ensures(Contract.Result<StmtList>() != null);
+      Dump(null, null);
+      if (bigBlocks.Count == 0) {
+        simpleCmds = new List<Cmd>();  // the StmtList constructor doesn't like an empty list of BigBlock's
+        Dump(null, null);
+      }
+      return new StmtList(bigBlocks, endCurlyBrace);
+    }
+
+    public void Add(Cmd cmd) {
+      Contract.Requires(cmd != null);
+      if (simpleCmds == null) {
+        simpleCmds = new List<Cmd>();
+      }
+      simpleCmds.Add(cmd);
+    }
+
+    public void Add(StructuredCmd scmd) {
+      Contract.Requires(scmd != null);
+      Dump(scmd, null);
+    }
+
+    public void Add(TransferCmd tcmd) {
+      Contract.Requires(tcmd != null);
+      Dump(null, tcmd);
+    }
+
+    public void AddLabelCmd(string label) {
+      Contract.Requires(label != null);
+      Dump(null, null);
+      this.label = label;
+    }
+
+    public void AddLocalVariable(string name) {
+      Contract.Requires(name != null);
+      // TODO
+    }
+  }
+
+  class BigBlocksResolutionContext {
+    StmtList/*!*/ stmtList;
+    [Peer]
+    List<Block/*!*/> blocks;
+    string/*!*/ prefix = "anon";
+    int anon = 0;
+    int FreshAnon()
+    {
+      return anon++;
+    }
+    HashSet<string/*!*/> allLabels = new HashSet<string/*!*/>();
+    Errors/*!*/ errorHandler;
+    [ContractInvariantMethod]
+    void ObjectInvariant() {
+      Contract.Invariant(stmtList != null);
+      Contract.Invariant(cce.NonNullElements(blocks, true));
+      Contract.Invariant(prefix != null);
+      Contract.Invariant(cce.NonNullElements(allLabels, true));
+      Contract.Invariant(errorHandler != null);
+    }
+
+    private void ComputeAllLabels(StmtList stmts) {
+      if (stmts == null) return;
+      foreach (BigBlock bb in stmts.BigBlocks) {
+        if (bb.LabelName != null) {
+          allLabels.Add(bb.LabelName);
+        }
+        ComputeAllLabels(bb.ec);
+      }
+    }
+
+    private void ComputeAllLabels(StructuredCmd cmd) {
+      if (cmd == null) return;
+      if (cmd is IfCmd) {
+        IfCmd ifCmd = (IfCmd)cmd;
+        ComputeAllLabels(ifCmd.thn);
+        ComputeAllLabels(ifCmd.elseIf);
+        ComputeAllLabels(ifCmd.elseBlock);
+      }
+      else if (cmd is WhileCmd) {
+        WhileCmd whileCmd = (WhileCmd)cmd;
+        ComputeAllLabels(whileCmd.Body);
+      }
+    }
+
+    public BigBlocksResolutionContext(StmtList stmtList, Errors errorHandler) {
+      Contract.Requires(errorHandler != null);
+      Contract.Requires(stmtList != null);
+      this.stmtList = stmtList;
+      this.errorHandler = errorHandler;
+      ComputeAllLabels(stmtList);
+    }
+
+    public List<Block/*!*/>/*!*/ Blocks {
+      get {
+        Contract.Ensures(cce.NonNullElements(Contract.Result<List<Block>>()));
+        if (blocks == null) {
+          blocks = new List<Block/*!*/>();
+
+          int startErrorCount = this.errorHandler.count;
+          // Check that all goto statements go to a label in allLabels, and no break statement to a non-enclosing loop.
+          // Also, determine a good value for "prefix".
+          CheckLegalLabels(stmtList, null, null);
+
+          // fill in names of anonymous blocks
+          NameAnonymousBlocks(stmtList);
+
+          // determine successor blocks
+          RecordSuccessors(stmtList, null);
+
+          if (this.errorHandler.count == startErrorCount) {
+            // generate blocks from the big blocks
+            CreateBlocks(stmtList, null);
+          }
+        }
+        return blocks;
+      }
+    }
+
+    void CheckLegalLabels(StmtList stmtList, StmtList parentContext, BigBlock parentBigBlock) {
+      Contract.Requires(stmtList != null);
+      Contract.Requires((parentContext == null) == (parentBigBlock == null));
+      Contract.Requires(stmtList.ParentContext == null);  // it hasn't been set yet
+      //modifies stmtList.*;
+      Contract.Ensures(stmtList.ParentContext == parentContext);
+      stmtList.ParentContext = parentContext;
+      stmtList.ParentBigBlock = parentBigBlock;
+
+      // record the labels declared in this StmtList
+      foreach (BigBlock b in stmtList.BigBlocks) {
+        if (b.LabelName != null) {
+          string n = b.LabelName;
+          if (n.StartsWith(prefix)) {
+            if (prefix.Length < n.Length && n[prefix.Length] == '0') {
+              prefix += "1";
+            } else {
+              prefix += "0";
+            }
+          }
+          stmtList.AddLabel(b.LabelName);
+        }
+      }
+
+      // check that labels in this and nested StmtList's are legal
+      foreach (BigBlock b in stmtList.BigBlocks) {
+        // goto's must reference blocks in enclosing blocks
+        if (b.tc is GotoCmd) {
+          GotoCmd g = (GotoCmd)b.tc;
+          foreach (string/*!*/ lbl in cce.NonNull(g.labelNames)) {
+            Contract.Assert(lbl != null);
+            /*
+            bool found = false;
+            for (StmtList sl = stmtList; sl != null; sl = sl.ParentContext) {
+              if (sl.Labels.Contains(lbl)) {
+                found = true;
+                break;
+              }
+            }
+            if (!found) {
+              this.errorHandler.SemErr(g.tok, "Error: goto label '" + lbl + "' is undefined or out of reach");
+            }
+            */
+            if (!allLabels.Contains(lbl)) {
+              this.errorHandler.SemErr(g.tok, "Error: goto label '" + lbl + "' is undefined");
+            }
+          }
+        }
+
+        // break labels must refer to an enclosing while statement
+        else if (b.ec is BreakCmd) {
+          BreakCmd bcmd = (BreakCmd)b.ec;
+          Contract.Assert(bcmd.BreakEnclosure == null);  // it hasn't been initialized yet
+          bool found = false;
+          for (StmtList sl = stmtList; sl.ParentBigBlock != null; sl = sl.ParentContext) {
+            cce.LoopInvariant(sl != null);
+            BigBlock bb = sl.ParentBigBlock;
+
+            if (bcmd.Label == null) {
+              // a label-less break statement breaks out of the innermost enclosing while statement
+              if (bb.ec is WhileCmd) {
+                bcmd.BreakEnclosure = bb;
+                found = true;
+                break;
+              }
+            } else if (bcmd.Label == bb.LabelName) {
+              // a break statement with a label can break out of both if statements and while statements
+              if (bb.simpleCmds.Count == 0) {
+                // this is a good target:  the label refers to the if/while statement
+                bcmd.BreakEnclosure = bb;
+              } else {
+                // the label of bb refers to the first statement of bb, which in which case is a simple statement, not an if/while statement
+                this.errorHandler.SemErr(bcmd.tok, "Error: break label '" + bcmd.Label + "' must designate an enclosing statement");
+              }
+              found = true;  // don't look any further, since we've found a matching label
+              break;
+            }
+          }
+          if (!found) {
+            if (bcmd.Label == null) {
+              this.errorHandler.SemErr(bcmd.tok, "Error: break statement is not inside a loop");
+            } else {
+              this.errorHandler.SemErr(bcmd.tok, "Error: break label '" + bcmd.Label + "' must designate an enclosing statement");
+            }
+          }
+        }
+
+        // recurse
+        else if (b.ec is WhileCmd) {
+          WhileCmd wcmd = (WhileCmd)b.ec;
+          CheckLegalLabels(wcmd.Body, stmtList, b);
+        } else {
+          for (IfCmd ifcmd = b.ec as IfCmd; ifcmd != null; ifcmd = ifcmd.elseIf) {
+            CheckLegalLabels(ifcmd.thn, stmtList, b);
+            if (ifcmd.elseBlock != null) {
+              CheckLegalLabels(ifcmd.elseBlock, stmtList, b);
+            }
+          }
+        }
+      }
+    }
+
+    void NameAnonymousBlocks(StmtList stmtList) {
+      Contract.Requires(stmtList != null);
+      foreach (BigBlock b in stmtList.BigBlocks) {
+        if (b.LabelName == null) {
+          b.LabelName = prefix + FreshAnon();
+        }
+        if (b.ec is WhileCmd) {
+          WhileCmd wcmd = (WhileCmd)b.ec;
+          NameAnonymousBlocks(wcmd.Body);
+        } else {
+          for (IfCmd ifcmd = b.ec as IfCmd; ifcmd != null; ifcmd = ifcmd.elseIf) {
+            NameAnonymousBlocks(ifcmd.thn);
+            if (ifcmd.elseBlock != null) {
+              NameAnonymousBlocks(ifcmd.elseBlock);
+            }
+          }
+        }
+      }
+    }
+
+    void RecordSuccessors(StmtList stmtList, BigBlock successor) {
+      Contract.Requires(stmtList != null);
+      for (int i = stmtList.BigBlocks.Count; 0 <= --i; ) {
+        BigBlock big = stmtList.BigBlocks[i];
+        big.successorBigBlock = successor;
+
+        if (big.ec is WhileCmd) {
+          WhileCmd wcmd = (WhileCmd)big.ec;
+          RecordSuccessors(wcmd.Body, big);
+        } else {
+          for (IfCmd ifcmd = big.ec as IfCmd; ifcmd != null; ifcmd = ifcmd.elseIf) {
+            RecordSuccessors(ifcmd.thn, successor);
+            if (ifcmd.elseBlock != null) {
+              RecordSuccessors(ifcmd.elseBlock, successor);
+            }
+          }
+        }
+
+        successor = big;
+      }
+    }
+
+    // If the enclosing context is a loop, then "runOffTheEndLabel" is the loop head label;
+    // otherwise, it is null.
+    void CreateBlocks(StmtList stmtList, string runOffTheEndLabel) {
+      Contract.Requires(stmtList != null);
+      Contract.Requires(blocks != null);
+      List<Cmd> cmdPrefixToApply = stmtList.PrefixCommands;
+
+      int n = stmtList.BigBlocks.Count;
+      foreach (BigBlock b in stmtList.BigBlocks) {
+        n--;
+        Contract.Assert(b.LabelName != null);
+        List<Cmd> theSimpleCmds;
+        if (cmdPrefixToApply == null) {
+          theSimpleCmds = b.simpleCmds;
+        } else {
+          theSimpleCmds = new List<Cmd>();
+          theSimpleCmds.AddRange(cmdPrefixToApply);
+          theSimpleCmds.AddRange(b.simpleCmds);
+          cmdPrefixToApply = null;  // now, we've used 'em up
+        }
+
+        if (b.tc != null) {
+          // this BigBlock has the very same components as a Block
+          Contract.Assert(b.ec == null);
+          Block block = new Block(b.tok, b.LabelName, theSimpleCmds, b.tc);
+          blocks.Add(block);
+
+        } else if (b.ec == null) {
+          TransferCmd trCmd;
+          if (n == 0 && runOffTheEndLabel != null) {
+            // goto the given label instead of the textual successor block
+            trCmd = new GotoCmd(stmtList.EndCurly, new List<String> { runOffTheEndLabel });
+          } else {
+            trCmd = GotoSuccessor(stmtList.EndCurly, b);
+          }
+          Block block = new Block(b.tok, b.LabelName, theSimpleCmds, trCmd);
+          blocks.Add(block);
+
+        } else if (b.ec is BreakCmd) {
+          BreakCmd bcmd = (BreakCmd)b.ec;
+          Contract.Assert(bcmd.BreakEnclosure != null);
+          Block block = new Block(b.tok, b.LabelName, theSimpleCmds, GotoSuccessor(b.ec.tok, bcmd.BreakEnclosure));
+          blocks.Add(block);
+
+        } else if (b.ec is WhileCmd) {
+          WhileCmd wcmd = (WhileCmd)b.ec;
+          var a = FreshAnon();
+          string loopHeadLabel = prefix + a + "_LoopHead";
+          string/*!*/ loopBodyLabel = prefix + a + "_LoopBody";
+          string loopDoneLabel = prefix + a + "_LoopDone";
+
+          List<Cmd> ssBody = new List<Cmd>();
+          List<Cmd> ssDone = new List<Cmd>();
+          if (wcmd.Guard != null) {
+            var ac = new AssumeCmd(wcmd.tok, wcmd.Guard);
+            ac.Attributes = new QKeyValue(wcmd.tok, "partition", new List<object>(), null);
+            ssBody.Add(ac);
+
+            ac = new AssumeCmd(wcmd.tok, Expr.Not(wcmd.Guard));
+            ac.Attributes = new QKeyValue(wcmd.tok, "partition", new List<object>(), null);
+            ssDone.Add(ac);
+          }
+
+          // Try to squeeze in ssBody into the first block of wcmd.Body
+          bool bodyGuardTakenCareOf = wcmd.Body.PrefixFirstBlock(ssBody, ref loopBodyLabel);
+
+          // ... goto LoopHead;
+          Block block = new Block(b.tok, b.LabelName, theSimpleCmds, new GotoCmd(wcmd.tok, new List<String> { loopHeadLabel }));
+          blocks.Add(block);
+
+          // LoopHead: assert/assume loop_invariant; goto LoopDone, LoopBody;
+          List<Cmd> ssHead = new List<Cmd>();
+          foreach (PredicateCmd inv in wcmd.Invariants) {
+            ssHead.Add(inv);
+          }
+          block = new Block(wcmd.tok, loopHeadLabel, ssHead, new GotoCmd(wcmd.tok, new List<String> { loopDoneLabel, loopBodyLabel }));
+          blocks.Add(block);
+
+          if (!bodyGuardTakenCareOf) {
+            // LoopBody: assume guard; goto firstLoopBlock;
+            block = new Block(wcmd.tok, loopBodyLabel, ssBody, new GotoCmd(wcmd.tok, new List<String> { wcmd.Body.BigBlocks[0].LabelName }));
+            blocks.Add(block);
+          }
+
+          // recurse to create the blocks for the loop body
+          CreateBlocks(wcmd.Body, loopHeadLabel);
+
+          // LoopDone: assume !guard; goto loopSuccessor;
+          TransferCmd trCmd;
+          if (n == 0 && runOffTheEndLabel != null) {
+            // goto the given label instead of the textual successor block
+            trCmd = new GotoCmd(wcmd.tok, new List<String> { runOffTheEndLabel });
+          } else {
+            trCmd = GotoSuccessor(wcmd.tok, b);
+          }
+          block = new Block(wcmd.tok, loopDoneLabel, ssDone, trCmd);
+          blocks.Add(block);
+
+        } else {
+          IfCmd ifcmd = (IfCmd)b.ec;
+          string predLabel = b.LabelName;
+          List<Cmd> predCmds = theSimpleCmds;
+
+          for (; ifcmd != null; ifcmd = ifcmd.elseIf) {
+            var a = FreshAnon();
+            string thenLabel = prefix + a + "_Then";
+            Contract.Assert(thenLabel != null);
+            string elseLabel = prefix + a + "_Else";
+            Contract.Assert(elseLabel != null);
+
+            List<Cmd> ssThen = new List<Cmd>();
+            List<Cmd> ssElse = new List<Cmd>();
+            if (ifcmd.Guard != null) {
+              var ac = new AssumeCmd(ifcmd.tok, ifcmd.Guard);
+              ac.Attributes = new QKeyValue(ifcmd.tok, "partition", new List<object>(), null);
+              ssThen.Add(ac);
+
+              ac = new AssumeCmd(ifcmd.tok, Expr.Not(ifcmd.Guard));
+              ac.Attributes = new QKeyValue(ifcmd.tok, "partition", new List<object>(), null);
+              ssElse.Add(ac);
+            }
+
+            // Try to squeeze in ssThen/ssElse into the first block of ifcmd.thn/ifcmd.elseBlock
+            bool thenGuardTakenCareOf = ifcmd.thn.PrefixFirstBlock(ssThen, ref thenLabel);
+            bool elseGuardTakenCareOf = false;
+            if (ifcmd.elseBlock != null) {
+              elseGuardTakenCareOf = ifcmd.elseBlock.PrefixFirstBlock(ssElse, ref elseLabel);
+            }
+
+            // ... goto Then, Else;
+            Block block = new Block(b.tok, predLabel, predCmds,
+              new GotoCmd(ifcmd.tok, new List<String> { thenLabel, elseLabel }));
+            blocks.Add(block);
+
+            if (!thenGuardTakenCareOf) {
+              // Then: assume guard; goto firstThenBlock;
+              block = new Block(ifcmd.tok, thenLabel, ssThen, new GotoCmd(ifcmd.tok, new List<String> { ifcmd.thn.BigBlocks[0].LabelName }));
+              blocks.Add(block);
+            }
+
+            // recurse to create the blocks for the then branch
+            CreateBlocks(ifcmd.thn, n == 0 ? runOffTheEndLabel : null);
+
+            if (ifcmd.elseBlock != null) {
+              Contract.Assert(ifcmd.elseIf == null);
+              if (!elseGuardTakenCareOf) {
+                // Else: assume !guard; goto firstElseBlock;
+                block = new Block(ifcmd.tok, elseLabel, ssElse, new GotoCmd(ifcmd.tok, new List<String> { ifcmd.elseBlock.BigBlocks[0].LabelName }));
+                blocks.Add(block);
+              }
+
+              // recurse to create the blocks for the else branch
+              CreateBlocks(ifcmd.elseBlock, n == 0 ? runOffTheEndLabel : null);
+
+            } else if (ifcmd.elseIf != null) {
+              // this is an "else if"
+              predLabel = elseLabel;
+              predCmds = new List<Cmd>();
+              if (ifcmd.Guard != null) {
+                var ac = new AssumeCmd(ifcmd.tok, Expr.Not(ifcmd.Guard));
+                ac.Attributes = new QKeyValue(ifcmd.tok, "partition", new List<object>(), null);
+                predCmds.Add(ac);
+              }
+
+            } else {
+              // no else alternative is specified, so else branch is just "skip"
+              // Else: assume !guard; goto ifSuccessor;
+              TransferCmd trCmd;
+              if (n == 0 && runOffTheEndLabel != null) {
+                // goto the given label instead of the textual successor block
+                trCmd = new GotoCmd(ifcmd.tok, new List<String> { runOffTheEndLabel });
+              } else {
+                trCmd = GotoSuccessor(ifcmd.tok, b);
+              }
+              block = new Block(ifcmd.tok, elseLabel, ssElse, trCmd);
+              blocks.Add(block);
+            }
+          }
+        }
+      }
+    }
+
+    TransferCmd GotoSuccessor(IToken tok, BigBlock b) {
+      Contract.Requires(b != null);
+      Contract.Requires(tok != null);
+      Contract.Ensures(Contract.Result<TransferCmd>() != null);
+      if (b.successorBigBlock != null) {
+        return new GotoCmd(tok, new List<String> { b.successorBigBlock.LabelName });
+      } else {
+        return new ReturnCmd(tok);
+      }
+    }
+  }
+
+  [ContractClass(typeof(StructuredCmdContracts))]
+  public abstract class StructuredCmd {
+    private IToken/*!*/ _tok;
+
+    public IToken/*!*/ tok
+    {
+      get
+      {
+        Contract.Ensures(Contract.Result<IToken>() != null);
+        return this._tok;
+      }
+      set
+      {
+        Contract.Requires(value != null);
+        this._tok = value;
+      }
+    }
+
+    [ContractInvariantMethod]
+    void ObjectInvariant() {
+      Contract.Invariant(this._tok != null);
+    }
+
+    public StructuredCmd(IToken tok) {
+      Contract.Requires(tok != null);
+      this._tok = tok;
+    }
+
+    public abstract void Emit(TokenTextWriter/*!*/ stream, int level);
+  }
+  [ContractClassFor(typeof(StructuredCmd))]
+  public abstract class StructuredCmdContracts : StructuredCmd {
+    public override void Emit(TokenTextWriter stream, int level) {
+      Contract.Requires(stream != null);
+      throw new NotImplementedException();
+    }
+    public StructuredCmdContracts() :base(null){
+
+    }
+  }
+
+  public class IfCmd : StructuredCmd {
+    public Expr Guard;
+
+    private StmtList/*!*/ _thn;
+    
+    public StmtList/*!*/ thn
+    {
+      get
+      {
+        Contract.Ensures(Contract.Result<StmtList>() != null);
+        return this._thn;
+      }
+      set
+      {
+        Contract.Requires(value != null);
+        this._thn = value;
+      }
+    }
+
+    private IfCmd _elseIf;
+
+    public IfCmd elseIf
+    {
+      get
+      {
+        return this._elseIf;
+      }
+      set
+      {
+        Contract.Requires(value == null || this.elseBlock == null);
+        this._elseIf = value;
+      }
+    }
+
+    private StmtList _elseBlock;
+
+    public StmtList elseBlock
+    {
+      get
+      {
+        return this._elseBlock;
+      }
+      set
+      {
+        Contract.Requires(value == null || this.elseIf == null);
+        this._elseBlock = value;
+      }
+    }
+
+    [ContractInvariantMethod]
+    void ObjectInvariant() {
+      Contract.Invariant(this._thn != null);
+      Contract.Invariant(this._elseIf == null || this._elseBlock == null);
+    }
+
+    public IfCmd(IToken/*!*/ tok, Expr guard, StmtList/*!*/ thn, IfCmd elseIf, StmtList elseBlock)
+      : base(tok) {
+      Contract.Requires(tok != null);
+      Contract.Requires(thn != null);
+      Contract.Requires(elseIf == null || elseBlock == null);
+      this.Guard = guard;
+      this._thn = thn;
+      this._elseIf = elseIf;
+      this._elseBlock = elseBlock;
+    }
+
+    public override void Emit(TokenTextWriter stream, int level) {
+      stream.Write(level, "if (");
+      IfCmd/*!*/ ifcmd = this;
+      while (true) {
+        if (ifcmd.Guard == null) {
+          stream.Write("*");
+        } else {
+          ifcmd.Guard.Emit(stream);
+        }
+        stream.WriteLine(")");
+
+        stream.WriteLine(level, "{");
+        ifcmd.thn.Emit(stream, level + 1);
+        stream.WriteLine(level, "}");
+
+        if (ifcmd.elseIf != null) {
+          stream.Write(level, "else if (");
+          ifcmd = ifcmd.elseIf;
+          continue;
+        } else if (ifcmd.elseBlock != null) {
+          stream.WriteLine(level, "else");
+          stream.WriteLine(level, "{");
+          ifcmd.elseBlock.Emit(stream, level + 1);
+          stream.WriteLine(level, "}");
+        }
+        break;
+      }
+    }
+  }
+
+  public class WhileCmd : StructuredCmd {
+    [Peer]
+    public Expr Guard;
+    public List<PredicateCmd/*!*/>/*!*/ Invariants;
+    public StmtList/*!*/ Body;
+    [ContractInvariantMethod]
+    void ObjectInvariant() {
+      Contract.Invariant(Body != null);
+      Contract.Invariant(cce.NonNullElements(Invariants));
+    }
+
+
+    public WhileCmd(IToken tok, [Captured] Expr guard, List<PredicateCmd/*!*/>/*!*/ invariants, StmtList/*!*/ body)
+      : base(tok) {
+      Contract.Requires(cce.NonNullElements(invariants));
+      Contract.Requires(body != null);
+      Contract.Requires(tok != null);
+      this.Guard = guard;
+      this.Invariants = invariants;
+      this.Body = body;
+    }
+
+    public override void Emit(TokenTextWriter stream, int level) {
+      stream.Write(level, "while (");
+      if (Guard == null) {
+        stream.Write("*");
+      } else {
+        Guard.Emit(stream);
+      }
+      stream.WriteLine(")");
+
+      foreach (PredicateCmd inv in Invariants) {
+        if (inv is AssumeCmd) {
+          stream.Write(level + 1, "free invariant ");
+        } else {
+          stream.Write(level + 1, "invariant ");
+        }
+        Cmd.EmitAttributes(stream, inv.Attributes);
+        inv.Expr.Emit(stream);
+        stream.WriteLine(";");
+      }
+
+      stream.WriteLine(level, "{");
+      Body.Emit(stream, level + 1);
+      stream.WriteLine(level, "}");
+    }
+  }
+
+  public class BreakCmd : StructuredCmd {
+    public string Label;
+    public BigBlock BreakEnclosure;
+
+    public BreakCmd(IToken tok, string label)
+      : base(tok) {
+      Contract.Requires(tok != null);
+      this.Label = label;
+    }
+
+    public override void Emit(TokenTextWriter stream, int level) {
+      
+      if (Label == null) {
+        stream.WriteLine(level, "break;");
+      } else {
+        stream.WriteLine(level, "break {0};", Label);
+      }
+    }
+  }
+
+  //---------------------------------------------------------------------
+  // Block
+  public sealed class Block : Absy {
+    private string/*!*/ label; // Note, Label is mostly readonly, but it can change to the name of a nearby block during block coalescing and empty-block removal
+
+    public string/*!*/ Label
+    {
+      get
+      {
+        Contract.Ensures(Contract.Result<string>() != null);
+        return this.label;
+      }
+      set
+      {
+        Contract.Requires(value != null);
+        this.label = value;
+      }
+    }
+
+    [Rep]
+    [ElementsPeer]
+    public List<Cmd>/*!*/ cmds;
+
+    public List<Cmd>/*!*/ Cmds
+    {
+      get
+      {
+        Contract.Ensures(Contract.Result<List<Cmd>>() != null);
+        return this.cmds;
+      }
+      set
+      {
+        Contract.Requires(value != null);
+        this.cmds = value;
+      }
+    }
+
+    [Rep]  //PM: needed to verify Traverse.Visit
+    public TransferCmd TransferCmd; // maybe null only because we allow deferred initialization (necessary for cyclic structures)
+
+    public byte[] Checksum;
+
+    // Abstract interpretation
+
+    // public bool currentlyTraversed;
+
+    public enum VisitState {
+      ToVisit,
+      BeingVisited,
+      AlreadyVisited
+    };     // used by WidenPoints.Compute
+    public VisitState TraversingStatus;
+
+    public int aiId;  // block ID used by the abstract interpreter, which may change these numbers with each AI run
+    public bool widenBlock;
+    public int iterations;         // Count the number of time we visited the block during fixpoint computation. Used to decide if we widen or not
+
+    // VC generation and SCC computation
+    public List<Block>/*!*/ Predecessors;
+
+    // This field is used during passification to null-out entries in block2Incartion hashtable early
+    public int succCount;
+
+    private HashSet<Variable/*!*/> _liveVarsBefore;
+
+    public IEnumerable<Variable/*!*/> liveVarsBefore
+    {
+      get
+      {
+        Contract.Ensures(cce.NonNullElements(Contract.Result<IEnumerable<Variable/*!*/>>(), true));
+        if (this._liveVarsBefore == null)
+          return null;
+        else
+          return this._liveVarsBefore.AsEnumerable<Variable>();
+      }
+      set
+      {
+        Contract.Requires(cce.NonNullElements(value, true));
+        if (value == null)
+          this._liveVarsBefore = null;
+        else
+          this._liveVarsBefore = new HashSet<Variable>(value);
+      }
+    }
+
+    [ContractInvariantMethod]
+    void ObjectInvariant() {
+      Contract.Invariant(this.label != null);
+      Contract.Invariant(this.cmds != null);
+      Contract.Invariant(cce.NonNullElements(this._liveVarsBefore, true));
+    }
+
+    public bool IsLive(Variable v) {
+      Contract.Requires(v != null);
+      if (liveVarsBefore == null)
+        return true;
+      return liveVarsBefore.Contains(v);
+    }
+
+    public Block()
+      : this(Token.NoToken, "", new List<Cmd>(), new ReturnCmd(Token.NoToken)) {
+
+    }
+
+    public Block(IToken tok, string/*!*/ label, List<Cmd>/*!*/ cmds, TransferCmd transferCmd)
+      : base(tok) {
+      Contract.Requires(label != null);
+      Contract.Requires(cmds != null);
+      Contract.Requires(tok != null);
+      this.label = label;
+      this.cmds = cmds;
+      this.TransferCmd = transferCmd;
+      this.Predecessors = new List<Block>();
+      this._liveVarsBefore = null;
+      this.TraversingStatus = VisitState.ToVisit;
+      this.iterations = 0;
+    }
+
+    public void Emit(TokenTextWriter stream, int level) {
+      Contract.Requires(stream != null);
+      stream.WriteLine();
+      stream.WriteLine(
+        this,
+        level,
+        "{0}:{1}",
+        CommandLineOptions.Clo.PrintWithUniqueASTIds ? String.Format("h{0}^^{1}", this.GetHashCode(), this.Label) : this.Label,
+        this.widenBlock ? "  // cut point" : "");
+
+      foreach (Cmd/*!*/ c in this.Cmds) {
+        Contract.Assert(c != null);
+        c.Emit(stream, level + 1);
+      }
+      Contract.Assume(this.TransferCmd != null);
+      this.TransferCmd.Emit(stream, level + 1);
+    }
+
+    public void Register(ResolutionContext rc) {
+      Contract.Requires(rc != null);
+      rc.AddBlock(this);
+    }
+
+    public override void Resolve(ResolutionContext rc) {
+      
+
+      foreach (Cmd/*!*/ c in Cmds) {
+        Contract.Assert(c != null);
+        c.Resolve(rc);
+      }
+      Contract.Assume(this.TransferCmd != null);
+      TransferCmd.Resolve(rc);
+    }
+
+    public override void Typecheck(TypecheckingContext tc) {
+      
+      foreach (Cmd/*!*/ c in Cmds) {
+        Contract.Assert(c != null);
+        c.Typecheck(tc);
+      }
+      Contract.Assume(this.TransferCmd != null);
+      TransferCmd.Typecheck(tc);
+    }
+
+    /// <summary>
+    /// Reset the abstract intepretation state of this block. It does this by putting the iterations to 0 and the pre and post states to null
+    /// </summary>
+    public void ResetAbstractInterpretationState() {
+      //      this.currentlyTraversed = false;
+      this.TraversingStatus = VisitState.ToVisit;
+      this.iterations = 0;
+    }
+
+    [Pure]
+    public override string ToString() {
+      Contract.Ensures(Contract.Result<string>() != null);
+      return this.Label + (this.widenBlock ? "[w]" : "");
+    }
+
+    public override Absy StdDispatch(StandardVisitor visitor) {
+      
+      Contract.Ensures(Contract.Result<Absy>() != null);
+      return visitor.VisitBlock(this);
+    }
+  }
+
+  //---------------------------------------------------------------------
+  // Commands
+  [ContractClassFor(typeof(Cmd))]
+  public abstract class CmdContracts : Cmd {
+    public CmdContracts() :base(null){
+
+    }
+    public override void Emit(TokenTextWriter stream, int level) {
+      Contract.Requires(stream != null);
+      throw new NotImplementedException();
+    }
+    public override void AddAssignedVariables(List<Variable> vars) {
+      Contract.Requires(vars != null);
+      throw new NotImplementedException();
+    }
+  }
+
+  public static class ChecksumHelper
+  {
+    public static void ComputeChecksums(Cmd cmd, Implementation impl, ISet<Variable> usedVariables, byte[] currentChecksum = null)
+    {
+      if (CommandLineOptions.Clo.VerifySnapshots < 2)
+      {
+        return;
+      }
+
+      var assumeCmd = cmd as AssumeCmd;
+      if (assumeCmd != null
+          && QKeyValue.FindBoolAttribute(assumeCmd.Attributes, "assumption_variable_initialization"))
+      {
+        // Ignore assumption variable initializations.
+        assumeCmd.Checksum = currentChecksum;
+        return;
+      }
+
+      using (var strWr = new System.IO.StringWriter())
+      using (var tokTxtWr = new TokenTextWriter("<no file>", strWr, false, false))
+      {
+        tokTxtWr.UseForComputingChecksums = true;
+        var havocCmd = cmd as HavocCmd;
+        if (havocCmd != null)
+        {
+          tokTxtWr.Write("havoc ");
+          var relevantVars = havocCmd.Vars.Where(e => usedVariables.Contains(e.Decl) && !e.Decl.Name.StartsWith("a##post##")).OrderBy(e => e.Name).ToList();
+          relevantVars.Emit(tokTxtWr, true);
+          tokTxtWr.WriteLine(";");
+        }
+        else
+        {
+          cmd.Emit(tokTxtWr, 0);
+        }
+        var md5 = System.Security.Cryptography.MD5.Create();
+        var str = strWr.ToString();
+        if (str.Any())
+        {
+          var data = System.Text.Encoding.UTF8.GetBytes(str);
+          var checksum = md5.ComputeHash(data);
+          currentChecksum = currentChecksum != null ? CombineChecksums(currentChecksum, checksum) : checksum;
+        }
+        cmd.Checksum = currentChecksum;
+      }
+
+      var assertCmd = cmd as AssertCmd;
+      if (assertCmd != null && assertCmd.Checksum != null)
+      {
+        var assertRequiresCmd = assertCmd as AssertRequiresCmd;
+        if (assertRequiresCmd != null)
+        {
+          impl.AddAssertionChecksum(assertRequiresCmd.Checksum);
+          impl.AddAssertionChecksum(assertRequiresCmd.Call.Checksum);
+          assertRequiresCmd.SugaredCmdChecksum = assertRequiresCmd.Call.Checksum;
+        }
+        else
+        {
+          impl.AddAssertionChecksum(assertCmd.Checksum);
+        }
+      }
+
+      var sugaredCmd = cmd as SugaredCmd;
+      if (sugaredCmd != null)
+      {
+        // The checksum of a sugared command should not depend on the desugaring itself.
+        var stateCmd = sugaredCmd.Desugaring as StateCmd;
+        if (stateCmd != null)
+        {
+          foreach (var c in stateCmd.Cmds)
+          {
+            ComputeChecksums(c, impl, usedVariables, currentChecksum);
+            currentChecksum = c.Checksum;
+            if (c.SugaredCmdChecksum == null)
+            {
+              c.SugaredCmdChecksum = cmd.Checksum;
+            }
+          }
+        }
+        else
+        {
+          ComputeChecksums(sugaredCmd.Desugaring, impl, usedVariables, currentChecksum);
+        }
+      }
+    }
+
+    public static byte[] CombineChecksums(byte[] first, byte[] second, bool unordered = false)
+    {
+      Contract.Requires(first != null && (second == null || first.Length == second.Length));
+
+      var result = (byte[])(first.Clone());
+      for (int i = 0; second != null && i < second.Length; i++)
+      {
+        if (unordered)
+        {
+          result[i] += second[i];
+        }
+        else
+        {
+          result[i] = (byte)(result[i] * 31 ^ second[i]);
+        }
+      }
+      return result;
+    }
+  }
+
+  [ContractClass(typeof(CmdContracts))]
+  public abstract class Cmd : Absy {
+    public byte[] Checksum { get; internal set; }
+    public byte[] SugaredCmdChecksum { get; internal set; }
+
+    public Cmd(IToken/*!*/ tok)
+      : base(tok) {
+      Contract.Assert(tok != null);
+    }
+    public abstract void Emit(TokenTextWriter/*!*/ stream, int level);
+    public abstract void AddAssignedVariables(List<Variable>/*!*/ vars);
+    public void CheckAssignments(TypecheckingContext tc)
+    {
+        Contract.Requires(tc != null);
+        List<Variable>/*!*/ vars = new List<Variable>();
+        this.AddAssignedVariables(vars);
+        foreach (Variable/*!*/ v in vars)
+        {
+            Contract.Assert(v != null);
+            if (!v.IsMutable)
+            {
+                tc.Error(this, "command assigns to an immutable variable: {0}", v.Name);
+            }
+            else if (!CommandLineOptions.Clo.DoModSetAnalysis && v is GlobalVariable)
+            {
+                if (tc.Yields) {
+                    // a yielding procedure is allowed to modify any global variable
+                }
+                else if (tc.Frame == null)
+                {
+                    tc.Error(this, "update to a global variable allowed only inside an atomic action of a yielding procedure");
+                }
+                else if (!tc.InFrame(v))
+                {
+                    tc.Error(this, "command assigns to a global variable that is not in the enclosing procedure's modifies clause: {0}", v.Name);
+                }
+            }
+        }
+    }
+
+    // Methods to simulate the old SimpleAssignCmd and MapAssignCmd
+    public static AssignCmd SimpleAssign(IToken tok, IdentifierExpr lhs, Expr rhs) {
+      Contract.Requires(rhs != null);
+      Contract.Requires(lhs != null);
+      Contract.Requires(tok != null);
+      Contract.Ensures(Contract.Result<AssignCmd>() != null);
+      List<AssignLhs/*!*/>/*!*/ lhss = new List<AssignLhs/*!*/>();
+      List<Expr/*!*/>/*!*/ rhss = new List<Expr/*!*/>();
+
+      lhss.Add(new SimpleAssignLhs(lhs.tok, lhs));
+      rhss.Add(rhs);
+
+      return new AssignCmd(tok, lhss, rhss);
+    }
+
+    public static AssignCmd/*!*/ MapAssign(IToken tok,
+                                       IdentifierExpr/*!*/ map,
+                                       List<Expr>/*!*/ indexes, Expr/*!*/ rhs) {
+
+      Contract.Requires(tok != null);
+      Contract.Requires(map != null);
+      Contract.Requires(indexes != null);
+      Contract.Requires(rhs != null);
+      Contract.Ensures(Contract.Result<AssignCmd>() != null);
+      List<AssignLhs/*!*/>/*!*/ lhss = new List<AssignLhs/*!*/>();
+      List<Expr/*!*/>/*!*/ rhss = new List<Expr/*!*/>();
+      List<Expr/*!*/>/*!*/ indexesList = new List<Expr/*!*/>();
+      
+
+
+      foreach (Expr e in indexes)
+        indexesList.Add(cce.NonNull(e));
+
+      lhss.Add(new MapAssignLhs(map.tok,
+                                 new SimpleAssignLhs(map.tok, map),
+                                 indexesList));
+      rhss.Add(rhs);
+
+      return new AssignCmd(tok, lhss, rhss);
+    }
+
+    public static AssignCmd/*!*/ MapAssign(IToken tok,
+                                       IdentifierExpr/*!*/ map,
+                                       params Expr[]/*!*/ args) {
+      Contract.Requires(tok != null);
+      Contract.Requires(map != null);
+      Contract.Requires(args != null);
+      Contract.Requires(args.Length > 0);   // at least the rhs
+      Contract.Requires(Contract.ForAll(args, i => i != null));
+      Contract.Ensures(Contract.Result<AssignCmd>() != null);
+
+      List<AssignLhs/*!*/>/*!*/ lhss = new List<AssignLhs/*!*/>();
+      List<Expr/*!*/>/*!*/ rhss = new List<Expr/*!*/>();
+      List<Expr/*!*/>/*!*/ indexesList = new List<Expr/*!*/>();
+
+      for (int i = 0; i < args.Length - 1; ++i)
+        indexesList.Add(cce.NonNull(args[i]));
+
+      lhss.Add(new MapAssignLhs(map.tok,
+                                 new SimpleAssignLhs(map.tok, map),
+                                 indexesList));
+      rhss.Add(cce.NonNull(args[args.Length - 1]));
+
+      return new AssignCmd(tok, lhss, rhss);
+    }
+
+    /// <summary>
+    /// This is a helper routine for printing a linked list of attributes.  Each attribute
+    /// is terminated by a space.
+    /// </summary>
+    public static void EmitAttributes(TokenTextWriter stream, QKeyValue attributes) {
+      Contract.Requires(stream != null);
+
+      if (stream.UseForComputingChecksums) { return; }
+
+      for (QKeyValue kv = attributes; kv != null; kv = kv.Next) {
+        kv.Emit(stream);
+        stream.Write(" ");
+      }
+    }
+    public static void ResolveAttributes(QKeyValue attributes, ResolutionContext rc) {
+      Contract.Requires(rc != null);
+      for (QKeyValue kv = attributes; kv != null; kv = kv.Next) {
+        kv.Resolve(rc);
+      }
+    }
+    public static void TypecheckAttributes(QKeyValue attributes, TypecheckingContext tc) {
+      Contract.Requires(tc != null);
+      for (QKeyValue kv = attributes; kv != null; kv = kv.Next) {
+        kv.Typecheck(tc);
+      }
+    }
+
+    [Pure]
+    public override string ToString()
+    {
+      Contract.Ensures(Contract.Result<string>() != null);
+      System.IO.StringWriter buffer = new System.IO.StringWriter();
+      using (TokenTextWriter stream = new TokenTextWriter("<buffer>", buffer, /*setTokens=*/ false , /*pretty=*/ false)) {
+        this.Emit(stream, 0);
+      }
+      return buffer.ToString();
+    }
+  }
+
+  public class YieldCmd : Cmd
+  {
+      public YieldCmd(IToken/*!*/ tok)
+          : base(tok)
+      {
+          Contract.Requires(tok != null);
+      }
+      public override void Emit(TokenTextWriter stream, int level)
+      {
+          //Contract.Requires(stream != null);
+          stream.WriteLine(this, level, "yield;");
+      }
+      public override void Resolve(ResolutionContext rc)
+      {
+          // nothing to resolve
+      }
+      public override void Typecheck(TypecheckingContext tc)
+      {
+          if (!CommandLineOptions.Clo.DoModSetAnalysis && !tc.Yields)
+          {
+              tc.Error(this, "enclosing procedure of a yield command must yield");
+          }
+      }
+      public override void AddAssignedVariables(List<Variable> vars)
+      {
+          // nothing to add
+      }
+      public override Absy StdDispatch(StandardVisitor visitor)
+      {
+          Contract.Ensures(Contract.Result<Absy>() != null);
+          return visitor.VisitYieldCmd(this);
+      }
+  }
+
+  public class CommentCmd : Cmd // just a convenience for debugging
+  {
+    public readonly string/*!*/ Comment;
+    [ContractInvariantMethod]
+    void ObjectInvariant() {
+      Contract.Invariant(Comment != null);
+    }
+
+    public CommentCmd(string c)
+      : base(Token.NoToken) {
+      Contract.Requires(c != null);
+      Comment = c;
+    }
+    public override void Emit(TokenTextWriter stream, int level) {
+      if (stream.UseForComputingChecksums) { return; }
+
+      if (this.Comment.Contains("\n")) {
+        stream.WriteLine(this, level, "/* {0} */", this.Comment);
+      } else {
+        stream.WriteLine(this, level, "// {0}", this.Comment);
+      }
+    }
+    public override void Resolve(ResolutionContext rc) {
+      
+    }
+    public override void AddAssignedVariables(List<Variable> vars) {
+      
+    }
+    public override void Typecheck(TypecheckingContext tc) {
+      
+    }
+
+    public override Absy StdDispatch(StandardVisitor visitor) {
+      
+      
+      return visitor.VisitCommentCmd(this);
+    }
+  }
+
+  // class for parallel assignments, which subsumes both the old
+  // SimpleAssignCmd and the old MapAssignCmd
+  public class AssignCmd : Cmd {
+    private List<AssignLhs/*!*/>/*!*/ _lhss;
+
+    public IList<AssignLhs/*!*/>/*!*/ Lhss {
+      get {
+        Contract.Ensures(cce.NonNullElements(Contract.Result<IList<AssignLhs>>()));
+        Contract.Ensures(Contract.Result<IList<AssignLhs>>().IsReadOnly);
+        return this._lhss.AsReadOnly();
+      }
+      set {
+        Contract.Requires(cce.NonNullElements(value));
+        this._lhss = new List<AssignLhs>(value);
+      }
+    }
+
+    internal void SetLhs(int index, AssignLhs lhs)
+    {
+      Contract.Requires(0 <= index && index < this.Lhss.Count);
+      Contract.Requires(lhs != null);
+      Contract.Ensures(this.Lhss[index] == lhs);
+      this._lhss[index] = lhs;
+    }
+
+    private List<Expr/*!*/>/*!*/ _rhss;
+
+    public IList<Expr/*!*/>/*!*/ Rhss {
+      get {
+        Contract.Ensures(cce.NonNullElements(Contract.Result<IList<Expr>>()));
+        Contract.Ensures(Contract.Result<IList<Expr>>().IsReadOnly);
+        return this._rhss.AsReadOnly();
+      }
+      set {
+        Contract.Requires(cce.NonNullElements(value));
+        this._rhss = new List<Expr>(value);
+      }
+    }
+
+    internal void SetRhs(int index, Expr rhs)
+    {
+      Contract.Requires(0 <= index && index < this.Rhss.Count);
+      Contract.Requires(rhs != null);
+      Contract.Ensures(this.Rhss[index] == rhs);
+      this._rhss[index] = rhs;
+    }
+
+    [ContractInvariantMethod]
+    void ObjectInvariant() {
+      Contract.Invariant(cce.NonNullElements(this._lhss));
+      Contract.Invariant(cce.NonNullElements(this._rhss));
+    }
+
+
+    public AssignCmd(IToken tok, IList<AssignLhs/*!*/>/*!*/ lhss, IList<Expr/*!*/>/*!*/ rhss)
+      : base(tok) {
+      Contract.Requires(tok != null);
+      Contract.Requires(cce.NonNullElements(rhss));
+      Contract.Requires(cce.NonNullElements(lhss));
+      this._lhss = new List<AssignLhs>(lhss);
+      this._rhss = new List<Expr>(rhss);
+    }
+
+    public override void Emit(TokenTextWriter stream, int level) {
+      if (stream.UseForComputingChecksums)
+      {
+        var lhs = Lhss.FirstOrDefault() as SimpleAssignLhs;
+        if (lhs != null
+            && lhs.AssignedVariable.Decl != null
+            && (QKeyValue.FindBoolAttribute(lhs.AssignedVariable.Decl.Attributes, "assumption")
+                || lhs.AssignedVariable.Decl.Name.Contains("##old##")))
+        {
+          return;
+        }
+      }
+      
+      stream.Write(this, level, "");
+
+      string/*!*/ sep = "";
+      foreach (AssignLhs/*!*/ l in Lhss) {
+        Contract.Assert(l != null);
+        stream.Write(sep);
+        sep = ", ";
+        l.Emit(stream);
+      }
+
+      stream.Write(" := ");
+
+      sep = "";
+      foreach (Expr/*!*/ e in Rhss) {
+        Contract.Assert(e != null);
+        stream.Write(sep);
+        sep = ", ";
+        e.Emit(stream);
+      }
+
+      stream.WriteLine(";");
+    }
+
+    public override void Resolve(ResolutionContext rc) {
+      
+      if (Lhss.Count != Rhss.Count)
+        rc.Error(this,
+                 "number of left-hand sides does not match number of right-hand sides");
+
+      foreach (AssignLhs/*!*/ e in Lhss) {
+        Contract.Assert(e != null);
+        e.Resolve(rc);
+      }
+      foreach (Expr/*!*/ e in Rhss) {
+        Contract.Assert(e != null);
+        e.Resolve(rc);
+      }
+
+      // check for double occurrences of assigned variables
+      // (could be optimised)
+      for (int i = 0; i < Lhss.Count; ++i) {
+        for (int j = i + 1; j < Lhss.Count; ++j) {
+          if (cce.NonNull(Lhss[i].DeepAssignedVariable).Equals(
+                  Lhss[j].DeepAssignedVariable))
+            rc.Error(Lhss[j],
+                     "variable {0} is assigned more than once in parallel assignment",
+                     Lhss[j].DeepAssignedVariable);
+        }
+      }
+
+      for (int i = 0; i < Lhss.Count; i++)
+      {
+        var lhs = Lhss[i].AsExpr as IdentifierExpr;
+        if (lhs != null && lhs.Decl != null && QKeyValue.FindBoolAttribute(lhs.Decl.Attributes, "assumption"))
+        {
+          var rhs = Rhss[i] as NAryExpr;
+          if (rhs == null
+              || !(rhs.Fun is BinaryOperator)
+              || ((BinaryOperator)(rhs.Fun)).Op != BinaryOperator.Opcode.And
+              || !(rhs.Args[0] is IdentifierExpr)
+              || ((IdentifierExpr)(rhs.Args[0])).Name != lhs.Name)
+          {
+            rc.Error(tok, string.Format("RHS of assignment to assumption variable {0} must match expression \"{0} && <boolean expression>\"", lhs.Name));
+          }
+          else if (rc.HasVariableBeenAssigned(lhs.Decl.Name))
+          {
+            rc.Error(tok, "assumption variable may not be assigned to more than once");
+          }
+          else
+          {
+            rc.MarkVariableAsAssigned(lhs.Decl.Name);
+          }
+        }
+      }
+    }
+
+    public override void Typecheck(TypecheckingContext tc) {
+      
+      foreach (AssignLhs/*!*/ e in Lhss) {
+        Contract.Assert(e != null);
+        e.Typecheck(tc);
+      }
+      foreach (Expr/*!*/ e in Rhss) {
+        Contract.Assert(e != null);
+        e.Typecheck(tc);
+      }
+
+      this.CheckAssignments(tc);
+
+      for (int i = 0; i < Lhss.Count; ++i) {
+        Type ltype = Lhss[i].Type;
+        Type rtype = Rhss[i].Type;
+        if (ltype != null && rtype != null) {
+          // otherwise, there has already been an error when
+          // typechecking the lhs or rhs
+          if (!ltype.Unify(rtype))
+            tc.Error(Lhss[i],
+                     "mismatched types in assignment command (cannot assign {0} to {1})",
+                     rtype, ltype);
+        }
+      }
+    }
+
+    public override void AddAssignedVariables(List<Variable> vars) {
+      
+      foreach (AssignLhs/*!*/ l in Lhss) {
+        Contract.Assert(l != null);
+        vars.Add(l.DeepAssignedVariable);
+      }
+    }
+
+    // transform away the syntactic sugar of map assignments and
+    // determine an equivalent assignment in which all rhs are simple
+    // variables
+    public AssignCmd/*!*/ AsSimpleAssignCmd {
+      get {
+        Contract.Ensures(Contract.Result<AssignCmd>() != null);
+
+        List<AssignLhs/*!*/>/*!*/ newLhss = new List<AssignLhs/*!*/>();
+        List<Expr/*!*/>/*!*/ newRhss = new List<Expr/*!*/>();
+
+        for (int i = 0; i < Lhss.Count; ++i) {
+          IdentifierExpr/*!*/ newLhs;
+          Expr/*!*/ newRhs;
+          Lhss[i].AsSimpleAssignment(Rhss[i], out newLhs, out newRhs);
+          newLhss.Add(new SimpleAssignLhs(Token.NoToken, newLhs));
+          newRhss.Add(newRhs);
+        }
+
+        return new AssignCmd(Token.NoToken, newLhss, newRhss);
+      }
+    }
+
+    public override Absy StdDispatch(StandardVisitor visitor) {
+      
+
+      return visitor.VisitAssignCmd(this);
+    }
+  }
+
+  // There are two different kinds of left-hand sides in assignments:
+  // simple variables (identifiers), or locations of a map
+  [ContractClass(typeof(AssignLhsContracts))]
+  public abstract class AssignLhs : Absy {
+    // The type of the lhs is determined during typechecking
+    public abstract Type Type {
+      get;
+    }
+    // Determine the variable that is actually assigned in this lhs
+    public abstract IdentifierExpr/*!*/ DeepAssignedIdentifier {
+      get;
+    }
+    public abstract Variable DeepAssignedVariable {
+      get;
+    }
+
+    public AssignLhs(IToken/*!*/ tok)
+      : base(tok) {
+      Contract.Requires(tok != null);
+    }
+    public abstract void Emit(TokenTextWriter/*!*/ stream);
+
+    public abstract Expr/*!*/ AsExpr {
+      get;
+    }
+
+    // transform away the syntactic sugar of map assignments and
+    // determine an equivalent simple assignment
+    internal abstract void AsSimpleAssignment(Expr/*!*/ rhs,
+                                              out IdentifierExpr/*!*/ simpleLhs,
+                                              out Expr/*!*/ simpleRhs);
+  }
+  [ContractClassFor(typeof(AssignLhs))]
+  public abstract class AssignLhsContracts : AssignLhs {
+    public AssignLhsContracts():base(null)
+	{
+
+	}public override IdentifierExpr DeepAssignedIdentifier {
+      
+      get {
+        Contract.Ensures(Contract.Result<IdentifierExpr>() != null);
+        throw new NotImplementedException();
+      }
+    }
+    public override Expr AsExpr {
+      get {
+        Contract.Ensures(Contract.Result<Expr>() != null);
+        throw new NotImplementedException();
+      }
+
+    }
+    internal override void AsSimpleAssignment(Expr rhs, out IdentifierExpr simpleLhs, out Expr simpleRhs) {
+      Contract.Requires(rhs != null);
+      Contract.Ensures(Contract.ValueAtReturn(out simpleLhs) != null);
+      Contract.Ensures(Contract.ValueAtReturn(out simpleRhs) != null);
+
+      throw new NotImplementedException();
+    }
+  }
+
+  public class SimpleAssignLhs : AssignLhs {
+    public IdentifierExpr/*!*/ AssignedVariable;
+    [ContractInvariantMethod]
+    void ObjectInvariant() {
+      Contract.Invariant(AssignedVariable != null);
+    }
+
+
+    public override Type Type {
+      get {
+        return AssignedVariable.Type;
+      }
+    }
+
+    public override IdentifierExpr/*!*/ DeepAssignedIdentifier {
+      get {
+        Contract.Ensures(Contract.Result<IdentifierExpr>() != null);
+        return AssignedVariable;
+      }
+    }
+
+    public override Variable DeepAssignedVariable {
+      get {
+        return AssignedVariable.Decl;
+      }
+    }
+
+    public SimpleAssignLhs(IToken tok, IdentifierExpr assignedVariable)
+      : base(tok) {
+      Contract.Requires(assignedVariable != null);
+      Contract.Requires(tok != null);
+      AssignedVariable = assignedVariable;
+    }
+    public override void Resolve(ResolutionContext rc) {
+      
+      AssignedVariable.Resolve(rc);
+    }
+    public override void Typecheck(TypecheckingContext tc) {
+      
+      AssignedVariable.Typecheck(tc);
+    }
+    public override void Emit(TokenTextWriter stream) {
+      
+      AssignedVariable.Emit(stream);
+    }
+    public override Expr/*!*/ AsExpr {
+      get {
+        Contract.Ensures(Contract.Result<Expr>() != null);
+
+        return AssignedVariable;
+      }
+    }
+    internal override void AsSimpleAssignment(Expr rhs,
+                                              out IdentifierExpr/*!*/ simpleLhs,
+                                              out Expr/*!*/ simpleRhs) {
+
+
+      
+      simpleLhs = AssignedVariable;
+      simpleRhs = rhs;
+    }
+
+    public override Absy StdDispatch(StandardVisitor visitor) {
+      
+
+      return visitor.VisitSimpleAssignLhs(this);
+    }
+  }
+
+  // A map-assignment-lhs (m[t1, t2, ...] := ...) is quite similar to
+  // a map select expression, but it is cleaner to keep those two
+  // things separate
+  public class MapAssignLhs : AssignLhs {
+    public AssignLhs/*!*/ Map;
+
+    public List<Expr/*!*/>/*!*/ Indexes;
+    [ContractInvariantMethod]
+    void ObjectInvariant() {
+      Contract.Invariant(Map != null);
+      Contract.Invariant(cce.NonNullElements(Indexes));
+    }
+
+
+    // The instantiation of type parameters of the map that is
+    // determined during type checking.
+    public TypeParamInstantiation TypeParameters = null;
+
+    private Type TypeAttr = null;
+
+    public override Type Type {
+      get {
+        return TypeAttr;
+      }
+    }
+
+    public override IdentifierExpr/*!*/ DeepAssignedIdentifier {
+      get {
+        Contract.Ensures(Contract.Result<IdentifierExpr>() != null);
+
+        return Map.DeepAssignedIdentifier;
+      }
+    }
+
+    public override Variable DeepAssignedVariable {
+      get {
+        return Map.DeepAssignedVariable;
+      }
+    }
+
+    public MapAssignLhs(IToken tok, AssignLhs map, List<Expr/*!*/>/*!*/ indexes)
+      : base(tok) {
+      Contract.Requires(map != null);
+      Contract.Requires(tok != null);
+      Contract.Requires(cce.NonNullElements(indexes));
+
+      Map = map;
+      Indexes = indexes;
+    }
+    public override void Resolve(ResolutionContext rc) {
+      
+      Map.Resolve(rc);
+      foreach (Expr/*!*/ e in Indexes) {
+        Contract.Assert(e != null);
+        e.Resolve(rc);
+      }
+    }
+    public override void Typecheck(TypecheckingContext tc) {
+      
+      Map.Typecheck(tc);
+      foreach (Expr/*!*/ e in Indexes) {
+        Contract.Assert(e != null);
+        e.Typecheck(tc);
+      }
+
+      // we use the same typechecking code as in MapSelect
+      List<Expr>/*!*/ selectArgs = new List<Expr>();
+      foreach (Expr/*!*/ e in Indexes) {
+        Contract.Assert(e != null);
+        selectArgs.Add(e);
+      }
+      TypeParamInstantiation/*!*/ tpInsts;
+      TypeAttr =
+        MapSelect.Typecheck(cce.NonNull(Map.Type), Map,
+                            selectArgs, out tpInsts, tc, tok, "map assignment");
+      TypeParameters = tpInsts;
+    }
+    public override void Emit(TokenTextWriter stream) {
+      
+      Map.Emit(stream);
+      stream.Write("[");
+      string/*!*/ sep = "";
+      foreach (Expr/*!*/ e in Indexes) {
+        Contract.Assert(e != null);
+        stream.Write(sep);
+        sep = ", ";
+        e.Emit(stream);
+      }
+      stream.Write("]");
+    }
+    public override Expr/*!*/ AsExpr {
+      get {
+        Contract.Ensures(Contract.Result<Expr>() != null);
+
+        NAryExpr/*!*/ res = Expr.Select(Map.AsExpr, Indexes);
+        Contract.Assert(res != null);
+        res.TypeParameters = this.TypeParameters;
+        res.Type = this.Type;
+        return res;
+      }
+    }
+    internal override void AsSimpleAssignment(Expr rhs,
+                                              out IdentifierExpr/*!*/ simpleLhs,
+                                              out Expr/*!*/ simpleRhs) { //Contract.Requires(rhs != null);
+      Contract.Ensures(Contract.ValueAtReturn(out simpleLhs) != null);
+      Contract.Ensures(Contract.ValueAtReturn(out simpleRhs) != null);
+     
+      NAryExpr/*!*/ newRhs = Expr.Store(Map.AsExpr, Indexes, rhs);
+      Contract.Assert(newRhs != null);
+      newRhs.TypeParameters = this.TypeParameters;
+      newRhs.Type = Map.Type;
+      Map.AsSimpleAssignment(newRhs, out simpleLhs, out simpleRhs);
+    }
+
+    public override Absy StdDispatch(StandardVisitor visitor) {
+      //Contract.Requires(visitor != null);
+      Contract.Ensures(Contract.Result<Absy>() != null);
+      return visitor.VisitMapAssignLhs(this);
+    }
+  }
+
+  /// <summary>
+  /// A StateCmd is like an imperative-let binding around a sequence of commands.
+  /// There is no user syntax for a StateCmd.  Instead, a StateCmd is only used
+  /// temporarily during the desugaring phase inside the VC generator.
+  /// </summary>
+  public class StateCmd : Cmd {
+    [ContractInvariantMethod]
+    void ObjectInvariant() {
+      Contract.Invariant(this._locals != null);
+      Contract.Invariant(this._cmds != null);
+    }
+
+    private List<Variable> _locals;
+
+    public /*readonly, except for the StandardVisitor*/ List<Variable>/*!*/ Locals {
+      get {
+        Contract.Ensures(Contract.Result<List<Variable>>() != null);
+        return this._locals;
+      }
+      internal set {
+        Contract.Requires(value != null);
+        this._locals = value;
+      }
+    }
+
+    private List<Cmd> _cmds;
+
+    public /*readonly, except for the StandardVisitor*/ List<Cmd>/*!*/ Cmds {
+      get {
+        Contract.Ensures(Contract.Result<List<Cmd>>() != null);
+        return this._cmds;
+      }
+      set {
+        Contract.Requires(value != null);
+        this._cmds = value;
+      }
+    }
+
+    public StateCmd(IToken tok, List<Variable>/*!*/ locals, List<Cmd>/*!*/ cmds)
+      : base(tok) {
+      Contract.Requires(locals != null);
+      Contract.Requires(cmds != null);
+      Contract.Requires(tok != null);
+      this._locals = locals;
+      this._cmds = cmds;
+    }
+
+    public override void Resolve(ResolutionContext rc) {
+      //Contract.Requires(rc != null);
+      rc.PushVarContext();
+      foreach (Variable/*!*/ v in Locals) {
+        Contract.Assert(v != null);
+        rc.AddVariable(v, false);
+      }
+      foreach (Cmd/*!*/ cmd in Cmds) {
+        Contract.Assert(cmd != null);
+        cmd.Resolve(rc);
+      }
+      rc.PopVarContext();
+    }
+
+    public override void AddAssignedVariables(List<Variable> vars) {
+      //Contract.Requires(vars != null);
+      List<Variable>/*!*/ vs = new List<Variable>();
+      foreach (Cmd/*!*/ cmd in this.Cmds) {
+        Contract.Assert(cmd != null);
+        cmd.AddAssignedVariables(vs);
+      }
+      System.Collections.Hashtable/*!*/ localsSet = new System.Collections.Hashtable();
+      foreach (Variable/*!*/ local in this.Locals) {
+        Contract.Assert(local != null);
+        localsSet[local] = bool.TrueString;
+      }
+      foreach (Variable/*!*/ v in vs) {
+        Contract.Assert(v != null);
+        if (!localsSet.ContainsKey(v)) {
+          vars.Add(v);
+        }
+      }
+    }
+
+    public override void Typecheck(TypecheckingContext tc) {
+      //Contract.Requires(tc != null);
+      foreach (Cmd/*!*/ cmd in Cmds) {
+        Contract.Assert(cmd != null);
+        cmd.Typecheck(tc);
+      }
+    }
+
+    public override void Emit(TokenTextWriter stream, int level) {
+      //Contract.Requires(stream != null);
+      stream.WriteLine(this, level, "{");
+      foreach (Variable/*!*/ v in Locals) {
+        Contract.Assert(v != null);
+        v.Emit(stream, level + 1);
+      }
+      foreach (Cmd/*!*/ c in Cmds) {
+        Contract.Assert(c != null);
+        c.Emit(stream, level + 1);
+      }
+      stream.WriteLine(level, "}");
+    }
+
+    public override Absy StdDispatch(StandardVisitor visitor) {
+      //Contract.Requires(visitor != null);
+      Contract.Ensures(Contract.Result<Absy>() != null);
+      return visitor.VisitStateCmd(this);
+    }
+  }
+  [ContractClass(typeof(SugaredCmdContracts))]
+  abstract public class SugaredCmd : Cmd {
+    private Cmd desugaring;  // null until desugared
+    
+    public SugaredCmd(IToken/*!*/ tok)
+      : base(tok) {
+      Contract.Requires(tok != null);
+    }
+
+    public Cmd/*!*/ Desugaring {
+      get {
+        Contract.Ensures(Contract.Result<Cmd>() != null);
+
+        if (desugaring == null) {
+          desugaring = ComputeDesugaring();
+        }
+        return desugaring;
+      }
+    }
+    /// <summary>
+    /// This method invokes "visitor.Visit" on the desugaring, and then updates the
+    /// desugaring to the result thereof.  The method's intended use is for subclasses
+    /// of StandardVisitor that need to also visit the desugaring.  Note, since the
+    /// "desugaring" field is updated, this is not an appropriate method to be called
+    /// be a ReadOnlyVisitor; such visitors should instead just call
+    /// visitor.Visit(sugaredCmd.Desugaring).
+    /// </summary>
+    public void VisitDesugaring(StandardVisitor visitor) {
+      Contract.Requires(visitor != null && !(visitor is ReadOnlyVisitor));
+      if (desugaring != null) {
+        desugaring = (Cmd)visitor.Visit(desugaring);
+      }
+    }
+    protected abstract Cmd/*!*/ ComputeDesugaring();
+
+    public void ExtendDesugaring(IEnumerable<Cmd> before, IEnumerable<Cmd> beforePreconditionCheck, IEnumerable<Cmd> after)
+    {
+      var desug = Desugaring;
+      var stCmd = desug as StateCmd;
+      if (stCmd != null)
+      {
+        stCmd.Cmds.InsertRange(0, before);
+        var idx = stCmd.Cmds.FindIndex(c => c is AssertCmd || c is HavocCmd || c is AssumeCmd);
+        if (idx < 0)
+        {
+          idx = 0;
+        }
+        stCmd.Cmds.InsertRange(idx, beforePreconditionCheck);
+        stCmd.Cmds.AddRange(after);
+      }
+      else if (desug != null)
+      {
+        var cmds = new List<Cmd>(before);
+        cmds.Add(desug);
+        cmds.AddRange(after);
+        desugaring = new StateCmd(Token.NoToken, new List<Variable>(), cmds);
+      }
+    }
+
+    public override void Emit(TokenTextWriter stream, int level) {
+      //Contract.Requires(stream != null);
+      if (CommandLineOptions.Clo.PrintDesugarings && !stream.UseForComputingChecksums) {
+        stream.WriteLine(this, level, "/*** desugaring:");
+        Desugaring.Emit(stream, level);
+        stream.WriteLine(level, "**** end desugaring */");
+      }
+    }
+  }
+  [ContractClassFor(typeof(SugaredCmd))]
+  public abstract class SugaredCmdContracts : SugaredCmd {
+    public SugaredCmdContracts() :base(null){
+
+    }
+    protected override Cmd ComputeDesugaring() {
+      Contract.Ensures(Contract.Result<Cmd>() != null);
+
+      throw new NotImplementedException();
+    }
+  }
+
+  public abstract class CallCommonality : SugaredCmd {
+    public QKeyValue Attributes;
+
+    private bool isFree = false;
+    public bool IsFree {
+      get {
+        return isFree;
+      }
+      set {
+        isFree = value;
+      }
+    }
+
+    private bool isAsync = false;
+    public bool IsAsync
+    {
+        get
+        {
+            return isAsync;
+        }
+        set
+        {
+            isAsync = value;
+        }
+    }
+
+    protected CallCommonality(IToken tok, QKeyValue kv)
+      : base(tok) {
+      Contract.Requires(tok != null);
+      Attributes = kv;
+    }
+
+    protected enum TempVarKind {
+      Formal,
+      Old,
+      Bound
+    }
+
+    // We have to give the type explicitly, because the type of the formal "likeThisOne" can contain type variables
+    protected Variable CreateTemporaryVariable(List<Variable> tempVars, Variable likeThisOne, Type ty, TempVarKind kind, ref int uniqueId) {
+      Contract.Requires(ty != null);
+      Contract.Requires(likeThisOne != null);
+      Contract.Requires(tempVars != null);
+      Contract.Ensures(Contract.Result<Variable>() != null);
+      string/*!*/ tempNamePrefix;
+      switch (kind) {
+        case TempVarKind.Formal:
+          tempNamePrefix = "formal@";
+          break;
+        case TempVarKind.Old:
+          tempNamePrefix = "old@";
+          break;
+        case TempVarKind.Bound:
+          tempNamePrefix = "forall@";
+          break;
+        default: {
+            Contract.Assert(false);
+            throw new cce.UnreachableException();
+          }  // unexpected kind
+      }
+      TypedIdent ti = likeThisOne.TypedIdent;
+      // KLM: uniqueId was messing up FixedPointVC for unknown reason.
+      // I reverted this change for FixedPointVC only.
+      int id = CommandLineOptions.Clo.FixedPointEngine != null ? UniqueId : (uniqueId++);
+      TypedIdent newTi = new TypedIdent(ti.tok, "call" + id + tempNamePrefix + ti.Name, ty);
+      Variable/*!*/ v;
+      if (kind == TempVarKind.Bound) {
+        v = new BoundVariable(likeThisOne.tok, newTi);
+      } else {
+        v = new LocalVariable(likeThisOne.tok, newTi);
+        tempVars.Add(v);
+      }
+      return v;
+    }
+  }
+
+  public class ParCallCmd : CallCommonality, IPotentialErrorNode<object, object>
+  {
+      public List<CallCmd> CallCmds;
+      public ParCallCmd(IToken tok, List<CallCmd> callCmds)
+          : base(tok, null)
+      {
+          this.CallCmds = callCmds;
+      }
+      public ParCallCmd(IToken tok, List<CallCmd> callCmds, QKeyValue kv)
+          : base(tok, kv)
+      {
+          this.CallCmds = callCmds;
+      }
+      protected override Cmd ComputeDesugaring()
+      {
+          throw new NotImplementedException();
+      }
+      private object errorData;
+      public object ErrorData
+      {
+          get
+          {
+              return errorData;
+          }
+          set
+          {
+              errorData = value;
+          }
+      }
+      public override void Resolve(ResolutionContext rc)
+      {
+          ResolveAttributes(Attributes, rc);
+          foreach (CallCmd callCmd in CallCmds)
+          {
+              callCmd.Resolve(rc);
+          }
+          HashSet<Variable> parallelCallLhss = new HashSet<Variable>();
+          foreach (CallCmd callCmd in CallCmds)
+          {
+              foreach (IdentifierExpr ie in callCmd.Outs)
+              {
+                  if (parallelCallLhss.Contains(ie.Decl))
+                  {
+                      rc.Error(this, "left-hand side of parallel call command contains variable twice: {0}", ie.Name);
+                  }
+                  else
+                  {
+                      parallelCallLhss.Add(ie.Decl);
+                  }
+              }
+          }
+      }
+      public override void Typecheck(TypecheckingContext tc)
+      {
+          TypecheckAttributes(Attributes, tc);
+          if (!CommandLineOptions.Clo.DoModSetAnalysis)
+          {
+              if (!tc.Yields)
+              {
+                  tc.Error(this, "enclosing procedure of a parallel call must yield");
+              }
+              foreach (CallCmd callCmd in CallCmds)
+              {
+                  if (!QKeyValue.FindBoolAttribute(callCmd.Proc.Attributes, "yields"))
+                  {
+                      tc.Error(callCmd, "target procedure of a parallel call must yield");
+                  }
+              }
+          }
+          foreach (CallCmd callCmd in CallCmds)
+          {
+              callCmd.Typecheck(tc);
+          }
+      }
+      public override void AddAssignedVariables(List<Variable> vars)
+      {
+          foreach (CallCmd callCmd in CallCmds)
+          {
+              callCmd.AddAssignedVariables(vars);
+          }
+      }
+      public override Absy StdDispatch(StandardVisitor visitor)
+      {
+          //Contract.Requires(visitor != null);
+          Contract.Ensures(Contract.Result<Absy>() != null);
+          return visitor.VisitParCallCmd(this);
+      }
+  }
+
+  public class CallCmd : CallCommonality, IPotentialErrorNode<object, object>
+  {
+    public string/*!*/ callee { get; set; }
+    public Procedure Proc;
+    public LocalVariable AssignedAssumptionVariable;
+
+    // Element of the following lists can be null, which means that
+    // the call happens with * as these parameters
+    public List<Expr>/*!*/ Ins;
+    public List<IdentifierExpr>/*!*/ Outs;
+    [ContractInvariantMethod]
+    void ObjectInvariant() {
+      Contract.Invariant(callee != null);
+      Contract.Invariant(Ins != null);
+      Contract.Invariant(Outs != null);
+    }
+
+    //public Lattice.Element StateAfterCall;
+
+    // The instantiation of type parameters that is determined during
+    // type checking
+    public TypeParamInstantiation TypeParameters = null;
+
+    // TODO: convert to use generics
+    private object errorData;
+    public object ErrorData {
+      get {
+        return errorData;
+      }
+      set {
+        errorData = value;
+      }
+    }
+    public CallCmd(IToken tok, string callee, List<Expr> ins, List<IdentifierExpr> outs)
+      : base(tok, null) {
+      Contract.Requires(outs != null);
+      Contract.Requires(ins != null);
+      Contract.Requires(callee != null);
+      Contract.Requires(tok != null);
+      this.callee = callee;
+      this.Ins = ins;
+      this.Outs = outs;
+    }
+    public CallCmd(IToken tok, string callee, List<Expr> ins, List<IdentifierExpr> outs, QKeyValue kv)
+      : base(tok, kv) {
+      Contract.Requires(outs != null);
+      Contract.Requires(ins != null);
+      Contract.Requires(callee != null);
+      Contract.Requires(tok != null);
+      this.callee = callee;
+      this.Ins = ins;
+      this.Outs = outs;
+    }
+
+    public CallCmd(IToken tok, string callee, List<Expr> ins, List<IdentifierExpr> outs, QKeyValue kv, bool IsAsync)
+        : base(tok, kv)
+    {
+        Contract.Requires(outs != null);
+        Contract.Requires(ins != null);
+        Contract.Requires(callee != null);
+        Contract.Requires(tok != null);
+        this.callee = callee;
+        this.Ins = ins;
+        this.Outs = outs;
+        this.IsAsync = IsAsync;
+    }
+
+    public override void Emit(TokenTextWriter stream, int level) {
+      //Contract.Requires(stream != null);
+      stream.Write(this, level, "");
+      if (IsFree) {
+        stream.Write("free ");
+      }
+      if (IsAsync) {
+        stream.Write("async ");
+      }
+      stream.Write("call ");
+      EmitAttributes(stream, Attributes);
+      string sep = "";
+      if (Outs.Count > 0) {
+        foreach (Expr arg in Outs) {
+          stream.Write(sep);
+          sep = ", ";
+          if (arg == null) {
+            stream.Write("*");
+          } else {
+            arg.Emit(stream);
+          }
+        }
+        stream.Write(" := ");
+      }
+      stream.Write(TokenTextWriter.SanitizeIdentifier(callee));
+      stream.Write("(");
+      sep = "";
+      foreach (Expr arg in Ins) {
+        stream.Write(sep);
+        sep = ", ";
+        if (arg == null) {
+          stream.Write("*");
+        } else {
+          arg.Emit(stream);
+        }
+      }
+      stream.WriteLine(");");
+      base.Emit(stream, level);
+    }
+    public override void Resolve(ResolutionContext rc) {
+      //Contract.Requires(rc != null);
+      if (Proc != null) {
+        // already resolved
+        return;
+      }
+      ResolveAttributes(Attributes, rc);
+      Proc = rc.LookUpProcedure(callee) as Procedure;
+      if (Proc == null) {
+        rc.Error(this, "call to undeclared procedure: {0}", callee);
+      }
+      foreach (Expr e in Ins) {
+        if (e != null) {
+          e.Resolve(rc);
+        }
+      }
+      HashSet<Variable> actualOuts = new HashSet<Variable>();
+      foreach (IdentifierExpr ide in Outs) {
+        if (ide != null) {
+          ide.Resolve(rc);
+          if (ide.Decl != null) {
+            if (actualOuts.Contains(ide.Decl)) {
+              rc.Error(this, "left-hand side of call command contains variable twice: {0}", ide.Name);
+            } else {
+              actualOuts.Add(ide.Decl);
+            }
+          }
+        }
+      }
+
+      if (Proc == null)
+        return;
+
+      // first make sure that the right number of parameters is given
+      // (a similar check is in CheckArgumentTypes, but we are not
+      // able to call this method because it cannot cope with Ins/Outs
+      // that are null)
+      if (Ins.Count != Proc.InParams.Count) {
+        rc.Error(this.tok,
+                 "wrong number of arguments in call to {0}: {1}",
+                 callee, Ins.Count);
+        return;
+      }
+      if (Outs.Count != Proc.OutParams.Count) {
+        rc.Error(this.tok,
+                 "wrong number of result variables in call to {0}: {1}",
+                 callee, Outs.Count);
+        return;
+      }
+      if (IsAsync) {
+        if (Proc.OutParams.Count > 0) {
+          rc.Error(this.tok, "a procedure called asynchronously can have no output parameters");
+          return;
+        }
+      }
+
+      // Check that type parameters can be determined using the given
+      // actual i/o arguments. This is done already during resolution
+      // because CheckBoundVariableOccurrences needs a resolution
+      // context
+      List<Type>/*!*/ formalInTypes = new List<Type>();
+      List<Type>/*!*/ formalOutTypes = new List<Type>();
+      for (int i = 0; i < Ins.Count; ++i)
+        if (Ins[i] != null)
+          formalInTypes.Add(cce.NonNull(Proc.InParams[i]).TypedIdent.Type);
+      for (int i = 0; i < Outs.Count; ++i)
+        if (Outs[i] != null)
+          formalOutTypes.Add(cce.NonNull(Proc.OutParams[i]).TypedIdent.Type);
+
+      // we need to bind the type parameters for this
+      // (this is expected by CheckBoundVariableOccurrences)
+      int previousTypeBinderState = rc.TypeBinderState;
+      try {
+        foreach (TypeVariable/*!*/ v in Proc.TypeParameters) {
+          Contract.Assert(v != null);
+          rc.AddTypeBinder(v);
+        }
+        Type.CheckBoundVariableOccurrences(Proc.TypeParameters,
+                                           formalInTypes, formalOutTypes,
+                                           this.tok, "types of given arguments",
+                                           rc);
+      } finally {
+        rc.TypeBinderState = previousTypeBinderState;
+      }
+    }
+
+    public override void AddAssignedVariables(List<Variable> vars) {
+      if (this.IsAsync)
+          return;
+      foreach (IdentifierExpr e in Outs) {
+        if (e != null) {
+          vars.Add(e.Decl);
+        }
+      }
+      Contract.Assume(this.Proc != null);
+      foreach (IdentifierExpr/*!*/ e in this.Proc.Modifies) {
+        Contract.Assert(e != null);
+        vars.Add(e.Decl);
+      }
+      if (AssignedAssumptionVariable != null)
+      {
+        vars.Add(AssignedAssumptionVariable);
+      }
+    }
+
+    public override void Typecheck(TypecheckingContext tc)
+    {
+        //Contract.Requires(tc != null);
+        Contract.Assume(this.Proc != null);  // we assume the CallCmd has been successfully resolved before calling this Typecheck method
+
+        TypecheckAttributes(Attributes, tc);
+
+        // typecheck in-parameters
+        foreach (Expr e in Ins)
+            if (e != null)
+                e.Typecheck(tc);
+        foreach (Expr e in Outs)
+            if (e != null)
+                e.Typecheck(tc);
+        this.CheckAssignments(tc);
+
+        List<Type>/*!*/ formalInTypes = new List<Type>();
+        List<Type>/*!*/ formalOutTypes = new List<Type>();
+        List<Expr>/*!*/ actualIns = new List<Expr>();
+        List<IdentifierExpr>/*!*/ actualOuts = new List<IdentifierExpr>();
+        for (int i = 0; i < Ins.Count; ++i)
+        {
+            if (Ins[i] != null)
+            {
+                formalInTypes.Add(cce.NonNull(Proc.InParams[i]).TypedIdent.Type);
+                actualIns.Add(Ins[i]);
+            }
+        }
+        for (int i = 0; i < Outs.Count; ++i)
+        {
+            if (Outs[i] != null)
+            {
+                formalOutTypes.Add(cce.NonNull(Proc.OutParams[i]).TypedIdent.Type);
+                actualOuts.Add(Outs[i]);
+            }
+        }
+
+        // match actuals with formals
+        List<Type/*!*/>/*!*/ actualTypeParams;
+        Type.CheckArgumentTypes(Proc.TypeParameters,
+                                out actualTypeParams,
+                                formalInTypes, actualIns,
+                                formalOutTypes, actualOuts,
+                                this.tok,
+                                "call to " + callee,
+                                tc);
+        Contract.Assert(cce.NonNullElements(actualTypeParams));
+        TypeParameters = SimpleTypeParamInstantiation.From(Proc.TypeParameters,
+                                                           actualTypeParams);
+
+        if (!CommandLineOptions.Clo.DoModSetAnalysis && IsAsync)
+        {
+            if (!tc.Yields)
+            {
+                tc.Error(this, "enclosing procedure of an async call must yield");
+            }
+            if (!QKeyValue.FindBoolAttribute(Proc.Attributes, "yields"))
+            {
+                tc.Error(this, "target procedure of an async call must yield");
+            }
+        }
+    }
+
+    private IDictionary<TypeVariable/*!*/, Type/*!*/>/*!*/ TypeParamSubstitution() {
+      Contract.Ensures(cce.NonNullDictionaryAndValues(Contract.Result<IDictionary<TypeVariable, Type>>()));
+      Contract.Assume(TypeParameters != null);
+      IDictionary<TypeVariable/*!*/, Type/*!*/>/*!*/ res = new Dictionary<TypeVariable/*!*/, Type/*!*/>();
+      foreach (TypeVariable/*!*/ v in TypeParameters.FormalTypeParams) {
+        Contract.Assert(v != null);
+        res.Add(v, TypeParameters[v]);
+      }
+      return res;
+    }
+
+    protected override Cmd ComputeDesugaring() {
+      Contract.Ensures(Contract.Result<Cmd>() != null);
+
+      int uniqueId = 0;
+      List<Cmd> newBlockBody = new List<Cmd>();
+      Dictionary<Variable, Expr> substMap = new Dictionary<Variable, Expr>();
+      Dictionary<Variable, Expr> substMapOld = new Dictionary<Variable, Expr>();
+      Dictionary<Variable, Expr> substMapBound = new Dictionary<Variable, Expr>();
+      List<Variable>/*!*/ tempVars = new List<Variable>();
+
+      // proc P(ins) returns (outs)
+      //   requires Pre
+      //   //modifies frame
+      //   ensures Post
+      //
+      // call aouts := P(ains)
+
+      // ins    : formal in parameters of procedure
+      // frame  : a list of global variables from the modifies clause
+      // outs   : formal out parameters of procedure
+      // ains   : actual in arguments passed to call
+      // aouts  : actual variables assigned to from call
+      // cins   : new variables created just for this call, one per ains
+      // cframe : new variables created just for this call, to keep track of OLD values
+      // couts  : new variables created just for this call, one per aouts
+      // WildcardVars : new variables created just for this call, one per null in ains
+
+      #region Create cins; each one is an incarnation of the corresponding in parameter
+      List<Variable>/*!*/ cins = new List<Variable>();
+      List<Variable> wildcardVars = new List<Variable>();
+      Contract.Assume(this.Proc != null);
+      for (int i = 0; i < this.Proc.InParams.Count; ++i) {
+        Variable/*!*/ param = cce.NonNull(this.Proc.InParams[i]);
+        bool isWildcard = this.Ins[i] == null;
+
+        Type/*!*/ actualType;
+        if (isWildcard)
+          actualType = param.TypedIdent.Type.Substitute(TypeParamSubstitution());
+        else
+          // during type checking, we have ensured that the type of the actual
+          // parameter Ins[i] is correct, so we can use it here
+          actualType = cce.NonNull(cce.NonNull(Ins[i]).Type);
+
+        Variable cin = CreateTemporaryVariable(tempVars, param, actualType,
+                                               TempVarKind.Formal, ref uniqueId);
+        cins.Add(cin);
+        IdentifierExpr ie = new IdentifierExpr(cin.tok, cin);
+        substMap.Add(param, ie);
+        if (isWildcard) {
+          cin = CreateTemporaryVariable(tempVars, param,
+                                        actualType, TempVarKind.Bound, ref uniqueId);
+          wildcardVars.Add(cin);
+          ie = new IdentifierExpr(cin.tok, cin);
+        }
+        substMapBound.Add(param, ie);
+      }
+      #endregion
+      #region call aouts := P(ains) becomes: (open outlining one level to see)
+      #region cins := ains (or havoc cin when ain is null)
+      for (int i = 0, n = this.Ins.Count; i < n; i++) {
+        IdentifierExpr/*!*/ cin_exp = new IdentifierExpr(cce.NonNull(cins[i]).tok, cce.NonNull(cins[i]));
+        Contract.Assert(cin_exp != null);
+        if (this.Ins[i] != null) {
+          AssignCmd assign = Cmd.SimpleAssign(Token.NoToken, cin_exp, cce.NonNull(this.Ins[i]));
+          newBlockBody.Add(assign);
+        } else {
+          List<IdentifierExpr>/*!*/ ies = new List<IdentifierExpr>();
+          ies.Add(cin_exp);
+          HavocCmd havoc = new HavocCmd(Token.NoToken, ies);
+          newBlockBody.Add(havoc);
+        }
+      }
+      #endregion
+
+      #region assert (exists wildcardVars :: Pre[ins := cins])
+      Substitution s = Substituter.SubstitutionFromHashtable(substMapBound);
+      bool hasWildcard = (wildcardVars.Count != 0);
+      Expr preConjunction = null;
+      for (int i = 0; i < this.Proc.Requires.Count; i++) {
+        Requires/*!*/ req = cce.NonNull(this.Proc.Requires[i]);
+        if (!req.Free && !IsFree) {
+          if (hasWildcard) {
+            Expr pre = Substituter.Apply(s, req.Condition);
+            if (preConjunction == null) {
+              preConjunction = pre;
+            } else {
+              preConjunction = Expr.And(preConjunction, pre);
+            }
+          } else {
+            Requires/*!*/ reqCopy = (Requires/*!*/)cce.NonNull(req.Clone());
+            reqCopy.Condition = Substituter.Apply(s, req.Condition);
+            AssertCmd/*!*/ a = new AssertRequiresCmd(this, reqCopy);
+            Contract.Assert(a != null);
+            a.ErrorDataEnhanced = reqCopy.ErrorDataEnhanced;
+            newBlockBody.Add(a);
+          }
+        }
+        else if (CommandLineOptions.Clo.StratifiedInlining > 0)
+        {
+            // inject free requires as assume statements at the call site
+            AssumeCmd/*!*/ a = new AssumeCmd(req.tok, Substituter.Apply(s, req.Condition));
+            Contract.Assert(a != null);
+            newBlockBody.Add(a);
+        }
+      }
+      if (hasWildcard) {
+        if (preConjunction == null) {
+          preConjunction = Expr.True;
+        }
+        Expr/*!*/ expr = new ExistsExpr(tok, wildcardVars, preConjunction);
+        Contract.Assert(expr != null);
+        AssertCmd/*!*/ a = new AssertCmd(tok, expr);
+        Contract.Assert(a != null);
+        a.ErrorDataEnhanced = AssertCmd.GenerateBoundVarMiningStrategy(expr);
+        newBlockBody.Add(a);
+      }
+      #endregion
+
+      #region assume Pre[ins := cins] with formal paramters
+      if (hasWildcard) {
+        s = Substituter.SubstitutionFromHashtable(substMap);
+        for (int i = 0; i < this.Proc.Requires.Count; i++) {
+          Requires/*!*/ req = cce.NonNull(this.Proc.Requires[i]);
+          if (!req.Free) {
+            Requires/*!*/ reqCopy = (Requires/*!*/)cce.NonNull(req.Clone());
+            reqCopy.Condition = Substituter.Apply(s, req.Condition);
+            AssumeCmd/*!*/ a = new AssumeCmd(tok, reqCopy.Condition);
+            Contract.Assert(a != null);
+            newBlockBody.Add(a);
+          }
+        }
+      }
+      #endregion
+
+      #region cframe := frame (to hold onto frame values in case they are referred to in the postcondition)
+      List<IdentifierExpr> havocVarExprs = new List<IdentifierExpr>();
+
+      foreach (IdentifierExpr/*!*/ f in this.Proc.Modifies) {
+        Contract.Assert(f != null);
+        Contract.Assume(f.Decl != null);
+        Contract.Assert(f.Type != null);
+        Variable v = CreateTemporaryVariable(tempVars, f.Decl, f.Type, TempVarKind.Old, ref uniqueId);
+        IdentifierExpr v_exp = new IdentifierExpr(v.tok, v);
+        substMapOld.Add(f.Decl, v_exp);  // this assumes no duplicates in this.Proc.Modifies
+        AssignCmd assign = Cmd.SimpleAssign(f.tok, v_exp, f);
+        newBlockBody.Add(assign);
+
+        // fra
+        if (!havocVarExprs.Contains(f))
+          havocVarExprs.Add(f);
+      }
+      #endregion
+      #region Create couts
+      List<Variable>/*!*/ couts = new List<Variable>();
+      for (int i = 0; i < this.Proc.OutParams.Count; ++i) {
+        Variable/*!*/ param = cce.NonNull(this.Proc.OutParams[i]);
+        bool isWildcard = this.Outs[i] == null;
+
+        Type/*!*/ actualType;
+        if (isWildcard)
+          actualType = param.TypedIdent.Type.Substitute(TypeParamSubstitution());
+        else
+          // during type checking, we have ensured that the type of the actual
+          // out parameter Outs[i] is correct, so we can use it here
+          actualType = cce.NonNull(cce.NonNull(Outs[i]).Type);
+
+        Variable cout = CreateTemporaryVariable(tempVars, param, actualType,
+                                                TempVarKind.Formal, ref uniqueId);
+        couts.Add(cout);
+        IdentifierExpr ie = new IdentifierExpr(cout.tok, cout);
+        substMap.Add(param, ie);
+
+        if (!havocVarExprs.Contains(ie))
+          havocVarExprs.Add(ie);
+      }
+      // add the where clauses, now that we have the entire substitution map
+      foreach (Variable/*!*/ param in this.Proc.OutParams) {
+        Contract.Assert(param != null);
+        Expr w = param.TypedIdent.WhereExpr;
+        if (w != null) {
+          IdentifierExpr ie = (IdentifierExpr/*!*/)cce.NonNull(substMap[param]);
+          Contract.Assert(ie.Decl != null);
+          ie.Decl.TypedIdent.WhereExpr = Substituter.Apply(Substituter.SubstitutionFromHashtable(substMap), w);
+        }
+      }
+      #endregion
+
+      #region havoc frame, couts
+      // pass on this's token
+      HavocCmd hc = new HavocCmd(this.tok, havocVarExprs);
+      newBlockBody.Add(hc);
+      #endregion
+
+      #region assume Post[ins, outs, old(frame) := cins, couts, cframe]
+      calleeSubstitution = Substituter.SubstitutionFromHashtable(substMap, true, Proc);
+      calleeSubstitutionOld = Substituter.SubstitutionFromHashtable(substMapOld, true, Proc);
+      foreach (Ensures/*!*/ e in this.Proc.Ensures) {
+        Contract.Assert(e != null);
+        Expr copy = Substituter.ApplyReplacingOldExprs(calleeSubstitution, calleeSubstitutionOld, e.Condition);
+        AssumeCmd assume = new AssumeCmd(this.tok, copy);
+        #region stratified inlining support
+        if (QKeyValue.FindBoolAttribute(e.Attributes, "si_fcall"))
+        {
+            assume.Attributes = Attributes;
+        }
+        if (QKeyValue.FindBoolAttribute(e.Attributes, "candidate"))
+        {
+            assume.Attributes = new QKeyValue(Token.NoToken, "candidate", new List<object>(), assume.Attributes);
+            assume.Attributes.AddParam(this.callee);
+        }
+        #endregion
+        newBlockBody.Add(assume);
+      }
+      #endregion
+
+      #region aouts := couts
+      for (int i = 0, n = this.Outs.Count; i < n; i++) {
+        if (this.Outs[i] != null) {
+          Variable/*!*/ param_i = cce.NonNull(this.Proc.OutParams[i]);
+          Expr/*!*/ cout_exp = new IdentifierExpr(cce.NonNull(couts[i]).tok, cce.NonNull(couts[i]));
+          Contract.Assert(cout_exp != null);
+          AssignCmd assign = Cmd.SimpleAssign(param_i.tok, cce.NonNull(this.Outs[i]), cout_exp);
+          newBlockBody.Add(assign);
+        }
+      }
+      #endregion
+      #endregion
+
+      return new StateCmd(this.tok, tempVars, newBlockBody);
+    }
+
+    class NameEqualityComparer : EqualityComparer<IdentifierExpr>
+    {
+      public override bool Equals(IdentifierExpr x, IdentifierExpr y)
+      {
+        return x.Name.Equals(y.Name);
+      }
+
+      public override int GetHashCode(IdentifierExpr obj)
+      {
+        return obj.Name.GetHashCode();
+      }
+    }
+
+    NameEqualityComparer comparer = new NameEqualityComparer();
+
+    public Substitution calleeSubstitution;
+    public Substitution calleeSubstitutionOld;
+
+    public IEnumerable<IdentifierExpr> UnmodifiedBefore(Procedure oldProcedure)
+    {
+      Contract.Requires(oldProcedure != null);
+
+      return Proc.Modifies.Except(oldProcedure.Modifies, comparer).Select(e => new IdentifierExpr(Token.NoToken, e.Decl));
+    }
+
+    public IEnumerable<IdentifierExpr> ModifiedBefore(Procedure oldProcedure)
+    {
+      Contract.Requires(oldProcedure != null);
+
+      return oldProcedure.Modifies.Except(Proc.Modifies, comparer).Select(e => new IdentifierExpr(Token.NoToken, e.Decl));
+    }
+
+    public Expr Postcondition(Procedure procedure, List<Expr> modifies, Dictionary<Variable, Expr> oldSubst, Program program, Func<Expr, Expr> extract)
+    {
+      Contract.Requires(calleeSubstitution != null && calleeSubstitutionOld != null && modifies != null && oldSubst != null && program != null && extract != null);
+
+      Substitution substOldCombined = v => { Expr s; if (oldSubst.TryGetValue(v, out s)) { return s; } return calleeSubstitutionOld(v); };
+
+      var clauses = procedure.Ensures.Select(e => Substituter.FunctionCallReresolvingApplyReplacingOldExprs(calleeSubstitution, substOldCombined, e.Condition, program)).Concat(modifies);
+      // TODO(wuestholz): Try extracting a function for each clause:
+      // return Conjunction(clauses.Select(c => extract(c)));
+      var conj = Conjunction(clauses);
+      return conj != null ? extract(conj) : conj;
+    }
+
+    public Expr CheckedPrecondition(Procedure procedure, Program program, Func<Expr, Expr> extract)
+    {
+      Contract.Requires(calleeSubstitution != null && calleeSubstitutionOld != null && program != null && extract != null);
+
+      var clauses = procedure.Requires.Where(r => !r.Free).Select(r => Substituter.FunctionCallReresolvingApplyReplacingOldExprs(calleeSubstitution, calleeSubstitutionOld, r.Condition, program));
+      // TODO(wuestholz): Try extracting a function for each clause:
+      // return Conjunction(clauses.Select(c => extract(c)));
+      var conj = Conjunction(clauses);
+      return conj != null ? extract(conj) : conj;
+    }
+
+    private static Expr Conjunction(IEnumerable<Expr> conjuncts)
+    {
+      // TODO(wuestholz): Maybe we should use 'LiteralExpr.BinaryTreeAnd' instead.
+      Expr result = null;
+      foreach (var c in conjuncts)
+      {
+        if (result != null)
+        {
+          result = LiteralExpr.And(result, c);
+          result.Type = Type.Bool;
+        }
+        else
+        {
+          result = c;
+          result.Type = Type.Bool;
+        }
+      }
+      return result;
+    }
+
+    public override Absy StdDispatch(StandardVisitor visitor) {
+      //Contract.Requires(visitor != null);
+      Contract.Ensures(Contract.Result<Absy>() != null);
+      return visitor.VisitCallCmd(this);
+    }
+  }
+
+  public abstract class PredicateCmd : Cmd {
+    public QKeyValue Attributes;
+    public /*readonly--except in StandardVisitor*/ Expr/*!*/ Expr;
+    [ContractInvariantMethod]
+    void ObjectInvariant() {
+      Contract.Invariant(Expr != null);
+    }
+
+    public PredicateCmd(IToken/*!*/ tok, Expr/*!*/ expr)
+      : base(tok) {
+      Contract.Requires(tok != null);
+      Contract.Requires(expr != null);
+      Expr = expr;
+    }
+    public PredicateCmd(IToken/*!*/ tok, Expr/*!*/ expr, QKeyValue kv)
+      : base(tok) {
+      Contract.Requires(tok != null);
+      Contract.Requires(expr != null);
+      Expr = expr;
+      Attributes = kv;
+    }
+    public override void Resolve(ResolutionContext rc) {
+      //Contract.Requires(rc != null);
+      Expr.Resolve(rc);
+    }
+    public override void AddAssignedVariables(List<Variable> vars) {
+      //Contract.Requires(vars != null);
+    }
+  }
+
+  public abstract class MiningStrategy {
+    // abstract class to bind all MiningStrategys, i.e., all types of enhanced error data
+    // types together
+  }
+
+  public class ListOfMiningStrategies : MiningStrategy {
+
+    private List<MiningStrategy>/*!*/ _msList;
+
+    public List<MiningStrategy>/*!*/ msList
+    {
+      get
+      {
+        Contract.Ensures(Contract.Result<List<MiningStrategy>>() != null);
+        return this._msList;
+      }
+      set
+      {
+        Contract.Requires(value != null);
+        this._msList = value;
+      }
+    }
+
+    [ContractInvariantMethod]
+    void ObjectInvariant() {
+      Contract.Invariant(this._msList != null);
+    }
+
+    public ListOfMiningStrategies(List<MiningStrategy> l) {
+      Contract.Requires(l != null);
+      this._msList = l;
+    }
+  }
+
+  public class EEDTemplate : MiningStrategy {
+    private string/*!*/ _reason;
+    public string/*!*/ reason
+    {
+      get
+      {
+        Contract.Ensures(Contract.Result<string>() != null);
+        return this._reason;
+      }
+      set
+      {
+        Contract.Requires(value != null);
+        this._reason = value;
+      }
+    }
+    
+    private List<Expr/*!*/>/*!*/ exprList;
+    public IEnumerable<Expr> Expressions
+    {
+      get
+      {
+        Contract.Ensures(cce.NonNullElements(Contract.Result<IEnumerable<Expr>>()));
+        return this.exprList.AsReadOnly();
+      }
+      set
+      {
+        Contract.Requires(cce.NonNullElements(value));
+        this.exprList = new List<Expr>(value);
+      }
+    }
+
+
+    [ContractInvariantMethod]
+    void ObjectInvariant() {
+      Contract.Invariant(this._reason != null);
+      Contract.Invariant(cce.NonNullElements(this.exprList));
+    }
+
+    public EEDTemplate(string reason, List<Expr/*!*/>/*!*/ exprList) {
+      Contract.Requires(reason != null);
+      Contract.Requires(cce.NonNullElements(exprList));
+      this._reason = reason;
+      this.exprList = exprList;
+    }
+  }
+
+  public class AssertCmd : PredicateCmd, IPotentialErrorNode<object, object>
+  {
+    public Expr OrigExpr;
+    public Dictionary<Variable, Expr> IncarnationMap;
+
+    Expr verifiedUnder;
+    public Expr VerifiedUnder
+    {
+      get
+      {
+        if (verifiedUnder != null)
+        {
+          return verifiedUnder;
+        }
+        verifiedUnder = QKeyValue.FindExprAttribute(Attributes, "verified_under");
+        return verifiedUnder;
+      }
+    }
+
+    public void MarkAsVerifiedUnder(Expr expr)
+    {
+      Attributes = new QKeyValue(tok, "verified_under", new List<object> { expr }, Attributes);
+      verifiedUnder = expr;
+    }
+
+    // TODO: convert to use generics
+    private object errorData;
+    public object ErrorData {
+      get {
+        return errorData;
+      }
+      set {
+        errorData = value;
+      }
+    }
+
+    public string ErrorMessage {
+      get {
+        return QKeyValue.FindStringAttribute(Attributes, "msg");
+      }
+    }
+
+    private MiningStrategy errorDataEnhanced;
+    public MiningStrategy ErrorDataEnhanced {
+      get {
+        return errorDataEnhanced;
+      }
+      set {
+        errorDataEnhanced = value;
+      }
+    }
+
+    public AssertCmd(IToken/*!*/ tok, Expr/*!*/ expr)
+      : base(tok, expr) {
+      Contract.Requires(tok != null);
+      Contract.Requires(expr != null);
+      errorDataEnhanced = GenerateBoundVarMiningStrategy(expr);
+    }
+
+    public AssertCmd(IToken/*!*/ tok, Expr/*!*/ expr, QKeyValue kv)
+      : base(tok, expr, kv) {
+      Contract.Requires(tok != null);
+      Contract.Requires(expr != null);
+      errorDataEnhanced = GenerateBoundVarMiningStrategy(expr);
+    }
+
+    public override void Emit(TokenTextWriter stream, int level) {
+      //Contract.Requires(stream != null);
+      stream.Write(this, level, "assert ");
+      EmitAttributes(stream, Attributes);
+      this.Expr.Emit(stream);
+      stream.WriteLine(";");
+    }
+    public override void Resolve(ResolutionContext rc) {
+      //Contract.Requires(rc != null);
+      ResolveAttributes(Attributes, rc);
+      base.Resolve(rc);
+    }
+
+    public override void Typecheck(TypecheckingContext tc) {
+      //Contract.Requires(tc != null);
+      TypecheckAttributes(Attributes, tc);
+      Expr.Typecheck(tc);
+      Contract.Assert(Expr.Type != null);  // follows from Expr.Typecheck postcondition
+      if (!Expr.Type.Unify(Type.Bool)) {
+        tc.Error(this, "an asserted expression must be of type bool (got: {0})", Expr.Type);
+      }
+    }
+
+    public static MiningStrategy GenerateBoundVarMiningStrategy(Expr expr) {
+      Contract.Requires(expr != null);
+      List<MiningStrategy> l = new List<MiningStrategy>();
+      if (expr != null) {
+        l = GenerateBoundVarListForMining(expr, l);
+      }
+      return new ListOfMiningStrategies(l);
+    }
+
+    public static List<MiningStrategy>/*!*/ GenerateBoundVarListForMining(Expr expr, List<MiningStrategy> l) {
+      Contract.Requires(l != null);
+      Contract.Requires(expr != null);
+      Contract.Ensures(Contract.Result<List<MiningStrategy>>() != null);
+
+      // go through the origExpr and identify all bound variables in the AST.
+      if (expr is LiteralExpr || expr is IdentifierExpr) {
+        //end recursion
+      } else if (expr is NAryExpr) {
+        NAryExpr e = (NAryExpr)expr;
+        foreach (Expr/*!*/ arg in e.Args) {
+          Contract.Assert(arg != null);
+          l = GenerateBoundVarListForMining(arg, l);
+        }
+      } else if (expr is OldExpr) {
+        OldExpr e = (OldExpr)expr;
+        l = GenerateBoundVarListForMining(e.Expr, l);
+      } else if (expr is QuantifierExpr) {
+        QuantifierExpr qe = (QuantifierExpr)expr;
+        List<Variable> vs = qe.Dummies;
+        foreach (Variable/*!*/ x in vs) {
+          Contract.Assert(x != null);
+          string name = x.Name;
+          if (name.StartsWith("^")) {
+            name = name.Substring(1);
+            List<Expr> exprList = new List<Expr>();
+            exprList.Add(new IdentifierExpr(Token.NoToken, x.ToString(), x.TypedIdent.Type));
+            MiningStrategy eed = new EEDTemplate("The bound variable " + name + " has the value {0}.", exprList);
+            l.Add(eed);
+          }
+        }
+        l = GenerateBoundVarListForMining(qe.Body, l);
+      }
+      return l;
+    }
+
+
+    public override Absy StdDispatch(StandardVisitor visitor) {
+      //Contract.Requires(visitor != null);
+      Contract.Ensures(Contract.Result<Absy>() != null);
+      return visitor.VisitAssertCmd(this);
+    }
+  }
+
+  // An AssertCmd that is a loop invariant check before the loop iteration starts
+  public class LoopInitAssertCmd : AssertCmd {
+    public LoopInitAssertCmd(IToken/*!*/ tok, Expr/*!*/ expr)
+      : base(tok, expr) {
+      Contract.Requires(tok != null);
+      Contract.Requires(expr != null);
+    }
+  }
+
+  // An AssertCmd that is a loop invariant check to maintain the invariant after iteration
+  public class LoopInvMaintainedAssertCmd : AssertCmd {
+    public LoopInvMaintainedAssertCmd(IToken/*!*/ tok, Expr/*!*/ expr)
+      : base(tok, expr) {
+      Contract.Requires(tok != null);
+      Contract.Requires(expr != null);
+    }
+  }
+
+  /// <summary>
+  /// An AssertCmd that is introduced in translation from the requires on a call.
+  /// </summary>
+  public class AssertRequiresCmd : AssertCmd {
+    public CallCmd/*!*/ Call;
+    public Requires/*!*/ Requires;
+    [ContractInvariantMethod]
+    void ObjectInvariant() {
+      Contract.Invariant(Call != null);
+      Contract.Invariant(Requires != null);
+    }
+
+
+    public AssertRequiresCmd(CallCmd/*!*/ call, Requires/*!*/ requires)
+      : base(call.tok, requires.Condition) {
+      Contract.Requires(call != null);
+      Contract.Requires(requires != null);
+      this.Call = call;
+      this.Requires = requires;
+    }
+
+    public override Absy StdDispatch(StandardVisitor visitor) {
+      //Contract.Requires(visitor != null);
+      Contract.Ensures(Contract.Result<Absy>() != null);
+      return visitor.VisitAssertRequiresCmd(this);
+    }
+  }
+
+  /// <summary>
+  /// An AssertCmd that is introduced in translation from an ensures
+  /// declaration.
+  /// </summary>
+  public class AssertEnsuresCmd : AssertCmd {
+    public Ensures/*!*/ Ensures;
+    [ContractInvariantMethod]
+    void ObjectInvariant() {
+      Contract.Invariant(Ensures != null);
+    }
+
+    public AssertEnsuresCmd(Ensures/*!*/ ens)
+      : base(ens.tok, ens.Condition) {
+      Contract.Requires(ens != null);
+      this.Ensures = ens;
+    }
+
+    public override Absy StdDispatch(StandardVisitor visitor) {
+      //Contract.Requires(visitor != null);
+      Contract.Ensures(Contract.Result<Absy>() != null);
+      return visitor.VisitAssertEnsuresCmd(this);
+    }
+  }
+
+  public class AssumeCmd : PredicateCmd {
+    public AssumeCmd(IToken/*!*/ tok, Expr/*!*/ expr)
+      : base(tok, expr) {
+      Contract.Requires(tok != null);
+      Contract.Requires(expr != null);
+    }
+    public AssumeCmd(IToken/*!*/ tok, Expr/*!*/ expr, QKeyValue kv)
+      : base(tok, expr, kv) {
+      Contract.Requires(tok != null);
+      Contract.Requires(expr != null);
+    }
+    public override void Emit(TokenTextWriter stream, int level) {
+      //Contract.Requires(stream != null);
+
+      if (stream.UseForComputingChecksums && QKeyValue.FindBoolAttribute(Attributes, "precondition_previous_snapshot")) { return; }
+
+      stream.Write(this, level, "assume ");
+      if (!stream.UseForComputingChecksums)
+      {
+        EmitAttributes(stream, Attributes);
+      }
+      this.Expr.Emit(stream);
+      stream.WriteLine(";");
+    }
+    public override void Typecheck(TypecheckingContext tc) {
+      //Contract.Requires(tc != null);
+      Expr.Typecheck(tc);
+      Contract.Assert(Expr.Type != null);  // follows from Expr.Typecheck postcondition
+      if (!Expr.Type.Unify(Type.Bool)) {
+        tc.Error(this, "an assumed expression must be of type bool (got: {0})", Expr.Type);
+      }
+    }
+
+    public override Absy StdDispatch(StandardVisitor visitor) {
+      //Contract.Requires(visitor != null);
+      Contract.Ensures(Contract.Result<Absy>() != null);
+      return visitor.VisitAssumeCmd(this);
+    }
+  }
+
+  public class ReturnExprCmd : ReturnCmd {
+    public Expr/*!*/ Expr;
+    [ContractInvariantMethod]
+    void ObjectInvariant() {
+      Contract.Invariant(Expr != null);
+    }
+
+    public ReturnExprCmd(IToken/*!*/ tok, Expr/*!*/ expr)
+      : base(tok) {
+      Contract.Requires(tok != null);
+      Contract.Requires(expr != null);
+      Expr = expr;
+    }
+    public override void Emit(TokenTextWriter stream, int level) {
+      //Contract.Requires(stream != null);
+      stream.Write(this, level, "return ");
+      this.Expr.Emit(stream);
+      stream.WriteLine(";");
+    }
+    public override void Typecheck(TypecheckingContext tc) {
+      //Contract.Requires(tc != null);
+      Expr.Typecheck(tc);
+      Contract.Assert(Expr.Type != null);  // follows from Expr.Typecheck postcondition
+      if (!Expr.Type.Unify(Type.Bool)) {
+        tc.Error(this, "a return expression must be of type bool (got: {0})", Expr.Type);
+      }
+    }
+    public override void Resolve(ResolutionContext rc) {
+      //Contract.Requires(rc != null);
+      Expr.Resolve(rc);
+    }
+
+    public override Absy StdDispatch(StandardVisitor visitor) {
+      //Contract.Requires(visitor != null);
+      Contract.Ensures(Contract.Result<Absy>() != null);
+      return visitor.VisitReturnExprCmd(this);
+    }
+  }
+
+  public class HavocCmd : Cmd {
+    private List<IdentifierExpr>/*!*/ _vars;
+
+    public List<IdentifierExpr>/*!*/ Vars {
+      get {
+        Contract.Ensures(Contract.Result<List<IdentifierExpr>>() != null);
+        return this._vars;
+      }
+      set {
+        Contract.Requires(value != null);
+        this._vars = value;
+      }
+    }
+
+    [ContractInvariantMethod]
+    void ObjectInvariant() {
+      Contract.Invariant(this._vars != null);
+    }
+
+    public HavocCmd(IToken/*!*/ tok, List<IdentifierExpr>/*!*/ vars)
+      : base(tok) {
+      Contract.Requires(tok != null);
+      Contract.Requires(vars != null);
+      this._vars = vars;
+    }
+
+    public override void Emit(TokenTextWriter stream, int level) {
+      //Contract.Requires(stream != null);
+      stream.Write(this, level, "havoc ");
+      Vars.Emit(stream, true);
+      stream.WriteLine(";");
+    }
+    public override void Resolve(ResolutionContext rc) {
+      //Contract.Requires(rc != null);
+      foreach (IdentifierExpr/*!*/ ide in Vars) {
+        Contract.Assert(ide != null);
+        ide.Resolve(rc);
+      }
+    }
+    public override void AddAssignedVariables(List<Variable> vars) {
+      //Contract.Requires(vars != null);
+      foreach (IdentifierExpr/*!*/ e in this.Vars) {
+        Contract.Assert(e != null);
+        vars.Add(e.Decl);
+      }
+    }
+    public override void Typecheck(TypecheckingContext tc) {
+      //Contract.Requires(tc != null);
+      foreach (IdentifierExpr ie in Vars)
+      {
+          ie.Typecheck(tc);
+      }
+      this.CheckAssignments(tc);
+    }
+
+    public override Absy StdDispatch(StandardVisitor visitor) {
+      //Contract.Requires(visitor != null);
+      Contract.Ensures(Contract.Result<Absy>() != null);
+      return visitor.VisitHavocCmd(this);
+    }
+  }
+
+  //---------------------------------------------------------------------
+  // Transfer commands
+  [ContractClass(typeof(TransferCmdContracts))]
+  public abstract class TransferCmd : Absy {
+    internal TransferCmd(IToken/*!*/ tok)
+      : base(tok) {
+      Contract.Requires(tok != null);
+    }
+    public abstract void Emit(TokenTextWriter/*!*/ stream, int level);
+    public override void Typecheck(TypecheckingContext tc) {
+      //Contract.Requires(tc != null);
+      // nothing to typecheck
+    }
+
+    public override string ToString()
+    {
+        Contract.Ensures(Contract.Result<string>() != null);
+        System.IO.StringWriter buffer = new System.IO.StringWriter();
+        using (TokenTextWriter stream = new TokenTextWriter("<buffer>", buffer, /*setTokens=*/ false , /*pretty=*/ false)) {
+            this.Emit(stream, 0);
+        }
+        return buffer.ToString();
+    }
+  }
+  [ContractClassFor(typeof(TransferCmd))]
+  public abstract class TransferCmdContracts : TransferCmd {
+    public TransferCmdContracts() :base(null){
+
+    }
+    public override void Emit(TokenTextWriter stream, int level) {
+      Contract.Requires(stream != null);
+      throw new NotImplementedException();
+    }
+  }
+
+  public class ReturnCmd : TransferCmd {
+    public ReturnCmd(IToken/*!*/ tok)
+      : base(tok) {
+      Contract.Requires(tok != null);
+    }
+    public override void Emit(TokenTextWriter stream, int level) {
+      //Contract.Requires(stream != null);
+      stream.WriteLine(this, level, "return;");
+    }
+    public override void Resolve(ResolutionContext rc) {
+      //Contract.Requires(rc != null);
+      // nothing to resolve
+    }
+
+    public override Absy StdDispatch(StandardVisitor visitor) {
+      //Contract.Requires(visitor != null);
+      Contract.Ensures(Contract.Result<Absy>() != null);
+      return visitor.VisitReturnCmd(this);
+    }
+  }
+
+  public class GotoCmd : TransferCmd {
+    [Rep]
+    public List<String> labelNames;
+    [Rep]
+    public List<Block> labelTargets;
+
+    [ContractInvariantMethod]
+    void ObjectInvariant() {
+      Contract.Invariant(labelNames == null || labelTargets == null || labelNames.Count == labelTargets.Count);
+    }
+
+    [NotDelayed]
+    public GotoCmd(IToken/*!*/ tok, List<String>/*!*/ labelSeq)
+      : base(tok) {
+      Contract.Requires(tok != null);
+      Contract.Requires(labelSeq != null);
+      this.labelNames = labelSeq;
+    }
+    public GotoCmd(IToken/*!*/ tok, List<String>/*!*/ labelSeq, List<Block>/*!*/ blockSeq)
+      : base(tok) {
+      Contract.Requires(tok != null);
+      Contract.Requires(labelSeq != null);
+      Contract.Requires(blockSeq != null);
+      Debug.Assert(labelSeq.Count == blockSeq.Count);
+      for (int i = 0; i < labelSeq.Count; i++) {
+        Debug.Assert(Equals(labelSeq[i], cce.NonNull(blockSeq[i]).Label));
+      }
+
+      this.labelNames = labelSeq;
+      this.labelTargets = blockSeq;
+    }
+    public GotoCmd(IToken/*!*/ tok, List<Block>/*!*/ blockSeq)
+      : base(tok) { //requires (blockSeq[i] != null ==> blockSeq[i].Label != null);
+      Contract.Requires(tok != null);
+      Contract.Requires(blockSeq != null);
+      List<String> labelSeq = new List<String>();
+      for (int i = 0; i < blockSeq.Count; i++)
+        labelSeq.Add(cce.NonNull(blockSeq[i]).Label);
+      this.labelNames = labelSeq;
+      this.labelTargets = blockSeq;
+    }
+    public void AddTarget(Block b) {
+      Contract.Requires(b != null);
+      Contract.Requires(b.Label != null);
+      Contract.Requires(this.labelTargets != null);
+      Contract.Requires(this.labelNames != null);
+      this.labelTargets.Add(b);
+      this.labelNames.Add(b.Label);
+    }
+    public override void Emit(TokenTextWriter stream, int level) {
+      //Contract.Requires(stream != null);
+      Contract.Assume(this.labelNames != null);
+      stream.Write(this, level, "goto ");
+      if (CommandLineOptions.Clo.PrintWithUniqueASTIds) {
+        if (labelTargets == null) {
+          string sep = "";
+          foreach (string name in labelNames) {
+            stream.Write("{0}{1}^^{2}", sep, "NoDecl", name);
+            sep = ", ";
+          }
+        } else {
+          string sep = "";
+          foreach (Block/*!*/ b in labelTargets) {
+            Contract.Assert(b != null);
+            stream.Write("{0}h{1}^^{2}", sep, b.GetHashCode(), b.Label);
+            sep = ", ";
+          }
+        }
+      } else {
+        labelNames.Emit(stream);
+      }
+      stream.WriteLine(";");
+    }
+    public override void Resolve(ResolutionContext rc) {
+      //Contract.Requires(rc != null);
+      Contract.Ensures(labelTargets != null);
+      if (labelTargets != null) {
+        // already resolved
+        return;
+      }
+      Contract.Assume(this.labelNames != null);
+      labelTargets = new List<Block>();
+      foreach (string/*!*/ lbl in labelNames) {
+        Contract.Assert(lbl != null);
+        Block b = rc.LookUpBlock(lbl);
+        if (b == null) {
+          rc.Error(this, "goto to unknown block: {0}", lbl);
+        } else {
+          labelTargets.Add(b);
+        }
+      }
+      Debug.Assert(rc.ErrorCount > 0 || labelTargets.Count == labelNames.Count);
+    }
+
+    public override Absy StdDispatch(StandardVisitor visitor) {
+      //Contract.Requires(visitor != null);
+      Contract.Ensures(Contract.Result<Absy>() != null);
+      return visitor.VisitGotoCmd(this);
+    }
+  }
+}