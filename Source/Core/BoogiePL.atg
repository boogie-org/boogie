
/*---------------------------------------------------------------------------
// BoogiePL -
//--------------------------------------------------------------------------*/

/*using System;*/
using System.Collections;
using System.Collections.Generic;
using System.IO;
using System.Text;
using Microsoft.Boogie;
using Microsoft.BaseTypes;
using Bpl = Microsoft.Boogie;


COMPILER BoogiePL

/*--------------------------------------------------------------------------*/

readonly Program/*!*/ Pgm;

readonly Expr/*!*/ dummyExpr;
readonly Cmd/*!*/ dummyCmd;
readonly Block/*!*/ dummyBlock;
readonly Bpl.Type/*!*/ dummyType;
readonly List<Expr>/*!*/ dummyExprSeq;
readonly TransferCmd/*!*/ dummyTransferCmd;
readonly StructuredCmd/*!*/ dummyStructuredCmd;

public static Program ParseLibraryDefinitions()
{
  string libraryDefinitionsFileName = "LibraryDefinitions.bpl";
  Assembly asm = Assembly.GetExecutingAssembly();
  var resourceName = "Core.LibraryDefinitions.bpl";
  using Stream resourceStream = asm.GetManifestResourceStream(resourceName);
  Parse(new StreamReader(resourceStream), libraryDefinitionsFileName, new List<string>(), out Program program);
  return program;
}

///<summary>
///Returns the number of parsing errors encountered.  If 0, "program" returns as
///the parsed program.
///</summary>
public static int Parse(string/*!*/ filename, List<string/*!*/> defines, out /*maybe null*/ Program program, bool useBaseName=false) /* throws System.IO.IOException */ {
  Contract.Requires(filename != null);
  Contract.Requires(cce.NonNullElements(defines,true));

  if (filename == "stdin.bpl") {
    return Parse(Console.In, filename, defines, out program, useBaseName);
  } else
  {
    using FileStream stream = new FileStream(filename, FileMode.Open, FileAccess.Read, FileShare.Read);
    return Parse(new StreamReader(stream), filename, defines, out program, useBaseName);
  }
}

public static int Parse(TextReader stream, string/*!*/ filename, List<string> defines, out /*maybe null*/ Program program, bool useBaseName=false) /* throws System.IO.IOException */
{
  var preprocessedSource = ParserHelper.Fill(stream, defines);
  return Parse(preprocessedSource, filename, out program, useBaseName);
}

public static int Parse(string s, string/*!*/ filename, out /*maybe null*/ Program program, bool useBaseName=false) /* throws System.IO.IOException */ {
  Contract.Requires(s != null);
  Contract.Requires(filename != null);

  byte[]/*!*/ buffer = cce.NonNull(UTF8Encoding.Default.GetBytes(s));
  MemoryStream ms = new MemoryStream(buffer,false);
  Errors errors = new Errors();
  Scanner scanner = new Scanner(ms, errors, filename, useBaseName);

  Parser parser = new Parser(scanner, errors, false);
  parser.Parse();
  if (errors.count == 0)
  {
    parser.Pgm.ProcessDatatypeConstructors(errors);
  }
  if (errors.count == 0)
  {
    program = parser.Pgm;
  } else
  {
    program = null;
  }
  return errors.count;
}

public Parser(Scanner/*!*/ scanner, Errors/*!*/ errors, bool disambiguation)
 : this(scanner, errors)
{
  // initialize readonly fields
  Pgm = new Program();
  dummyExpr = new LiteralExpr(Token.NoToken, false);
  dummyCmd = new AssumeCmd(Token.NoToken, dummyExpr);
  dummyBlock = new Block(Token.NoToken, "dummyBlock", new List<Cmd>(), new ReturnCmd(Token.NoToken));
  dummyType = new BasicType(Token.NoToken, SimpleType.Bool);
  dummyExprSeq = new List<Expr> ();
  dummyTransferCmd = new ReturnCmd(Token.NoToken);
  dummyStructuredCmd = new BreakCmd(Token.NoToken, null);
}

// Class to represent the bounds of a bitvector expression t[a:b].
// Objects of this class only exist during parsing and are directly
// turned into BvExtract before they get anywhere else
private class BvBounds : Expr {
  public BigNum Lower;
  public BigNum Upper;
  public BvBounds(IToken/*!*/ tok, BigNum lower, BigNum upper)
    : base(tok, /*immutable=*/ false) {
    Contract.Requires(tok != null);
    this.Lower = lower;
    this.Upper = upper;
  }
  public override Bpl.Type/*!*/ ShallowType { get {Contract.Ensures(Contract.Result<Bpl.Type>() != null); return Bpl.Type.Int; } }
  public override void Resolve(ResolutionContext/*!*/ rc) {
    // Contract.Requires(rc != null);
    rc.Error(this, "bitvector bounds in illegal position");
  }
  public override void Emit(TokenTextWriter/*!*/ stream,
                            int contextBindingStrength, bool fragileContext) {
    Contract.Assert(false);throw new cce.UnreachableException();
  }
  public override void ComputeFreeVariables(GSet<object>/*!*/ freeVars) { Contract.Assert(false);throw new cce.UnreachableException(); }
  
  public override int ContentHash => throw new NotSupportedException("Not supported since this type is translated away");
  
  public override int ComputeHashCode()
  {
    return base.GetHashCode();
  }
}

/*--------------------------------------------------------------------------*/
CHARACTERS
  letter = "ABCDEFGHIJKLMNOPQRSTUVWXYZabcdefghijklmnopqrstuvwxyz".
  digit = "0123456789".
  hexdigit = "0123456789ABCDEFabcdef".
  special = "'~#$^_.?`".
  glyph = "`~!@#$%^&*()-_=+[{]}|;:',<.>/?\\".

  cr        = '\r'.
  lf        = '\n'.
  tab       = '\t'.

  space = ' '.
  quote = '"'.

  newLine = cr + lf.
  regularStringChar = ANY - quote - newLine.

  nondigit = letter + special.
  nonquote = letter + digit + space + glyph.


/*------------------------------------------------------------------------*/
TOKENS
  ident =  [ '\\' ] nondigit {nondigit | digit}.
  bvlit = digit {digit} 'b' 'v' digit {digit}.
  digits = digit {digit}.

  string = quote { regularStringChar | "\\\"" } quote.

  decimal = digit {digit} 'e' [ '-' ] digit {digit} .
  dec_float = digit {digit} '.' digit {digit} [ 'e' [ '-' ] digit {digit} ] .
	float = [ '-' ] '0' 'x' hexdigit {hexdigit} '.' hexdigit {hexdigit} 'e' [ '-' ] digit {digit} 'f' digit {digit} 'e' digit {digit}
										| '0' 'N' 'a' 'N' digit {digit} 'e' digit {digit}
										| '0' 'n' 'a' 'n' digit {digit} 'e' digit {digit}
										| '0' '+' 'o' 'o' digit {digit} 'e' digit {digit}
										| '0' '-' 'o' 'o' digit {digit} 'e' digit {digit} .

COMMENTS FROM "/*" TO "*/" NESTED
COMMENTS FROM "//" TO lf

IGNORE cr + lf + tab


/*------------------------------------------------------------------------*/
PRODUCTIONS


/*------------------------------------------------------------------------*/
BoogiePL
= (. List<Variable>/*!*/ vs;
     List<Declaration>/*!*/ ds;
     Axiom/*!*/ ax;
     List<Declaration/*!*/>/*!*/ ts;
     Procedure/*!*/ pr;
     Implementation im;
     Implementation/*!*/ nnim;
  .)
  { Consts<out ds>             (. foreach(Bpl.Declaration/*!*/ v in ds){
                                    Contract.Assert(v != null);
                                    Pgm.AddTopLevelDeclaration(v);
                                  }
                               .)
  | Function<out ds>           (. foreach(Bpl.Declaration/*!*/ d in ds){
                                    Contract.Assert(d != null);
                                    Pgm.AddTopLevelDeclaration(d);
                                  }
                               .)
  | Axiom<out ax>              (. Pgm.AddTopLevelDeclaration(ax); .)
  | UserDefinedTypes<out ts>   (. foreach(Declaration/*!*/ td in ts){
                                    Contract.Assert(td != null);
                                    Pgm.AddTopLevelDeclaration(td);
                                  }
                               .)
  | GlobalVars<out vs>         (. foreach(Bpl.Variable/*!*/ v in vs){
                                    Contract.Assert(v != null);
                                    Pgm.AddTopLevelDeclaration(v);
                                  }
                               .)
  | Procedure<out pr, out im>  (. Pgm.AddTopLevelDeclaration(pr);
                                   if (im != null) {
                                     Pgm.AddTopLevelDeclaration(im);
                                   }
                               .)
  | Implementation<out nnim>   (. Pgm.AddTopLevelDeclaration(nnim); .)
  }
  EOF
  .

/*------------------------------------------------------------------------*/
GlobalVars<.out List<Variable>/*!*/ ds.>
= (.
    Contract.Ensures(Contract.ValueAtReturn(out ds) != null);
    QKeyValue kv = null;
    ds = new List<Variable>();
    var dsx = ds;
  .)
  "var"
  { Attribute<ref kv> }
  IdsTypeWheres<true, "global variables", delegate(TypedIdent tyd) { dsx.Add(new GlobalVariable(tyd.tok, tyd, kv)); } > ";"
  .

LocalVars<.List<Variable>/*!*/ ds.>
= (.
    Contract.Ensures(Contract.ValueAtReturn(out ds) != null);
    QKeyValue kv = null;
  .)
  "var"
  { Attribute<ref kv> }
  IdsTypeWheres<true, "local variables", delegate(TypedIdent tyd) { ds.Add(new LocalVariable(tyd.tok, tyd, kv)); } > ";"
  .

ProcFormals<.bool incoming, bool allowWhereClauses, out List<Variable>/*!*/ ds.>
= (. Contract.Ensures(Contract.ValueAtReturn(out ds) != null);
     ds = new List<Variable>();
     var dsx = ds;
     var context = allowWhereClauses ? "procedure formals" : "the 'implementation' copies of formals";
  .)
  "("
  [ AttrsIdsTypeWheres<allowWhereClauses, allowWhereClauses, context, delegate(TypedIdent tyd, QKeyValue kv) { dsx.Add(new Formal(tyd.tok, tyd, incoming, kv)); }>
  ]
  ")"
  .

BoundVars<.out List<Variable>/*!*/ ds.>
= (.
    Contract.Ensures(Contract.ValueAtReturn(out ds) != null);
    List<TypedIdent>/*!*/ tyds = new List<TypedIdent>();
    ds = new List<Variable>();
    var dsx = ds;
  .)
  AttrsIdsTypeWheres<true, false, "bound variables", delegate(TypedIdent tyd, QKeyValue kv) { dsx.Add(new BoundVariable(tyd.tok, tyd, kv)); } >
  .

/*------------------------------------------------------------------------*/
/* IdsType is used with const declarations */
IdsType<.out List<TypedIdent>/*!*/ tyds.>
= (. Contract.Ensures(Contract.ValueAtReturn(out tyds) != null); List<IToken>/*!*/ ids;  Bpl.Type/*!*/ ty; .)
  Idents<out ids> ":" Type<out ty>
  (. tyds = new List<TypedIdent>();
     foreach(Token/*!*/ id in ids){
       Contract.Assert(id != null);
       tyds.Add(new TypedIdent(id, id.val, ty, null));
     }
  .)
  .

/* AttrsIdsTypeWheres is used with the declarations of formals and bound variables */
AttrsIdsTypeWheres<. bool allowAttributes, bool allowWhereClauses, string context, System.Action<TypedIdent, QKeyValue> action .>
=
  AttributesIdsTypeWhere<allowAttributes, allowWhereClauses, context, action>
  { "," AttributesIdsTypeWhere<allowAttributes, allowWhereClauses, context, action> }
  .

IdsTypeWheres<. bool allowWhereClauses, string context, System.Action<TypedIdent> action .>
=
  IdsTypeWhere<allowWhereClauses, context, action>
  { "," IdsTypeWhere<allowWhereClauses, context, action> }
  .

AttributesIdsTypeWhere<. bool allowAttributes, bool allowWhereClauses, string context, System.Action<TypedIdent, QKeyValue> action .>
= (. QKeyValue kv = null; .)
  { Attribute<ref kv>    (. if (!allowAttributes) {
                              kv = null;
                              this.SemErr("attributes are not allowed on " + context);
                            }
                         .)
  }
  IdsTypeWhere<allowWhereClauses, context, delegate(TypedIdent tyd) { action(tyd, kv); }>
  .

/* context is allowed to be null if allowWhereClauses is true */
IdsTypeWhere<. bool allowWhereClauses, string context, System.Action<TypedIdent> action .>
= (. List<IToken>/*!*/ ids;  Bpl.Type/*!*/ ty;  Expr wh = null;  Expr/*!*/ nne; .)
  Idents<out ids> ":" Type<out ty>
  [ "where" Expression<out nne>  (. if (!allowWhereClauses) {
                                      this.SemErr("where clause not allowed on " + context);
                                    } else {
                                      wh = nne;
                                    }
                                 .)
  ]
  (. foreach(Token/*!*/ id in ids){
       Contract.Assert(id != null);
       action(new TypedIdent(id, id.val, ty, wh));
     }
  .)
  .

/*------------------------------------------------------------------------*/
Type<out Bpl.Type/*!*/ ty>
= (.Contract.Ensures(Contract.ValueAtReturn(out ty) != null); IToken/*!*/ tok; ty = dummyType; .)
  (
    TypeAtom<out ty>
  |
    Ident<out tok>       (. List<Bpl.Type>/*!*/ args = new List<Bpl.Type> (); .)
    [ TypeArgs<args> ]   (. ty = new UnresolvedTypeIdentifier (tok, tok.val, args); .)
  |
    MapType<out ty>
  )
  .

TypeArgs<.List<Bpl.Type>/*!*/ ts.>
= (.Contract.Requires(ts != null); IToken/*!*/ tok; Bpl.Type/*!*/ ty; .)
  (
    TypeAtom<out ty>     (. ts.Add(ty); .)
    [ TypeArgs<ts> ]
  |
    Ident<out tok>       (. List<Bpl.Type>/*!*/ args = new List<Bpl.Type> ();
                            ts.Add(new UnresolvedTypeIdentifier (tok, tok.val, args)); .)
    [ TypeArgs<ts> ]
  |
    MapType<out ty>      (. ts.Add(ty); .)
  )
  .

TypeAtom<out Bpl.Type/*!*/ ty>
= (.Contract.Ensures(Contract.ValueAtReturn(out ty) != null); ty = dummyType; .)
  ( "int"              (. ty = new BasicType(t, SimpleType.Int); .)
  | "real"             (. ty = new BasicType(t, SimpleType.Real); .)
  | "bool"             (. ty = new BasicType(t, SimpleType.Bool); .)
  /* note: bitvectors and floats are handled in UnresolvedTypeIdentifier */
  |
  "("
  Type<out ty>
  ")"
  )
  .

MapType<out Bpl.Type/*!*/ ty>
= (.Contract.Ensures(Contract.ValueAtReturn(out ty) != null); IToken tok = null;
     IToken/*!*/ nnTok;
     List<Bpl.Type>/*!*/ arguments = new List<Bpl.Type>();
     Bpl.Type/*!*/ result;
     List<TypeVariable>/*!*/ typeParameters = new List<TypeVariable>();
   .)
  [ TypeParams<out nnTok, out typeParameters> (. tok = nnTok; .) ]
  "["                                         (.  if (tok == null) tok = t;  .)
    [ Types<arguments> ]
  "]"
  Type<out result>
  (.
    ty = new MapType(tok, typeParameters, arguments, result);
  .)
  .

TypeParams<.out IToken/*!*/ tok, out List<TypeVariable>/*!*/ typeParams.>
= (.Contract.Ensures(Contract.ValueAtReturn(out tok) != null); Contract.Ensures(Contract.ValueAtReturn(out typeParams) != null); List<IToken>/*!*/ typeParamToks; .)
  "<"    (.  tok = t;  .)
    Idents<out typeParamToks>
  ">"
  (.
    typeParams = new List<TypeVariable> ();
    foreach(Token/*!*/ id in typeParamToks){
      Contract.Assert(id != null);
      typeParams.Add(new TypeVariable(id, id.val));}
   .)
  .

Types<.List<Bpl.Type>/*!*/ ts.>
= (. Contract.Requires(ts != null); Bpl.Type/*!*/ ty; .)
  Type<out ty>                 (. ts.Add(ty); .)
  { "," Type<out ty>           (. ts.Add(ty); .)
  }
  .


/*------------------------------------------------------------------------*/
Consts<.out List<Declaration>/*!*/ ds.>
= (. Contract.Ensures(Contract.ValueAtReturn(out ds) != null); IToken/*!*/ y; List<TypedIdent>/*!*/ xs;
     ds = new List<Declaration>();
     var axioms = new List<Axiom>();
     Axiom ax;
     bool u = false; QKeyValue kv = null;
     bool ChildrenComplete = false;
     List<ConstantParent/*!*/> Parents = null; .)
  "const"                 (. y = t; .)
  { Attribute<ref kv> }
  [ "unique"              (. u = true;  .)
  ]
  IdsType<out xs>
  [ OrderSpec<out ChildrenComplete, out Parents> ]
  ( ";" | "uses" "{" { Axiom<out ax>(. axioms.Add(ax); .) } "}")
  (. bool makeClone = false;
     foreach(TypedIdent/*!*/ x in xs){
       Contract.Assert(x != null);

       // ensure that no sharing is introduced
       List<ConstantParent/*!*/> ParentsClone;
       if (makeClone && Parents != null) {
         ParentsClone = new List<ConstantParent/*!*/> ();
         foreach (ConstantParent/*!*/ p in Parents){
           Contract.Assert(p != null);
           ParentsClone.Add(new ConstantParent (
                            new IdentifierExpr (p.Parent.tok, p.Parent.Name),
                            p.Unique));}
       } else {
         ParentsClone = Parents;
       }
       makeClone = true;
       
       var constant = new Constant(y, x, u, ParentsClone, ChildrenComplete, kv, axioms);
       ds.Add(constant);
     }
     foreach(var axiom in axioms) {
       ds.Add(axiom);
     }
  .)
  .

OrderSpec<.out bool ChildrenComplete, out List<ConstantParent/*!*/> Parents.>
= (.Contract.Ensures(cce.NonNullElements(Contract.ValueAtReturn(out Parents),true)); ChildrenComplete = false;
     Parents = null;
     bool u;
     IToken/*!*/ parent; .)
  "extends"                (. Parents = new List<ConstantParent/*!*/> ();
                              u = false; .)
  [
    [ "unique"             (. u = true; .)
    ]
    Ident<out parent>      (. Parents.Add(new ConstantParent (
                                          new IdentifierExpr(parent, parent.val), u)); .)
    {
      ","                  (. u = false; .)
      [ "unique"           (. u = true; .)
      ]
      Ident<out parent>    (. Parents.Add(new ConstantParent (
                                          new IdentifierExpr(parent, parent.val), u)); .)
    }
  ]
  [ "complete"             (. ChildrenComplete = true; .)
  ]
  .

/*------------------------------------------------------------------------*/
Function<.out List<Declaration>/*!*/ ds.>
= (. Contract.Ensures(Contract.ValueAtReturn(out ds) != null);
     ds = new List<Declaration>(); IToken/*!*/ z;
     IToken/*!*/ typeParamTok;
     var typeParams = new List<TypeVariable>();
     var arguments = new List<Variable>();
     var axioms = new List<Axiom>();
     TypedIdent/*!*/ tyd;
     TypedIdent retTyd = null;
     Bpl.Type/*!*/ retTy;
     QKeyValue argKv = null;
     QKeyValue kv = null;
     Expr definition = null;
     Expr/*!*/ tmp;
     Axiom ax;
  .)
  "function" { Attribute<ref kv> } Ident<out z>
  [ TypeParams<out typeParamTok, out typeParams> ]
  "("
  [ VarOrType<out tyd, out argKv>      (. arguments.Add(new Formal(tyd.tok, tyd, true, argKv)); .)
  { "," VarOrType<out tyd, out argKv>  (. arguments.Add(new Formal(tyd.tok, tyd, true, argKv)); .)
  } ] ")"
  (. argKv = null; .)
  (
    "returns" "(" VarOrType<out retTyd, out argKv> ")"
    |
    ":" Type<out retTy>   (. retTyd = new TypedIdent(retTy.tok, TypedIdent.NoName, retTy); .)
  )
<<<<<<< HEAD
  ( "{" Expression<out tmp> (. definition = tmp; .) "}" [ "uses" "{" { Axiom<out ax>(. axioms.Add(ax); .) } "}" ] | 
    "uses" "{" { Axiom<out ax>(. axioms.Add(ax); .) } "}" |
    ";"
=======
  ( "{" Expression<out tmp> (. definition = tmp; .) "}" [ "uses" "{" { Axiom<out ax>(. axioms.Add(ax); .) } "}" ] 
  | "uses" "{" { Axiom<out ax>(. axioms.Add(ax); .) } "}" 
  | ";"
>>>>>>> 3c9007eb
  )
  (.
    if (retTyd == null) {
      // construct a dummy type for the case of syntax error
      retTyd = new TypedIdent(t, TypedIdent.NoName, new BasicType(t, SimpleType.Int));
    }
    Function/*!*/ func = new Function(z, z.val, typeParams, arguments,
                                      new Formal(retTyd.tok, retTyd, false, argKv), null, kv);
    foreach(var axiom in axioms) {
        ds.Add(axiom);
        func.AddOtherDefinitionAxiom(axiom);
    }
    
    Contract.Assert(func != null);
    ds.Add(func);
    bool allUnnamed = true;
    foreach(Formal/*!*/ f in arguments) {
      Contract.Assert(f != null);
      if (f.TypedIdent.HasName) {
        allUnnamed = false;
        break;
      }
    }
    if (!allUnnamed) {
      Bpl.Type prevType = null;
      for (int i = arguments.Count; 0 <= --i; ) {
        TypedIdent/*!*/ curr = cce.NonNull(arguments[i]).TypedIdent;
        if (curr.HasName) {
          // the argument was given as both an identifier and a type
          prevType = curr.Type;
        } else {
          // the argument was given as just one "thing", which syntactically parsed as a type
          if (prevType == null) {
            this.errors.SemErr(curr.tok, "the type of the last parameter is unspecified");
            break;
          }
          Bpl.Type ty = curr.Type;
          var uti = ty as UnresolvedTypeIdentifier;
          if (uti != null && uti.Arguments.Count == 0) {
            // the given "thing" was just an identifier, so let's use it as the name of the parameter
            curr.Name = uti.Name;
            curr.Type = prevType;
          } else {
            this.errors.SemErr(curr.tok, "expecting an identifier as parameter name");
          }
        }
      }
    }
    if (definition != null) {
      // generate either an axiom or a function body
      if (QKeyValue.FindBoolAttribute(kv, "inline")) {
        if (QKeyValue.FindBoolAttribute(kv, "define"))
          SemErr("function cannot have both :inline and :define attributes");
        func.Body = definition;
      } else if (QKeyValue.FindBoolAttribute(kv, "define")) {
        if (func.TypeParameters.Count > 0)
          SemErr("function with :define attribute has to be monomorphic");
        func.DefinitionBody = func.CreateFunctionDefinition(definition);
      } else {
        ds.Add(func.CreateDefinitionAxiom(definition, kv));
      }
    }
  .)
  .

VarOrType<out TypedIdent/*!*/ tyd, out QKeyValue kv>
= (.
    Contract.Ensures(Contract.ValueAtReturn(out tyd) != null);
    string/*!*/ varName = TypedIdent.NoName;
    Bpl.Type/*!*/ ty;
    IToken/*!*/ tok;
    kv = null;
  .)
  { Attribute<ref kv> }
  Type<out ty>    (. tok = ty.tok; .)
  [ ":"           (. var uti = ty as UnresolvedTypeIdentifier;
                     if (uti != null && uti.Arguments.Count == 0) {
                       varName = uti.Name;
                     } else {
                       this.SemErr("expected identifier before ':'");
                     }
                  .)
    Type<out ty>
  ]
  (. tyd = new TypedIdent(tok, varName, ty); .)
  .

/*------------------------------------------------------------------------*/
Axiom<out Axiom/*!*/ m>
= (.Contract.Ensures(Contract.ValueAtReturn(out m) != null); Expr/*!*/ e; QKeyValue kv = null; .)
  "axiom"
   { Attribute<ref kv> }
   (. IToken/*!*/ x = t; .)
  Proposition<out e> ";"  (. m = new Axiom(x,e, null, kv); .)
  .

/*------------------------------------------------------------------------*/
UserDefinedTypes<.out List<Declaration/*!*/>/*!*/ ts.>
= (. Contract.Ensures(cce.NonNullElements(Contract.ValueAtReturn(out ts))); Declaration/*!*/ decl; QKeyValue kv = null; ts = new List<Declaration/*!*/> (); .)
  "type"
  { Attribute<ref kv> }
  UserDefinedType<out decl, kv>          (.  ts.Add(decl);  .)
  { "," UserDefinedType<out decl, kv>    (.  ts.Add(decl);  .) }
  ";"
  .

UserDefinedType<out Declaration/*!*/ decl, QKeyValue kv>
= (. Contract.Ensures(Contract.ValueAtReturn(out decl) != null); IToken/*!*/ id; List<IToken>/*!*/ paramTokens = new List<IToken> ();
     Bpl.Type/*!*/ body = dummyType; bool synonym = false; .)
  Ident<out id>
  [ WhiteSpaceIdents<out paramTokens> ]
  [
    "=" Type<out body>
    (. synonym = true; .)
  ]
  (.
     if (synonym) {
       List<TypeVariable>/*!*/ typeParams = new List<TypeVariable>();
       foreach(Token/*!*/ t in paramTokens){
         Contract.Assert(t != null);
         typeParams.Add(new TypeVariable(t, t.val));}
       decl = new TypeSynonymDecl(id, id.val, typeParams, body, kv);
     } else {
       decl = new TypeCtorDecl(id, id.val, paramTokens.Count, kv);
     }
   .)
  .


/*------------------------------------------------------------------------*/
Procedure<out Procedure/*!*/ proc, out /*maybe null*/ Implementation impl>
= (. Contract.Ensures(Contract.ValueAtReturn(out proc) != null); IToken/*!*/ x;
     List<TypeVariable>/*!*/ typeParams;
     List<Variable>/*!*/ ins, outs;
     List<Requires>/*!*/ pre = new List<Requires>();
     List<IdentifierExpr>/*!*/ mods = new List<IdentifierExpr>();
     List<Ensures>/*!*/ post = new List<Ensures>();

     List<Variable>/*!*/ locals = new List<Variable>();
     StmtList/*!*/ stmtList;
     QKeyValue kv = null;
     impl = null;
  .)

  "procedure"
  ProcSignature<true, out x, out typeParams, out ins, out outs, out kv>
  ( ";"
    { Spec<pre, mods, post> }
  | { Spec<pre, mods, post> }
    ImplBody<out locals, out stmtList>
    (.
      impl = new Implementation(x, x.val, typeParams.ConvertAll(tp => new TypeVariable(tp.tok, tp.Name)),
                                Formal.StripWhereClauses(ins), Formal.StripWhereClauses(outs), locals, stmtList, kv == null ? null : (QKeyValue)kv.Clone(), this.errors);
    .)
  )
  (. proc = new Procedure(x, x.val, typeParams, ins, outs, pre, mods, post, kv); .)
  .


Implementation<out Implementation/*!*/ impl>
= (. Contract.Ensures(Contract.ValueAtReturn(out impl) != null); IToken/*!*/ x;
     List<TypeVariable>/*!*/ typeParams;
     List<Variable>/*!*/ ins, outs;
     List<Variable>/*!*/ locals;
     StmtList/*!*/ stmtList;
     QKeyValue kv;
  .)

  "implementation"
  ProcSignature<false, out x, out typeParams, out ins, out outs, out kv>
  ImplBody<out locals, out stmtList>
    (. impl = new Implementation(x, x.val, typeParams, ins, outs, locals, stmtList, kv, this.errors); .)
  .


ProcSignature<.bool allowWhereClausesOnFormals, out IToken/*!*/ name, out List<TypeVariable>/*!*/ typeParams,
              out List<Variable>/*!*/ ins, out List<Variable>/*!*/ outs, out QKeyValue kv.>
= (. Contract.Ensures(Contract.ValueAtReturn(out name) != null); Contract.Ensures(Contract.ValueAtReturn(out typeParams) != null); Contract.Ensures(Contract.ValueAtReturn(out ins) != null); Contract.Ensures(Contract.ValueAtReturn(out outs) != null);
     IToken/*!*/ typeParamTok; typeParams = new List<TypeVariable>();
     outs = new List<Variable>(); kv = null; .)
  { Attribute<ref kv> }
  Ident<out name>
  [ TypeParams<out typeParamTok, out typeParams> ]
  ProcFormals<true, allowWhereClausesOnFormals, out ins>
  [ "returns" ProcFormals<false, allowWhereClausesOnFormals, out outs> ]
  .


Spec<.List<Requires>/*!*/ pre, List<IdentifierExpr>/*!*/ mods, List<Ensures>/*!*/ post.>
= (.Contract.Requires(pre != null); Contract.Requires(mods != null); Contract.Requires(post != null); List<IToken>/*!*/ ms; .)
  ( "modifies"
    [ Idents<out ms>        (. foreach(IToken/*!*/ m in ms){
                                 Contract.Assert(m != null);
                                 mods.Add(new IdentifierExpr(m, m.val));
                               }
                            .)
    ] ";"
  | "free" SpecPrePost<true, pre, post>
  | SpecPrePost<false, pre, post>
  )
  .

SpecPrePost<.bool free, List<Requires>/*!*/ pre, List<Ensures>/*!*/ post.>
= (. Contract.Requires(pre != null); Contract.Requires(post != null); Expr/*!*/ e; Token tok = null; QKeyValue kv = null; .)
  ( "requires"              (. tok = t; .)
    { Attribute<ref kv> }
    Proposition<out e> ";"  (. pre.Add(new Requires(tok, free, e, null, kv)); .)
  | "ensures"               (. tok = t; .)
    { Attribute<ref kv> }
    Proposition<out e> ";"  (. post.Add(new Ensures(tok, free, e, null, kv)); .)
  )
  .

/*------------------------------------------------------------------------*/

ImplBody<.out List<Variable>/*!*/ locals, out StmtList/*!*/ stmtList.>
= (. Contract.Ensures(Contract.ValueAtReturn(out locals) != null); Contract.Ensures(Contract.ValueAtReturn(out stmtList) != null); locals = new List<Variable>(); .)
  "{"
  { LocalVars<locals> }
  StmtList<out stmtList>
  .

/* the StmtList also reads the final curly brace */
StmtList<out StmtList/*!*/ stmtList>
= (. Contract.Ensures(Contract.ValueAtReturn(out stmtList) != null); List<BigBlock/*!*/> bigblocks = new List<BigBlock/*!*/>();
     /* built-up state for the current BigBlock: */
     IToken startToken = null;  string currentLabel = null;
     List<Cmd> cs = null;  /* invariant: startToken != null ==> cs != null */
     /* temporary variables: */
     IToken label;  Cmd c;  BigBlock b;
     StructuredCmd ec = null;  StructuredCmd/*!*/ ecn;
     TransferCmd tc = null;  TransferCmd/*!*/ tcn;
  .)

  {
  ( LabelOrCmd<out c, out label>
    (. Contract.Assert(c == null || label == null);
       if (c != null) {
         // LabelOrCmd read a Cmd
         if (startToken == null) { startToken = c.tok;  cs = new List<Cmd>(); }
         Contract.Assert(cs != null);
         cs.Add(c);
       } else if (label != null) {
         // LabelOrCmd read a label
         if (startToken != null) {
           Contract.Assert(cs != null);
           // dump the built-up state into a BigBlock
           b = new BigBlock(startToken, currentLabel, cs, null, null);
           bigblocks.Add(b);
           cs = null;
         }
         startToken = label;
         currentLabel = label.val;
         cs = new List<Cmd>();
       }
    .)

  | StructuredCmd<out ecn>
    (. ec = ecn;
       if (startToken == null) { startToken = ec.tok;  cs = new List<Cmd>(); }
       Contract.Assert(cs != null);
       b = new BigBlock(startToken, currentLabel, cs, ec, null);
       bigblocks.Add(b);
       startToken = null;  currentLabel = null;  cs = null;
    .)

  | TransferCmd<out tcn>
    (. tc = tcn;
       if (startToken == null) { startToken = tc.tok;  cs = new List<Cmd>(); }
       Contract.Assert(cs != null);
       b = new BigBlock(startToken, currentLabel, cs, null, tc);
       bigblocks.Add(b);
       startToken = null;  currentLabel = null;  cs = null;
    .)

  )
  }
  "}"
  (. IToken/*!*/ endCurly = t;
     if (startToken == null && bigblocks.Count == 0) {
       startToken = t;  cs = new List<Cmd>();
     }
     if (startToken != null) {
       Contract.Assert(cs != null);
       b = new BigBlock(startToken, currentLabel, cs, null, null);
       bigblocks.Add(b);
     }

     stmtList = new StmtList(bigblocks, endCurly);
  .)
  .

TransferCmd<out TransferCmd/*!*/ tc>
= (. Contract.Ensures(Contract.ValueAtReturn(out tc) != null); tc = dummyTransferCmd;
     Token y;  List<IToken>/*!*/ xs;
     List<String> ss = new List<String>();
  .)
  ( "goto"             (. y = t; .)
    Idents<out xs>     (. foreach(IToken/*!*/ s in xs){
                            Contract.Assert(s != null);
                            ss.Add(s.val); }
                          tc = new GotoCmd(y, ss);
                       .)
  | "return"           (. tc = new ReturnCmd(t); .)
  ) ";"
  .

StructuredCmd<out StructuredCmd/*!*/ ec>
= (. Contract.Ensures(Contract.ValueAtReturn(out ec) != null); ec = dummyStructuredCmd;  Contract.Assume(cce.IsPeerConsistent(ec));
     IfCmd/*!*/ ifcmd;  WhileCmd/*!*/ wcmd;  BreakCmd/*!*/ bcmd;
  .)
  ( IfCmd<out ifcmd>    (. ec = ifcmd; .)
  | WhileCmd<out wcmd>  (. ec = wcmd; .)
  | BreakCmd<out bcmd>  (. ec = bcmd; .)
  )
  .

IfCmd<out IfCmd/*!*/ ifcmd>
= (. Contract.Ensures(Contract.ValueAtReturn(out ifcmd) != null); IToken/*!*/ x;
     Expr guard;
     StmtList/*!*/ thn;
     IfCmd/*!*/ elseIf;  IfCmd elseIfOption = null;
     StmtList/*!*/ els;  StmtList elseOption = null;
  .)
  "if"                       (. x = t; .)
  Guard<out guard>
  "{" StmtList<out thn>
  [ "else"
    ( IfCmd<out elseIf>      (. elseIfOption = elseIf; .)
    | "{"
      StmtList<out els>      (. elseOption = els; .)
    )
  ]
  (. ifcmd = new IfCmd(x, guard, thn, elseIfOption, elseOption); .)
  .

WhileCmd<out WhileCmd/*!*/ wcmd>
= (. Contract.Ensures(Contract.ValueAtReturn(out wcmd) != null); IToken/*!*/ x;  Token z;
     Expr guard;  Expr/*!*/ e;  bool isFree;
     List<PredicateCmd/*!*/> invariants = new List<PredicateCmd/*!*/>();
     StmtList/*!*/ body;
     QKeyValue kv = null;
  .)
  "while"             (. x = t; .)
  Guard<out guard>    (. Contract.Assume(guard == null || cce.Owner.None(guard)); .)
  {                   (. isFree = false; z = la/*lookahead token*/; .)
    [ "free"          (. isFree = true;  .)
    ]
    "invariant"
    { Attribute<ref kv> }
    Expression<out e> (. if (isFree) {
                           invariants.Add(new AssumeCmd(z, e, kv));
                         } else {
                           invariants.Add(new AssertCmd(z, e, kv));
                         }
						 kv = null;
                      .)
    ";"
  }
  "{"
  StmtList<out body>  (. wcmd = new WhileCmd(x, guard, invariants, body); .)
  .

Guard<out Expr e>
= (. Expr/*!*/ ee;  e = null; .)
  "("
  ( "*"                   (. e = null; .)
  | Expression<out ee>    (. e = ee; .)
  )
  ")"
  .

BreakCmd<out BreakCmd/*!*/ bcmd>
= (.Contract.Ensures(Contract.ValueAtReturn(out bcmd) != null); IToken/*!*/ x;  IToken/*!*/ y;
     string breakLabel = null;
  .)
  "break"             (. x = t; .)
  [ Ident<out y>      (. breakLabel = y.val; .)
  ] ";"               (. bcmd = new BreakCmd(x, breakLabel); .)
  .

/*------------------------------------------------------------------------*/

LabelOrCmd<out Cmd c, out IToken label>
/* ensures (c == null) || (label == null) */
= (. IToken/*!*/ x; Expr/*!*/ e;
     List<IToken>/*!*/ xs;
     List<IdentifierExpr> ids;
     c = dummyCmd;  label = null;
     Cmd/*!*/ cn;
     QKeyValue kv = null;
  .)
  ( LabelOrAssign<out c, out label>
  | "assert"              (. x = t; .)
    { Attribute<ref kv> }
    Proposition<out e>    (. c = new AssertCmd(x, e, kv); .)
    ";"
  | "assume"              (. x = t; .)
    { Attribute<ref kv> }
    Proposition<out e>    (. c = new AssumeCmd(x, e, kv); .)
    ";"
  | "havoc"               (. x = t; .)
    Idents<out xs> ";"    (. ids = new List<IdentifierExpr>();
                             foreach(IToken/*!*/ y in xs){
                               Contract.Assert(y != null);
                               ids.Add(new IdentifierExpr(y, y.val));
                             }
                             c = new HavocCmd(x,ids);
                          .)
  | CallCmd<out cn> ";"   (. c = cn; .)
  | ParCallCmd<out cn>    (. c = cn; .)
  | "yield"               (. x = t; .)
    ";"                   (. c = new YieldCmd(x); .)
  )
  .

/*------------------------------------------------------------------------*/

LabelOrAssign<out Cmd c, out IToken label>
/* ensures (c == null) != (label != null) */
= (. IToken/*!*/ id; IToken/*!*/ x, y; Expr/*!*/ e0;
     c = dummyCmd;  label = null;
     AssignLhs/*!*/ lhs;
     List<AssignLhs/*!*/>/*!*/ lhss;
     List<Expr/*!*/>/*!*/ rhss;
     List<Expr/*!*/>/*!*/ indexes;
     QKeyValue kv = null;
  .)
  Ident<out id>              (. x = t; .)
  ( ":"                      (. c = null;  label = x; .)

  | (. lhss = new List<AssignLhs/*!*/>(); .)
    (. lhs = new SimpleAssignLhs(id, new IdentifierExpr(id, id.val)); .)

    { MapAssignIndex<out y, out indexes>    (. lhs = new MapAssignLhs(y, lhs, indexes); .) }
    (. lhss.Add(lhs); .)

    { ","
      Ident<out id>
      (. lhs = new SimpleAssignLhs(id, new IdentifierExpr(id, id.val)); .)
      { MapAssignIndex<out y, out indexes>    (. lhs = new MapAssignLhs(y, lhs, indexes); .) }
      (. lhss.Add(lhs); .)
    }

    ":="                     (. x = t; /* use location of := */ .)
    { Attribute<ref kv> }
    Expression<out e0>       (. rhss = new List<Expr/*!*/> ();
                                rhss.Add(e0); .)
    { ","
      Expression<out e0>     (. rhss.Add(e0); .)
    }
    ";"                      (. c = new AssignCmd(x, lhss, rhss, kv); .)
  )
  .

MapAssignIndex<.out IToken/*!*/ x, out List<Expr/*!*/>/*!*/ indexes.>
= (.Contract.Ensures(Contract.ValueAtReturn(out x) != null); Contract.Ensures(cce.NonNullElements(Contract.ValueAtReturn(out indexes))); indexes = new List<Expr/*!*/> ();
     Expr/*!*/ e;
  .)
  "["                        (. x = t; .)
    [
      Expression<out e>      (. indexes.Add(e); .)
      { ","
        Expression<out e>    (. indexes.Add(e); .)
      }
    ]
  "]"
  .

/*------------------------------------------------------------------------*/
CallCmd<out Cmd c>
= (. Contract.Ensures(Contract.ValueAtReturn(out c) != null);
     IToken x;
     bool isAsync = false;
     bool isFree = false;
     c = null;
  .)
  [ "async"          (. isAsync = true;  .)
  ]
  [ "free"          (. isFree = true;  .)
  ]
  "call"                          (. x = t; .)
  CallParams<isAsync, isFree, x, out c> (. .)
  .

ParCallCmd<out Cmd d>
= (.
    Contract.Ensures(Contract.ValueAtReturn(out d) != null);
    IToken x;
    Cmd c = null;
    List<CallCmd> callCmds = new List<CallCmd>();
  .)
  "par"                          (. x = t; .)
  CallParams<false, false, x, out c> (. callCmds.Add((CallCmd)c); .)
  { "|" CallParams<false, false, x, out c> (. callCmds.Add((CallCmd)c); .)
  }
  ";" (. d = new ParCallCmd(x, callCmds); .)
  .

CallParams<bool isAsync, bool isFree, IToken x, out Cmd c>
= (.
    QKeyValue kv = null;
    List<IdentifierExpr> ids = new List<IdentifierExpr>();
    List<Expr> es = new List<Expr>();
    Expr en;
    IToken first;
    IToken p;
	c = null;
  .)
  { Attribute<ref kv> }
  Ident<out first>
    ( "("
      [ Expression<out en>       (. es.Add(en); .)
        { "," Expression<out en> (. es.Add(en); .)
        }
      ]
      ")"                         (. c = new CallCmd(x, first.val, es, ids, kv); ((CallCmd) c).IsFree = isFree; ((CallCmd) c).IsAsync = isAsync; .)
    |
                                  (. ids.Add(new IdentifierExpr(first, first.val)); .)
      [ "," Ident<out p>  (. ids.Add(new IdentifierExpr(p, p.val)); .)
        { "," Ident<out p>  (. ids.Add(new IdentifierExpr(p, p.val)); .)
        }
      ] ":="
      Ident<out first> "("
      [ Expression<out en>       (. es.Add(en); .)
        { "," Expression<out en> (. es.Add(en); .)
        }
      ]
      ")"                         (. c = new CallCmd(x, first.val, es, ids, kv); ((CallCmd) c).IsFree = isFree; ((CallCmd) c).IsAsync = isAsync; .)
    )
  .

/*------------------------------------------------------------------------*/
Proposition<out Expr/*!*/ e>
=(.Contract.Ensures(Contract.ValueAtReturn(out e) != null);.)
  Expression<out e>
  .

/*------------------------------------------------------------------------*/
Idents<.out List<IToken>/*!*/ xs.>
= (.Contract.Ensures(Contract.ValueAtReturn(out xs) != null); IToken/*!*/ id; xs = new List<IToken>(); .)
  Ident<out id>                 (. xs.Add(id); .)
  { "," Ident<out id>           (. xs.Add(id); .)
  }
  .

/*------------------------------------------------------------------------*/
WhiteSpaceIdents<.out List<IToken>/*!*/ xs.>
= (. Contract.Ensures(Contract.ValueAtReturn(out xs) != null); IToken/*!*/ id; xs = new List<IToken>(); .)
  Ident<out id>                 (. xs.Add(id); .)
  { Ident<out id>               (. xs.Add(id); .)
  }
  .

/*------------------------------------------------------------------------*/
Expressions<.out List<Expr>/*!*/ es.>
= (. Contract.Ensures(Contract.ValueAtReturn(out es) != null); Expr/*!*/ e; es = new List<Expr>(); .)
  Expression<out e>             (. es.Add(e); .)
  { "," Expression<out e>       (. es.Add(e); .)
  }
  .

/*------------------------------------------------------------------------*/
Expression<.out Expr/*!*/ e0.>
= (. Contract.Ensures(Contract.ValueAtReturn(out e0) != null); IToken/*!*/ x; Expr/*!*/ e1; .)
  ImpliesExpression<false, out e0>
  { EquivOp        (. x = t; .)
    ImpliesExpression<false, out e1>
                   (. e0 = Expr.Binary(x, BinaryOperator.Opcode.Iff, e0, e1); .)
  }
  .

EquivOp = "<==>" | '\u21d4'.

/*------------------------------------------------------------------------*/
ImpliesExpression<bool noExplies, out Expr/*!*/ e0>
= (. Contract.Ensures(Contract.ValueAtReturn(out e0) != null); IToken/*!*/ x; Expr/*!*/ e1; .)
  LogicalExpression<out e0>
  [
    ImpliesOp      (. x = t; .)
    /* recurse because implication is right-associative */
    ImpliesExpression<true, out e1>
                   (. e0 = Expr.Binary(x, BinaryOperator.Opcode.Imp, e0, e1); .)
  |
    ExpliesOp      (. if (noExplies)
                        this.SemErr("illegal mixture of ==> and <==, use parentheses to disambiguate");
                      x = t; .)
    LogicalExpression<out e1>
                   (. e0 = Expr.Binary(x, BinaryOperator.Opcode.Imp, e1, e0); .)
    /* loop because explies is left-associative */
    {
      ExpliesOp    (. x = t; .)
      LogicalExpression<out e1>
                   (. e0 = Expr.Binary(x, BinaryOperator.Opcode.Imp, e1, e0); .)
    }
  ]
  .

ImpliesOp = "==>" | '\u21d2'.
ExpliesOp = "<==" | '\u21d0'.

/*------------------------------------------------------------------------*/
LogicalExpression<out Expr/*!*/ e0>
= (. Contract.Ensures(Contract.ValueAtReturn(out e0) != null); IToken/*!*/ x; Expr/*!*/ e1; .)
  RelationalExpression<out e0>
  [ AndOp          (. x = t; .)
    RelationalExpression<out e1>
    (. e0 = Expr.Binary(x, BinaryOperator.Opcode.And, e0, e1); .)
    { AndOp        (. x = t; .)
      RelationalExpression<out e1>
      (. e0 = Expr.Binary(x, BinaryOperator.Opcode.And, e0, e1); .)
    }
  | OrOp           (. x = t; .)
    RelationalExpression<out e1>
    (. e0 = Expr.Binary(x, BinaryOperator.Opcode.Or, e0, e1); .)
    { OrOp         (. x = t; .)
      RelationalExpression<out e1>
      (. e0 = Expr.Binary(x, BinaryOperator.Opcode.Or, e0, e1); .)
    }
  ]
  .

AndOp = "&&" | '\u2227'.
OrOp = "||" | '\u2228'.

/*------------------------------------------------------------------------*/
RelationalExpression<out Expr/*!*/ e0>
= (. Contract.Ensures(Contract.ValueAtReturn(out e0) != null); IToken/*!*/ x; Expr/*!*/ e1; BinaryOperator.Opcode op; .)
  BvTerm<out e0>
  [ RelOp<out x, out op>
    BvTerm<out e1>            (. e0 = Expr.Binary(x, op, e0, e1); .)
  ]
  .

RelOp<out IToken/*!*/ x, out BinaryOperator.Opcode op>
=                  (.Contract.Ensures(Contract.ValueAtReturn(out x) != null); x = Token.NoToken; op=BinaryOperator.Opcode.Add/*(dummy)*/; .)
  ( "=="           (. x = t; op=BinaryOperator.Opcode.Eq; .)
  | "<"            (. x = t; op=BinaryOperator.Opcode.Lt; .)
  | ">"            (. x = t; op=BinaryOperator.Opcode.Gt; .)
  | "<="           (. x = t; op=BinaryOperator.Opcode.Le; .)
  | ">="           (. x = t; op=BinaryOperator.Opcode.Ge; .)
  | "!="           (. x = t; op=BinaryOperator.Opcode.Neq; .)
  | "<:"           (. x = t; op=BinaryOperator.Opcode.Subtype; .)
  | '\u2260'       (. x = t; op=BinaryOperator.Opcode.Neq; .)
  | '\u2264'       (. x = t; op=BinaryOperator.Opcode.Le; .)
  | '\u2265'       (. x = t; op=BinaryOperator.Opcode.Ge; .)
  )
  .

/*------------------------------------------------------------------------*/
BvTerm<out Expr/*!*/ e0>
= (. Contract.Ensures(Contract.ValueAtReturn(out e0) != null); IToken/*!*/ x; Expr/*!*/ e1; .)
  Term<out e0>
  { "++"                  (. x = t; .)
    Term<out e1>          (. e0 = new BvConcatExpr(x, e0, e1); .)
  }
  .


/*------------------------------------------------------------------------*/
Term<out Expr/*!*/ e0>
= (.Contract.Ensures(Contract.ValueAtReturn(out e0) != null); IToken/*!*/ x; Expr/*!*/ e1; BinaryOperator.Opcode op; .)
  Factor<out e0>
  { AddOp<out x, out op>
    Factor<out e1>          (. e0 = Expr.Binary(x, op, e0, e1); .)
  }
  .

AddOp<out IToken/*!*/ x, out BinaryOperator.Opcode op>
=                  (.Contract.Ensures(Contract.ValueAtReturn(out x) != null); x = Token.NoToken; op=BinaryOperator.Opcode.Add/*(dummy)*/; .)
  ( "+"            (. x = t; op=BinaryOperator.Opcode.Add; .)
  | "-"            (. x = t; op=BinaryOperator.Opcode.Sub; .)
  )
  .

/*------------------------------------------------------------------------*/
Factor<out Expr/*!*/ e0>
= (.Contract.Ensures(Contract.ValueAtReturn(out e0) != null); IToken/*!*/ x; Expr/*!*/ e1; BinaryOperator.Opcode op; .)
  Power<out e0>
  { MulOp<out x, out op>
    Power<out e1> (. e0 = Expr.Binary(x, op, e0, e1); .)
  }
  .

MulOp<out IToken/*!*/ x, out BinaryOperator.Opcode op>
=                  (. Contract.Ensures(Contract.ValueAtReturn(out x) != null); x = Token.NoToken; op=BinaryOperator.Opcode.Add/*(dummy)*/; .)
  ( "*"            (. x = t; op=BinaryOperator.Opcode.Mul; .)
  | "div"          (. x = t; op=BinaryOperator.Opcode.Div; .)
  | "mod"          (. x = t; op=BinaryOperator.Opcode.Mod; .)
  | "/"            (. x = t; op=BinaryOperator.Opcode.RealDiv; .)
  )
  .

/*------------------------------------------------------------------------*/
Power<out Expr/*!*/ e0>
= (.Contract.Ensures(Contract.ValueAtReturn(out e0) != null); IToken/*!*/ x; Expr/*!*/ e1; .)
  UnaryExpression<out e0>
  [
    "**"           (. x = t; .)
    /* recurse because exponentation is right-associative */
    Power<out e1>  (. e0 = Expr.Binary(x, BinaryOperator.Opcode.Pow, e0, e1); .)
  ]
  .

/*------------------------------------------------------------------------*/
UnaryExpression<out Expr/*!*/ e>
= (. Contract.Ensures(Contract.ValueAtReturn(out e) != null); IToken/*!*/ x;
     e = dummyExpr;
  .)
  ( "-"                        (. x = t; .)
    UnaryExpression<out e>     (. e = Expr.Unary(x, UnaryOperator.Opcode.Neg, e); .)
  | NegOp                      (. x = t; .)
    UnaryExpression<out e>     (. e = Expr.Unary(x, UnaryOperator.Opcode.Not, e); .)
  | CoercionExpression<out e>
  )
  .

NegOp = "!" | '\u00ac'.

/*------------------------------------------------------------------------*/

/* This production creates ambiguities, because types can start with "<"
   (polymorphic map types), but can also be followed by "<" (inequalities).
   Coco deals with these ambiguities in a reasonable way by preferring to read
   further types (type arguments) over relational symbols. E.g., "5 : C < 0"
   will cause a parse error because "<" is treated as the beginning of a
   map type. */

CoercionExpression<out Expr/*!*/ e>
= (. Contract.Ensures(Contract.ValueAtReturn(out e) != null); IToken/*!*/ x;
     Bpl.Type/*!*/ coercedTo;
     BigNum bn;
    .)
  ArrayExpression<out e>
  { ":"                     (. x = t; .)
    (
      Type<out coercedTo>   (. e = Expr.CoerceType(x, e, coercedTo); .)
    |
      Nat<out bn>           /* This means that we really look at a bitvector
                               expression t[a:b] */
                            (. if (!(e is LiteralExpr) || !((LiteralExpr)e).isBigNum) {
                                 this.SemErr("arguments of extract need to be integer literals");
                                 e = new BvBounds(x, bn, BigNum.ZERO);
                               } else {
                                 e = new BvBounds(x, bn, ((LiteralExpr)e).asBigNum);
                               }
                             .)
    )
  }
  .

/*------------------------------------------------------------------------*/
ArrayExpression<out Expr/*!*/ e>
= (. Contract.Ensures(Contract.ValueAtReturn(out e) != null); IToken/*!*/ x;
     Expr/*!*/ index0 = dummyExpr; Expr/*!*/ e1;
     bool store; bool bvExtract;
     List<Expr>/*!*/ allArgs = dummyExprSeq;
  .)
  AtomExpression<out e>
  { "["        (. x = t; allArgs = new List<Expr> ();
                  allArgs.Add(e);
                  store = false; bvExtract = false; .)
      [
        Expression<out index0>
               (. if (index0 is BvBounds)
                    bvExtract = true;
                  else
                    allArgs.Add(index0);
               .)
        { "," Expression<out e1>
               (. if (bvExtract || e1 is BvBounds)
                    this.SemErr("bitvectors only have one dimension");
                  allArgs.Add(e1);
               .)
        }
        [ ":=" Expression<out e1>
               (. if (bvExtract || e1 is BvBounds)
                    this.SemErr("assignment to bitvectors is not possible");
                  allArgs.Add(e1); store = true;
               .)
        ]
      | ":=" Expression<out e1>       (. allArgs.Add(e1); store = true; .)
      ]
    "]"
    (. if (store)
         e = new NAryExpr(x, new MapStore(x, allArgs.Count - 2), allArgs);
       else if (bvExtract)
         e = new BvExtractExpr(x, e,
                               ((BvBounds)index0).Upper.ToIntSafe,
                               ((BvBounds)index0).Lower.ToIntSafe);
       else
         e = new NAryExpr(x, new MapSelect(x, allArgs.Count - 1), allArgs);
    .)
  }
  .


/*------------------------------------------------------------------------*/
AtomExpression<out Expr/*!*/ e>
= (. Contract.Ensures(Contract.ValueAtReturn(out e) != null); IToken/*!*/ x; int n; BigNum bn; BigDec bd; BigFloat bf;
     List<Expr>/*!*/ es;  List<Variable>/*!*/ ds;  Trigger trig;
     List<TypeVariable>/*!*/ typeParams;
     IdentifierExpr/*!*/ id;
     QKeyValue kv;
     e = dummyExpr;
     List<Variable>/*!*/ locals;
     List<Block/*!*/>/*!*/ blocks;
  .)
  ( "false"           (. e = new LiteralExpr(t, false); .)
  | "true"            (. e = new LiteralExpr(t, true); .)
  | ("roundNearestTiesToEven" | "RNE")    (. e = new LiteralExpr(t, RoundingMode.RNE); .)
  | ("roundNearestTiesToAway" | "RNA")    (. e = new LiteralExpr(t, RoundingMode.RNA); .)
  | ("roundTowardPositive" | "RTP")       (. e = new LiteralExpr(t, RoundingMode.RTP); .)
  | ("roundTowardNegative" | "RTN")       (. e = new LiteralExpr(t, RoundingMode.RTN); .)
  | ("roundTowardZero" | "RTZ")           (. e = new LiteralExpr(t, RoundingMode.RTZ); .)
  | Nat<out bn>            (. e = new LiteralExpr(t, bn); .)
  | Dec<out bd>            (. e = new LiteralExpr(t, bd); .)
		| Float<out bf>            (. e = new LiteralExpr(t, bf); .)
  | BvLit<out bn, out n> (. e = new LiteralExpr(t, bn, n); .)
  | string                  (. e = new LiteralExpr(t, t.val.Trim('"')); .)

  | Ident<out x>            (. id = new IdentifierExpr(x, x.val);  e = id; .)
    [ "("
      ( Expressions<out es> (. e = new NAryExpr(x, new FunctionCall(id), es); .)
      | /* empty */         (. e = new NAryExpr(x, new FunctionCall(id), new List<Expr>()); .)
      )
      ")"
    ]

  | "old"                   (. x = t; .)
    "("
    Expression<out e>
    ")"                     (. e = new OldExpr(x, e); .)

  | "int"                   (. x = t; .)
    "("
    Expression<out e>
    ")"                     (. e = new NAryExpr(x, new ArithmeticCoercion(x, ArithmeticCoercion.CoercionType.ToInt), new List<Expr>{ e }); .)

  | "real"                  (. x = t; .)
    "("
    Expression<out e>
    ")"                     (. e = new NAryExpr(x, new ArithmeticCoercion(x, ArithmeticCoercion.CoercionType.ToReal), new List<Expr>{ e }); .)

		| "(" ( Expression<out e>                 (. if (e is BvBounds)
                                                 this.SemErr("parentheses around bitvector bounds " +
                                                        "are not allowed"); .)
        | Forall                            (. x = t; .)
          QuantifierBody<x, out typeParams, out ds, out kv, out trig, out e>
                                            (. if (typeParams.Count + ds.Count > 0)
                                                 e = new ForallExpr(x, typeParams, ds, kv, trig, e); .)
        | Exists                            (. x = t; .)
          QuantifierBody<x, out typeParams, out ds, out kv, out trig, out e>
                                            (. if (typeParams.Count + ds.Count > 0)
                                                 e = new ExistsExpr(x, typeParams, ds, kv, trig, e); .)
        | Lambda                            (. x = t; .)
          QuantifierBody<x, out typeParams, out ds, out kv, out trig, out e>
                                            (. if (trig != null)
                                                 SemErr("triggers not allowed in lambda expressions");
                                               if (typeParams.Count + ds.Count > 0)
                                                 e = new LambdaExpr(x, typeParams, ds, kv, e); .)
        | LetExpr<out e>
        )
    ")"
  | IfThenElseExpression<out e>
  | CodeExpression<out locals, out blocks> (. e = new CodeExpr(locals, blocks); .)
  )
  .

CodeExpression<.out List<Variable>/*!*/ locals, out List<Block/*!*/>/*!*/ blocks.>
= (. Contract.Ensures(Contract.ValueAtReturn(out locals) != null); Contract.Ensures(cce.NonNullElements(Contract.ValueAtReturn(out blocks))); locals = new List<Variable>(); Block/*!*/ b;
     blocks = new List<Block/*!*/>();
  .)
  "|{"
  { LocalVars<locals> }
  SpecBlock<out b>          (. blocks.Add(b); .)
  { SpecBlock<out b>        (. blocks.Add(b); .)
  }
  "}|"
  .

SpecBlock<out Block/*!*/ b>
= (. Contract.Ensures(Contract.ValueAtReturn(out b) != null); IToken/*!*/ x; IToken/*!*/ y;
     Cmd c;  IToken label;
     List<Cmd> cs = new List<Cmd>();
     List<IToken>/*!*/ xs;
     List<String> ss = new List<String>();
     b = dummyBlock;
     Expr/*!*/ e;
  .)
  Ident<out x> ":"
  { LabelOrCmd<out c, out label>
                       (. Contract.Assert(c == null || label == null);
                          if (c != null) {
                            cs.Add(c);
                          } else if (label != null) {
                            SemErr("SpecBlock's can only have one label");
                          }
                       .)
  }
  ( "goto"             (. y = t; .)
    Idents<out xs>     (. foreach(IToken/*!*/ s in xs){
                            Contract.Assert(s != null);
                            ss.Add(s.val); }
                          b = new Block(x,x.val,cs,new GotoCmd(y,ss));
                       .)
  | "return" Expression<out e>
                       (. b = new Block(x,x.val,cs,new ReturnExprCmd(t,e)); .)
  )
  ";"
  .

Attribute<ref QKeyValue kv>
= (. Trigger trig = null; .)
  AttributeOrTrigger<ref kv, ref trig> (.  if (trig != null) this.SemErr("only attributes, not triggers, allowed here"); .)
.

AttributeOrTrigger<ref QKeyValue kv, ref Trigger trig>
= (. IToken/*!*/ tok;  Expr/*!*/ e;  List<Expr>/*!*/ es;
     string key;
     List<object/*!*/> parameters;  object/*!*/ param;
  .)
  "{"                                         (. tok = t; .)
     (
       ":" ident                              (. key = t.val;  parameters = new List<object/*!*/>(); .)
       [ AttributeParameter<out param>        (. parameters.Add(param); .)
         { "," AttributeParameter<out param>  (. parameters.Add(param); .)
         }
       ]
       (. if (key == "nopats") {
            if (parameters.Count == 1 && parameters[0] is Expr) {
              e = (Expr)parameters[0];
              if(trig==null){
                trig = new Trigger(tok, false, new List<Expr> { e }, null);
              } else {
                trig.AddLast(new Trigger(tok, false, new List<Expr> { e }, null));
              }
            } else {
              this.SemErr("the 'nopats' quantifier attribute expects a string-literal parameter");
            }
          } else {
            if (kv==null) {
              kv = new QKeyValue(tok, key, parameters, null);
            } else {
              kv.AddLast(new QKeyValue(tok, key, parameters, null));
            }
          }
       .)
     |
       Expression<out e>       (. es = new List<Expr> { e }; .)
       { "," Expression<out e> (. es.Add(e); .)
       }                       (. if (trig==null) {
                                    trig = new Trigger(tok, true, es, null);
                                  } else {
                                    trig.AddLast(new Trigger(tok, true, es, null));
                                  }
                               .)
     )
  "}"
  .

AttributeParameter<out object/*!*/ o>
= (. Contract.Ensures(Contract.ValueAtReturn(out o) != null);
     o = "error";
     Expr/*!*/ e;
  .)
  ( string                (. o = t.val.Substring(1, t.val.Length-2); .)
  | Expression<out e>     (. o = e; .)
  )
  .

IfThenElseExpression<out Expr/*!*/ e>
= (. Contract.Ensures(Contract.ValueAtReturn(out e) != null);
     IToken/*!*/ tok;
     Expr/*!*/ e0, e1, e2;
     e = dummyExpr; .)
  "if" (. tok = t; .) Expression<out e0> "then" Expression<out e1> "else" Expression<out e2>
  (. e = new NAryExpr(tok, new IfThenElse(tok), new List<Expr>{ e0, e1, e2 }); .)
  .


QuantifierBody<.IToken/*!*/ q, out List<TypeVariable>/*!*/ typeParams, out List<Variable>/*!*/ ds,
               out QKeyValue kv, out Trigger trig, out Expr/*!*/ body.>
= (. Contract.Requires(q != null); Contract.Ensures(Contract.ValueAtReturn(out typeParams) != null); Contract.Ensures(Contract.ValueAtReturn(out ds) != null); Contract.Ensures(Contract.ValueAtReturn(out body) != null);
     trig = null; typeParams = new List<TypeVariable> ();
     IToken/*!*/ tok;
     kv = null;
     ds = new List<Variable> ();
  .)
  (
     TypeParams<out tok, out typeParams>
     [ BoundVars<out ds> ]
  |
     BoundVars<out ds>
  )
  QSep
  { AttributeOrTrigger<ref kv, ref trig> }
  Expression<out body>
  .

Forall = "forall" | '\u2200'.
Exists = "exists" | '\u2203'.
Lambda = "lambda" | '\u03bb'.
QSep = "::" | '\u2022'.

LetExpr<.out Expr/*!*/ letexpr.>
= (. IToken tok;
     Variable v;
     var ds = new List<Variable>();
     Expr e0;
     var rhss = new List<Expr>();
     QKeyValue kv = null;
     Expr body;
  .)
  "var"                    (. tok = t; .)
  LetVar<out v>            (. ds.Add(v); .)
  { ","
    LetVar<out v>          (. ds.Add(v); .)
  }
  ":="
  Expression<out e0>       (. rhss.Add(e0); .)
  { ","
    Expression<out e0>     (. rhss.Add(e0); .)
  }
  ";"
  { Attribute<ref kv> }
  Expression<out body>     (. letexpr = new LetExpr(tok, ds, rhss, kv, body); .)
  .

LetVar<.out Variable/*!*/ v.>
= (. QKeyValue kv = null;
     IToken id;
  .)
  { Attribute<ref kv> }
  Ident<out id>
  (.
    var tyd = new TypedIdent(id, id.val, dummyType/*will be replaced during type checking*/, null);
    v = new BoundVariable(tyd.tok, tyd, kv);
  .)
  .

/*------------------------------------------------------------------------*/
Ident<out IToken/*!*/ x>
=(.Contract.Ensures(Contract.ValueAtReturn(out x) != null);.)
  ident            (.  x = t;
                       if (x.val.StartsWith("\\"))
                         x.val = x.val.Substring(1);
                    .)
  .

/*------------------------------------------------------------------------*/
Nat<out BigNum n>
=
  digits
  (. try {
       n = BigNum.FromString(t.val);
     } catch (FormatException) {
       this.SemErr("incorrectly formatted number");
       n = BigNum.ZERO;
     }
  .)
  .

/*------------------------------------------------------------------------*/
Dec<out BigDec n>
= (. string s = ""; .)
  (
    decimal   (. s = t.val; .)
  |
    dec_float     (. s = t.val; .)
  )
  (. try {
       n = BigDec.FromString(s);
     } catch (FormatException) {
       this.SemErr("incorrectly formatted number");
       n = BigDec.ZERO;
     }
  .)
  .

/*------------------------------------------------------------------------*/
BvLit<out BigNum n, out int m>
=
  bvlit
  (.
     int pos = t.val.IndexOf("bv");
     string a = t.val.Substring(0, pos);
     string b = t.val.Substring(pos + 2);
     try {
       n = BigNum.FromString(a);
       m = Convert.ToInt32(b);
     } catch (FormatException) {
       this.SemErr("incorrectly formatted bitvector");
       n = BigNum.ZERO;
       m = 0;
     }
  .)
  .

Float<out BigFloat n>
= (. string s = ""; .)
  (
    float   (. s = t.val; .)
  )
  (. try {
       n = BigFloat.FromString(s);
     } catch (FormatException e) {
       this.SemErr("incorrectly formatted floating point, " + e.Message);
       n = BigFloat.ZERO;
     }
  .)
  .

END BoogiePL.<|MERGE_RESOLUTION|>--- conflicted
+++ resolved
@@ -493,15 +493,9 @@
     |
     ":" Type<out retTy>   (. retTyd = new TypedIdent(retTy.tok, TypedIdent.NoName, retTy); .)
   )
-<<<<<<< HEAD
-  ( "{" Expression<out tmp> (. definition = tmp; .) "}" [ "uses" "{" { Axiom<out ax>(. axioms.Add(ax); .) } "}" ] | 
-    "uses" "{" { Axiom<out ax>(. axioms.Add(ax); .) } "}" |
-    ";"
-=======
   ( "{" Expression<out tmp> (. definition = tmp; .) "}" [ "uses" "{" { Axiom<out ax>(. axioms.Add(ax); .) } "}" ] 
   | "uses" "{" { Axiom<out ax>(. axioms.Add(ax); .) } "}" 
   | ";"
->>>>>>> 3c9007eb
   )
   (.
     if (retTyd == null) {
