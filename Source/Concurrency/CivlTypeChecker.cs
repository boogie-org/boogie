--- conflicted
+++ resolved
@@ -19,7 +19,7 @@
         public Dictionary<Block, YieldingLoop> yieldingLoops;
         public Dictionary<Block, HashSet<int>> terminatingLoopHeaders;
         public HashSet<Procedure> terminatingProcedures;
-        
+
         public Dictionary<Procedure, AtomicAction> procToAtomicAction;
         public Dictionary<Procedure, AtomicAction> procToIsInvariant;
         public Dictionary<Procedure, AtomicAction> procToIsAbstraction;
@@ -104,7 +104,7 @@
             linearTypeChecker.TypeCheck();
             if (checkingContext.ErrorCount > 0)
                 return;
-            
+
             TypeCheckInductiveSequentializations();
             TypeCheckYieldingProcedureDecls();
             TypeCheckLocalVariables();
@@ -114,10 +114,10 @@
 
             TypeCheckActionImpls();
             TypeCheckYieldingProcedureImpls();
-            
+
             if (checkingContext.ErrorCount > 0)
                 return;
-            
+
             TypeCheckLoopAnnotations();
 
             TypeCheckRefinementLayers();
@@ -138,7 +138,7 @@
             // List of all layers where refinement happens
             var yieldingProcsWithImpls = procToYieldingProc.Keys.Intersect(program.Implementations.Select(i => i.Proc));
             allRefinementLayers = yieldingProcsWithImpls.Select(p => procToYieldingProc[p].upperLayer).OrderBy(l => l).Distinct().ToList();
-            
+
             foreach (var kv in absyToLayerNums)
             {
                 foreach (var layer in kv.Value)
@@ -331,7 +331,7 @@
                             {
                                 if (elimAction.pendingAsyncCtor == null)
                                     Error(kv, $"No pending async constructor for atomic action {actionName}");
-                                if (!elimAction.layerRange.Contains(layer)) 
+                                if (!elimAction.layerRange.Contains(layer))
                                     Error(kv, $"Elim action does not exist at layer {layer}");
                             }
                             if (kv.Params.Count == 2)
@@ -426,7 +426,7 @@
             foreach (Implementation impl in program.Implementations.Where(impl => procToYieldInvariant.ContainsKey(impl.Proc)))
             {
                 Error(impl, "A yield invariant cannot have an implementation");
-            }   
+            }
         }
 
         private CallCmd TypeCheckYieldInvariantCall(QKeyValue kv)
@@ -485,7 +485,7 @@
                 return null;
             }
         }
-        
+
         private bool TypeCheckYieldingPrePostDecls(Procedure proc,
             out List<CallCmd> yieldRequires,
             out List<CallCmd> yieldEnsures)
@@ -551,7 +551,7 @@
 
                 List<CallCmd> yieldRequires, yieldEnsures;
                 if (!TypeCheckYieldingPrePostDecls(proc, out yieldRequires, out yieldEnsures))
-                { 
+                {
                     continue;
                 }
                 if (refinesName != null) // proc is an action procedure
@@ -662,13 +662,7 @@
                     var yieldInvariants = new List<CallCmd>();
                     foreach (PredicateCmd predCmd in header.Cmds.TakeWhile(cmd => cmd is PredicateCmd))
                     {
-<<<<<<< HEAD
-                        foreach (var attr in CivlAttributes.FindAllAttributes(predCmd, CivlAttributes.YIELD_INVARIANT))
-=======
-                        var yieldingLayers = new HashSet<int>(absyToLayerNums[predCmd]);
-                        var yieldInvariants = new List<CallCmd>();
                         foreach (var attr in CivlAttributes.FindAllAttributes(predCmd, CivlAttributes.YIELD_LOOP))
->>>>>>> 6efa91af
                         {
                             var callCmd = TypeCheckYieldInvariantCall(attr);
                             if (callCmd == null) continue;
@@ -731,9 +725,9 @@
                         }
 
                         if (checkLinearity &&
-                            (QKeyValue.FindStringAttribute(formals1[i].Attributes, CivlAttributes.LINEAR) != 
+                            (QKeyValue.FindStringAttribute(formals1[i].Attributes, CivlAttributes.LINEAR) !=
                              QKeyValue.FindStringAttribute(formals2[i].Attributes, CivlAttributes.LINEAR) ||
-                             QKeyValue.FindStringAttribute(formals1[i].Attributes, CivlAttributes.LINEAR_IN) != 
+                             QKeyValue.FindStringAttribute(formals1[i].Attributes, CivlAttributes.LINEAR_IN) !=
                              QKeyValue.FindStringAttribute(formals2[i].Attributes, CivlAttributes.LINEAR_IN) ||
                              QKeyValue.FindStringAttribute(formals1[i].Attributes, CivlAttributes.LINEAR_OUT) !=
                              QKeyValue.FindStringAttribute(formals2[i].Attributes, CivlAttributes.LINEAR_OUT)))
@@ -780,11 +774,11 @@
             var actionOutParams = action.proc.OutParams.SkipEnd(1).ToList();
             var invariantActionOutParams = invariantAction.proc.OutParams.SkipEnd(invariantAction.hasChoice ? 2 : 1).ToList();
             var refinedActionOutParams = action.refinedAction.proc.OutParams.SkipEnd(action.refinedAction.HasPendingAsyncs ? 1 : 0).ToList();
-            
+
             var signatureMatcher = new SignatureMatcher(action.proc, invariantAction.proc, checkingContext);
             signatureMatcher.MatchFormals(action.proc.InParams, invariantAction.proc.InParams, SignatureMatcher.IN);
             signatureMatcher.MatchFormals(actionOutParams, invariantActionOutParams, SignatureMatcher.OUT);
-            
+
             signatureMatcher = new SignatureMatcher(action.proc, action.refinedAction.proc, checkingContext);
             signatureMatcher.MatchFormals(action.proc.InParams, action.refinedAction.proc.InParams, SignatureMatcher.IN);
             signatureMatcher.MatchFormals(actionOutParams, refinedActionOutParams, SignatureMatcher.OUT);
@@ -989,7 +983,7 @@
                  proc.HasAttribute(CivlAttributes.IS_INVARIANT) ||
                  proc.HasAttribute(CivlAttributes.IS_ABSTRACTION));
         }
-        
+
         private bool IsLemmaProcedure(Procedure proc)
         {
             return !proc.HasAttribute(CivlAttributes.YIELDS) && proc.HasAttribute(CivlAttributes.LEMMA);
@@ -999,7 +993,7 @@
         {
             return proc.HasAttribute(CivlAttributes.YIELD_INVARIANT);
         }
-        
+
         private MoverType GetActionMoverType(Procedure proc)
         {
             if (proc.HasAttribute(CivlAttributes.IS_INVARIANT))
@@ -1085,7 +1079,7 @@
             }
             return null;
         }
-        
+
         private LayerRange ToLayerRange(List<int> layerNums, Absy absy, LayerRange defaultLayerRange = null)
         {
             // We return min-max range for invalid declarations in order to proceed with type checking.
@@ -1119,7 +1113,7 @@
             {
                 Error(decl, "Hidden layer of local variable cannot be greater than the disappearing layer of enclosing procedure");
             }
-            return layerRange; 
+            return layerRange;
         }
         #endregion
 
@@ -1132,7 +1126,7 @@
             }
             return yieldingLoops[block].layers.Contains(layerNum);
         }
-        
+
         public bool IsTerminatingLoopHeader(Block block, int layerNum)
         {
             if (!terminatingLoopHeaders.ContainsKey(block))
@@ -1237,8 +1231,8 @@
                 if (node.Decl is GlobalVariable)
                 {
                     var sharedVarLayerRange = civlTypeChecker.GlobalVariableLayerRange(node.Decl);
-                    if (!action.layerRange.Subset(sharedVarLayerRange) || 
-                        (sharedVarLayerRange.lowerLayerNum == action.layerRange.lowerLayerNum && 
+                    if (!action.layerRange.Subset(sharedVarLayerRange) ||
+                        (sharedVarLayerRange.lowerLayerNum == action.layerRange.lowerLayerNum &&
                          action is AtomicAction))
                     // a shared variable introduced at layer n is visible to an atomic action only at layer n+1 or higher
                     // thus, a shared variable with layer range [n,n] is not accessible by an atomic action
@@ -1356,7 +1350,7 @@
                 Visit(callCmd);
                 return ok;
             }
-            
+
             public override Expr VisitOldExpr(OldExpr node)
             {
                 if (!allowOld)
@@ -1410,7 +1404,7 @@
                 this.globalVariableAccesses = null;
                 this.localVariableAccesses = null;
             }
-            
+
             public override Implementation VisitImplementation(Implementation node)
             {
                 Debug.Assert(yieldingProc == null);
@@ -1430,7 +1424,7 @@
                     return node;
                 }
                 yieldingProc = civlTypeChecker.procToYieldingProc[node];
-                
+
                 // Visit procedure except for modifies clause
                 VisitEnsuresSeq(node.Ensures);
                 VisitVariableSeq(node.InParams);
@@ -1493,7 +1487,7 @@
                 VisitSpecPost(requires);
                 return requires;
             }
-            
+
             public override Cmd VisitAssertCmd(AssertCmd assert)
             {
                 VisitSpecPre();
@@ -1590,7 +1584,7 @@
             public override Cmd VisitCallCmd(CallCmd call)
             {
                 YieldingProc callerProc = yieldingProc;
-                
+
                 if (civlTypeChecker.procToYieldingProc.ContainsKey(call.Proc))
                 {
                     VisitYieldingProcCallCmd(call, callerProc, civlTypeChecker.procToYieldingProc[call.Proc]);
@@ -1609,7 +1603,7 @@
                 }
                 else
                 {
-                    civlTypeChecker.Error(call, 
+                    civlTypeChecker.Error(call,
                         "A yielding procedure can only call yielding procedures, lemma procedures, or introduction actions");
                 }
                 return call;
@@ -1795,7 +1789,7 @@
 
             private void CheckCallOutputs(CallCmd call, int callerProcUpperLayer, int calleeLayerNum)
             {
-                Require(call.Outs.All(ie => civlTypeChecker.LocalVariableLayerRange(ie.Decl).lowerLayerNum == calleeLayerNum), 
+                Require(call.Outs.All(ie => civlTypeChecker.LocalVariableLayerRange(ie.Decl).lowerLayerNum == calleeLayerNum),
                     call,
                     $"All output variables must be introduced at layer {calleeLayerNum}");
                 Require(callerProcUpperLayer == calleeLayerNum ||
