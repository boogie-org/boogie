<<<<<<< HEAD
﻿namespace Microsoft.Boogie
=======
﻿using System;
using System.Collections.Generic;
using System.Linq;
using Microsoft.Boogie;

namespace Microsoft.Boogie
>>>>>>> 83854f83
{
    public class CivlUtil
    {
        public static void AddInlineAttribute(Declaration decl)
        {
            decl.AddAttribute("inline", Expr.Literal(1));
        }
    }

    // Handy syntactic suggar missing in Expr
    public static class ExprHelper
    {
        public static NAryExpr FunctionCall(Function f, params Expr[] args)
        {
            return new NAryExpr(Token.NoToken, new FunctionCall(f), args);
        }

        public static NAryExpr IfThenElse(Expr ifExpr, Expr thenExpr, Expr elseExpr)
        {
            return new NAryExpr(Token.NoToken, new IfThenElse(Token.NoToken),
                new Expr[] { ifExpr, thenExpr, elseExpr });
        }

        public static OldExpr Old(Expr expr)
        {
            return new OldExpr(Token.NoToken, expr);
        }
    }

    public static class LinqExtensions
    {
        public static IEnumerable<IEnumerable<T>> CartesianProduct<T>(this IEnumerable<IEnumerable<T>> sequences)
        {
            IEnumerable<IEnumerable<T>> emptyProduct = new[] { Enumerable.Empty<T>() };
            return sequences.Aggregate(
                emptyProduct,
                (accumulator, sequence) =>
                from acc in accumulator
                from item in sequence
                select acc.Concat(new[] { item }));
        }
    }
}<|MERGE_RESOLUTION|>--- conflicted
+++ resolved
@@ -1,13 +1,9 @@
-<<<<<<< HEAD
-﻿namespace Microsoft.Boogie
-=======
 ﻿using System;
 using System.Collections.Generic;
 using System.Linq;
 using Microsoft.Boogie;
 
 namespace Microsoft.Boogie
->>>>>>> 83854f83
 {
     public class CivlUtil
     {
