using System;
using System.Collections.Generic;
using System.Diagnostics;
using System.Linq;
using System.Threading;
using Microsoft.Boogie;
using Microsoft.Boogie.GraphUtil;
using System.Diagnostics.Contracts;
using Microsoft.BaseTypes;
using Microsoft.Boogie.VCExprAST;

namespace VC
{
  using Bpl = Microsoft.Boogie;
  using System.Threading.Tasks;

  class Split
    {
      class BlockStats
      {
        public bool bigBlock;
        public int id;
        public double assertionCost;
        public double assumptionCost; // before multiplier
        public double incomingPaths;

        public List<Block> /*!>!*/
          virtualSuccessors = new List<Block>();

        public List<Block> /*!>!*/
          virtualPredecessors = new List<Block>();

        public HashSet<Block> reachableBlocks;
        public readonly Block block;

        [ContractInvariantMethod]
        void ObjectInvariant()
        {
          Contract.Invariant(cce.NonNullElements(virtualSuccessors));
          Contract.Invariant(cce.NonNullElements(virtualPredecessors));
          Contract.Invariant(block != null);
        }


        public BlockStats(Block b, int i)
        {
          Contract.Requires(b != null);
          block = b;
          assertionCost = -1;
          id = i;
        }
      }

      [ContractInvariantMethod]
      void ObjectInvariant()
      {
        Contract.Invariant(cce.NonNullElements(blocks));
        Contract.Invariant(cce.NonNullElements(bigBlocks));
        Contract.Invariant(cce.NonNullDictionaryAndValues(stats));
        Contract.Invariant(cce.NonNullElements(assumizedBranches));
        Contract.Invariant(gotoCmdOrigins != null);
        Contract.Invariant(parent != null);
        Contract.Invariant(impl != null);
        Contract.Invariant(copies != null);
        Contract.Invariant(cce.NonNull(protectedFromAssertToAssume));
        Contract.Invariant(cce.NonNull(keepAtAll));
      }


      readonly List<Block> blocks;
      readonly List<Block> bigBlocks = new List<Block>();

      readonly Dictionary<Block /*!*/, BlockStats /*!*/> /*!*/
        stats = new Dictionary<Block /*!*/, BlockStats /*!*/>();

      static int currentId = -1;
      Block splitBlock;
      bool assertToAssume;

      List<Block /*!*/> /*!*/
        assumizedBranches = new List<Block /*!*/>();

      double score;
      bool scoreComputed;
      double totalCost;
      int assertionCount;
      double assertionCost; // without multiplication by paths

      Dictionary<TransferCmd, ReturnCmd> /*!*/
        gotoCmdOrigins;

      readonly public VCGen /*!*/
        parent;

      Implementation /*!*/
        impl;

      Dictionary<Block /*!*/, Block /*!*/> /*!*/
        copies = new Dictionary<Block /*!*/, Block /*!*/>();

      bool doingSlice;
      double sliceInitialLimit;
      double sliceLimit;
      bool slicePos;

      HashSet<Block /*!*/> /*!*/
        protectedFromAssertToAssume = new HashSet<Block /*!*/>();

      HashSet<Block /*!*/> /*!*/
        keepAtAll = new HashSet<Block /*!*/>();

      // async interface
      private Checker checker;
      private int splitNum;
      internal VCGen.ErrorReporter reporter;

      public Split(List<Block /*!*/> /*!*/ blocks, Dictionary<TransferCmd, ReturnCmd> /*!*/ gotoCmdOrigins,
        VCGen /*!*/ par, Implementation /*!*/ impl)
      {
        Contract.Requires(cce.NonNullElements(blocks));
        Contract.Requires(gotoCmdOrigins != null);
        Contract.Requires(par != null);
        Contract.Requires(impl != null);
        this.blocks = blocks;
        this.gotoCmdOrigins = gotoCmdOrigins;
        this.parent = par;
        this.impl = impl;
        Interlocked.Increment(ref currentId);
      }

      public double Cost
      {
        get
        {
          ComputeBestSplit();
          return totalCost;
        }
      }

      public bool LastChance
      {
        get
        {
          ComputeBestSplit();
          return assertionCount == 1 && score < 0;
        }
      }

      public string Stats
      {
        get
        {
          ComputeBestSplit();
          return string.Format("(cost:{0:0}/{1:0}{2})", totalCost, assertionCost, LastChance ? " last" : "");
        }
      }

      public void DumpDot(int splitNum)
      {
<<<<<<< HEAD
        using (System.IO.StreamWriter sw = System.IO.File.CreateText(string.Format("{0}.split.{1}.dot", impl.Name, no)))
=======
        using (System.IO.StreamWriter sw = System.IO.File.CreateText(string.Format("{0}.split.{1}.dot", impl.Name, splitNum)))
>>>>>>> 5eeeba39
        {
          sw.WriteLine("digraph G {");

          ComputeBestSplit();
          List<Block> saved = assumizedBranches;
          Contract.Assert(saved != null);
          assumizedBranches = new List<Block>();
          DoComputeScore(false);
          assumizedBranches = saved;

          foreach (Block b in bigBlocks)
          {
            Contract.Assert(b != null);
            BlockStats s = GetBlockStats(b);
            foreach (Block t in s.virtualSuccessors)
            {
              Contract.Assert(t != null);
              sw.WriteLine("n{0} -> n{1};", s.id, GetBlockStats(t).id);
            }

            sw.WriteLine("n{0} [label=\"{1}:\\n({2:0.0}+{3:0.0})*{4:0.0}\"{5}];",
              s.id, b.Label,
              s.assertionCost, s.assumptionCost, s.incomingPaths,
              s.assertionCost > 0 ? ",shape=box" : "");
          }

          sw.WriteLine("}");
          sw.Close();
        }

<<<<<<< HEAD
        string filename = string.Format("{0}.split.{1}.bpl", impl.Name, no);
=======
        string filename = string.Format("{0}.split.{1}.bpl", impl.Name, splitNum);
>>>>>>> 5eeeba39
        using (System.IO.StreamWriter sw = System.IO.File.CreateText(filename))
        {
          int oldPrintUnstructured = CommandLineOptions.Clo.PrintUnstructured;
          CommandLineOptions.Clo.PrintUnstructured = 2; // print only the unstructured program
          bool oldPrintDesugaringSetting = CommandLineOptions.Clo.PrintDesugarings;
          CommandLineOptions.Clo.PrintDesugarings = false;
          List<Block> backup = impl.Blocks;
          Contract.Assert(backup != null);
          impl.Blocks = blocks;
          impl.Emit(new TokenTextWriter(filename, sw, /*setTokens=*/ false, /*pretty=*/ false), 0);
          impl.Blocks = backup;
          CommandLineOptions.Clo.PrintDesugarings = oldPrintDesugaringSetting;
          CommandLineOptions.Clo.PrintUnstructured = oldPrintUnstructured;
        }
      }

      int bsid;

      BlockStats GetBlockStats(Block b)
      {
        Contract.Requires(b != null);
        Contract.Ensures(Contract.Result<BlockStats>() != null);

        BlockStats s;
        if (!stats.TryGetValue(b, out s))
        {
          s = new BlockStats(b, bsid++);
          stats[b] = s;
        }

        return cce.NonNull(s);
      }

      double AssertionCost(PredicateCmd c)
      {
        return 1.0;
      }

      void CountAssertions(Block b)
      {
        Contract.Requires(b != null);
        BlockStats s = GetBlockStats(b);
        if (s.assertionCost >= 0)
          return; // already done
        s.bigBlock = true;
        s.assertionCost = 0;
        s.assumptionCost = 0;
        foreach (Cmd c in b.Cmds)
        {
          if (c is AssertCmd)
          {
            double cost = AssertionCost((AssertCmd) c);
            s.assertionCost += cost;
            assertionCount++;
            assertionCost += cost;
          }
          else if (c is AssumeCmd)
          {
            s.assumptionCost += AssertionCost((AssumeCmd) c);
          }
        }

        foreach (Block c in b.Exits())
        {
          Contract.Assert(c != null);
          s.virtualSuccessors.Add(c);
        }

        if (s.virtualSuccessors.Count == 1)
        {
          Block next = s.virtualSuccessors[0];
          BlockStats se = GetBlockStats(next);
          CountAssertions(next);
          if (next.Predecessors.Count > 1 || se.virtualSuccessors.Count != 1)
            return;
          s.virtualSuccessors[0] = se.virtualSuccessors[0];
          s.assertionCost += se.assertionCost;
          s.assumptionCost += se.assumptionCost;
          se.bigBlock = false;
        }
      }

      HashSet<Block /*!*/> /*!*/ ComputeReachableNodes(Block /*!*/ b)
      {
        Contract.Requires(b != null);
        Contract.Ensures(cce.NonNull(Contract.Result<HashSet<Block /*!*/>>()));
        BlockStats s = GetBlockStats(b);
        if (s.reachableBlocks != null)
        {
          return s.reachableBlocks;
        }

        HashSet<Block /*!*/> blocks = new HashSet<Block /*!*/>();
        s.reachableBlocks = blocks;
        blocks.Add(b);
        foreach (Block /*!*/ succ in b.Exits())
        {
          Contract.Assert(succ != null);
          foreach (Block r in ComputeReachableNodes(succ))
          {
            Contract.Assert(r != null);
            blocks.Add(r);
          }
        }

        return blocks;
      }

      double ProverCost(double vcCost)
      {
        return vcCost * vcCost;
      }

      void ComputeBestSplit()
      {
        if (scoreComputed)
          return;
        scoreComputed = true;

        assertionCount = 0;

        foreach (Block b in blocks)
        {
          Contract.Assert(b != null);
          CountAssertions(b);
        }

        foreach (Block b in blocks)
        {
          Contract.Assert(b != null);
          BlockStats bs = GetBlockStats(b);
          if (bs.bigBlock)
          {
            bigBlocks.Add(b);
            foreach (Block ch in bs.virtualSuccessors)
            {
              Contract.Assert(ch != null);
              BlockStats chs = GetBlockStats(ch);
              if (!chs.bigBlock)
              {
                Console.WriteLine("non-big {0} accessed from {1}", ch, b);
                DumpDot(-1);
                Contract.Assert(false);
                throw new cce.UnreachableException();
              }

              chs.virtualPredecessors.Add(b);
            }
          }
        }

        assumizedBranches.Clear();
        totalCost = ProverCost(DoComputeScore(false));

        score = double.PositiveInfinity;
        Block bestSplit = null;
        List<Block> savedBranches = new List<Block>();

        foreach (Block b in bigBlocks)
        {
          Contract.Assert(b != null);
          GotoCmd gt = b.TransferCmd as GotoCmd;
          if (gt == null)
            continue;
          List<Block> targ = cce.NonNull(gt.labelTargets);
          if (targ.Count < 2)
            continue;
          // caution, we only consider two first exits

          double left0, right0, left1, right1;
          splitBlock = b;

          assumizedBranches.Clear();
          assumizedBranches.Add(cce.NonNull(targ[0]));
          left0 = DoComputeScore(true);
          right0 = DoComputeScore(false);

          assumizedBranches.Clear();
          for (int idx = 1; idx < targ.Count; idx++)
          {
            assumizedBranches.Add(cce.NonNull(targ[idx]));
          }

          left1 = DoComputeScore(true);
          right1 = DoComputeScore(false);

          double currentScore = ProverCost(left1) + ProverCost(right1);
          double otherScore = ProverCost(left0) + ProverCost(right0);

          if (otherScore < currentScore)
          {
            currentScore = otherScore;
            assumizedBranches.Clear();
            assumizedBranches.Add(cce.NonNull(targ[0]));
          }

          if (currentScore < score)
          {
            score = currentScore;
            bestSplit = splitBlock;
            savedBranches.Clear();
            savedBranches.AddRange(assumizedBranches);
          }
        }

        if (CommandLineOptions.Clo.VcsPathSplitMult * score > totalCost)
        {
          splitBlock = null;
          score = -1;
        }
        else
        {
          assumizedBranches = savedBranches;
          splitBlock = bestSplit;
        }
      }

      void UpdateIncommingPaths(BlockStats s)
      {
        Contract.Requires(s != null);
        if (s.incomingPaths < 0.0)
        {
          int count = 0;
          s.incomingPaths = 0.0;
          if (!keepAtAll.Contains(s.block))
            return;
          foreach (Block b in s.virtualPredecessors)
          {
            Contract.Assert(b != null);
            BlockStats ch = GetBlockStats(b);
            Contract.Assert(ch != null);
            UpdateIncommingPaths(ch);
            if (ch.incomingPaths > 0.0)
            {
              s.incomingPaths += ch.incomingPaths;
              count++;
            }
          }

          if (count > 1)
          {
            s.incomingPaths *= CommandLineOptions.Clo.VcsPathJoinMult;
          }
        }
      }

      void ComputeBlockSetsHelper(Block b, bool allowSmall)
      {
        Contract.Requires(b != null);
        if (keepAtAll.Contains(b))
          return;
        keepAtAll.Add(b);

        if (allowSmall)
        {
          foreach (Block ch in b.Exits())
          {
            Contract.Assert(ch != null);
            if (b == splitBlock && assumizedBranches.Contains(ch))
              continue;
            ComputeBlockSetsHelper(ch, allowSmall);
          }
        }
        else
        {
          foreach (Block ch in GetBlockStats(b).virtualSuccessors)
          {
            Contract.Assert(ch != null);
            if (b == splitBlock && assumizedBranches.Contains(ch))
              continue;
            ComputeBlockSetsHelper(ch, allowSmall);
          }
        }
      }

      void ComputeBlockSets(bool allowSmall)
      {
        protectedFromAssertToAssume.Clear();
        keepAtAll.Clear();

        Debug.Assert(splitBlock == null || GetBlockStats(splitBlock).bigBlock);
        Debug.Assert(GetBlockStats(blocks[0]).bigBlock);

        if (assertToAssume)
        {
          foreach (Block b in allowSmall ? blocks : bigBlocks)
          {
            Contract.Assert(b != null);
            if (ComputeReachableNodes(b).Contains(cce.NonNull(splitBlock)))
            {
              keepAtAll.Add(b);
            }
          }

          foreach (Block b in assumizedBranches)
          {
            Contract.Assert(b != null);
            foreach (Block r in ComputeReachableNodes(b))
            {
              Contract.Assert(r != null);
              if (allowSmall || GetBlockStats(r).bigBlock)
              {
                keepAtAll.Add(r);
                protectedFromAssertToAssume.Add(r);
              }
            }
          }
        }
        else
        {
          ComputeBlockSetsHelper(blocks[0], allowSmall);
        }
      }

      bool ShouldAssumize(Block b)
      {
        Contract.Requires(b != null);
        return assertToAssume && !protectedFromAssertToAssume.Contains(b);
      }

      double DoComputeScore(bool aa)
      {
        assertToAssume = aa;
        ComputeBlockSets(false);

        foreach (Block b in bigBlocks)
        {
          Contract.Assert(b != null);
          GetBlockStats(b).incomingPaths = -1.0;
        }

        GetBlockStats(blocks[0]).incomingPaths = 1.0;

        double cost = 0.0;
        foreach (Block b in bigBlocks)
        {
          Contract.Assert(b != null);
          if (keepAtAll.Contains(b))
          {
            BlockStats s = GetBlockStats(b);
            UpdateIncommingPaths(s);
            double local = s.assertionCost;
            if (ShouldAssumize(b))
            {
              local = (s.assertionCost + s.assumptionCost) * CommandLineOptions.Clo.VcsAssumeMult;
            }
            else
            {
              local = s.assumptionCost * CommandLineOptions.Clo.VcsAssumeMult + s.assertionCost;
            }

            local = local + local * s.incomingPaths * CommandLineOptions.Clo.VcsPathCostMult;
            cost += local;
          }
        }

        return cost;
      }

      List<Cmd> SliceCmds(Block b)
      {
        Contract.Requires(b != null);
        Contract.Ensures(Contract.Result<List<Cmd>>() != null);

        List<Cmd> seq = b.Cmds;
        Contract.Assert(seq != null);
        if (!doingSlice && !ShouldAssumize(b))
          return seq;
        List<Cmd> res = new List<Cmd>();
        foreach (Cmd c in seq)
        {
          Contract.Assert(c != null);
          AssertCmd a = c as AssertCmd;
          Cmd theNewCmd = c;
          bool swap = false;
          if (a != null)
          {
            if (doingSlice)
            {
              double cost = AssertionCost(a);
              bool first = (sliceLimit - cost) >= 0 || sliceInitialLimit == sliceLimit;
              sliceLimit -= cost;
              swap = slicePos == first;
            }
            else if (assertToAssume)
            {
              swap = true;
            }
            else
            {
              Contract.Assert(false);
              throw new cce.UnreachableException();
            }

            if (swap)
            {
              theNewCmd = VCGen.AssertTurnedIntoAssume(a);
            }
          }

          res.Add(theNewCmd);
        }

        return res;
      }

      Block CloneBlock(Block b)
      {
        Contract.Requires(b != null);
        Contract.Ensures(Contract.Result<Block>() != null);

        Block res;
        if (copies.TryGetValue(b, out res))
        {
          return cce.NonNull(res);
        }

        res = new Block(b.tok, b.Label, SliceCmds(b), b.TransferCmd);
        GotoCmd gt = b.TransferCmd as GotoCmd;
        copies[b] = res;
        if (gt != null)
        {
          GotoCmd newGoto = new GotoCmd(gt.tok, new List<String>(), new List<Block>());
          res.TransferCmd = newGoto;
          int pos = 0;
          foreach (Block ch in cce.NonNull(gt.labelTargets))
          {
            Contract.Assert(ch != null);
            Contract.Assert(doingSlice ||
                            (assertToAssume || (keepAtAll.Contains(ch) || assumizedBranches.Contains(ch))));
            if (doingSlice ||
                ((b != splitBlock || assumizedBranches.Contains(ch) == assertToAssume) &&
                 keepAtAll.Contains(ch)))
            {
              newGoto.AddTarget(CloneBlock(ch));
            }

            pos++;
          }
        }

        return res;
      }

      Split DoSplit()
      {
        Contract.Ensures(Contract.Result<Split>() != null);

        copies.Clear();
        CloneBlock(blocks[0]);
        List<Block> newBlocks = new List<Block>();
        Dictionary<TransferCmd, ReturnCmd> newGotoCmdOrigins = new Dictionary<TransferCmd, ReturnCmd>();
        foreach (Block b in blocks)
        {
          Contract.Assert(b != null);
          Block tmp;
          if (copies.TryGetValue(b, out tmp))
          {
            newBlocks.Add(cce.NonNull(tmp));
            if (gotoCmdOrigins.ContainsKey(b.TransferCmd))
            {
              newGotoCmdOrigins[tmp.TransferCmd] = gotoCmdOrigins[b.TransferCmd];
            }

            foreach (Block p in b.Predecessors)
            {
              Contract.Assert(p != null);
              Block tmp2;
              if (copies.TryGetValue(p, out tmp2))
              {
                tmp.Predecessors.Add(tmp2);
              }
            }
          }
        }

        return new Split(newBlocks, newGotoCmdOrigins, parent, impl);
      }

      Split SplitAt(int idx)
      {
        Contract.Ensures(Contract.Result<Split>() != null);

        assertToAssume = idx == 0;
        doingSlice = false;
        ComputeBlockSets(true);

        return DoSplit();
      }

      Split SliceAsserts(double limit, bool pos)
      {
        Contract.Ensures(Contract.Result<Split>() != null);

        slicePos = pos;
        sliceLimit = limit;
        sliceInitialLimit = limit;
        doingSlice = true;
        Split r = DoSplit();
        /*
        Console.WriteLine("split {0} / {1} -->", limit, pos);
        List<Block!> tmp = impl.Blocks;
        impl.Blocks = r.blocks;
        EmitImpl(impl, false);
        impl.Blocks = tmp;
        */

        return r;
      }

      void Print()
      {
        List<Block> tmp = impl.Blocks;
        Contract.Assert(tmp != null);
        impl.Blocks = blocks;
        ConditionGeneration.EmitImpl(impl, false);
        impl.Blocks = tmp;
      }

      public Counterexample ToCounterexample(ProverContext context)
      {
        Contract.Requires(context != null);
        Contract.Ensures(Contract.Result<Counterexample>() != null);

        List<Block> trace = new List<Block>();
        foreach (Block b in blocks)
        {
          Contract.Assert(b != null);
          trace.Add(b);
        }

        foreach (Block b in blocks)
        {
          Contract.Assert(b != null);
          foreach (Cmd c in b.Cmds)
          {
            Contract.Assert(c != null);
            if (c is AssertCmd)
            {
              return VCGen.AssertCmdToCounterexample((AssertCmd) c, cce.NonNull(b.TransferCmd), trace, null, null, null, context);
            }
          }
        }

        Contract.Assume(false);
        throw new cce.UnreachableException();
      }

      private static void PrintSet<T> (HashSet<T> s) {
        foreach(T i in s)
          Console.WriteLine(i);
      }

<<<<<<< HEAD
      private static Dictionary<Block, Block> ImmediateDominator(List<Block> blocks)
      {
        // this function uses the DAG property of blocks
        Dictionary<Block, HashSet<Block>> DominatorsFast(Graph<Block> dag)
        {
          var dominators = new Dictionary<Block, HashSet<Block>>();
          var topoSorted = dag.TopologicalSort().ToList();
          topoSorted.ForEach(b => dominators[b] = topoSorted.ToHashSet());
          var todo = new Queue<Block>();
          foreach (var b in topoSorted)
          {
            var s = new HashSet<Block>();
            if (b.Predecessors.Count() != 0)
            {
              s.UnionWith(dominators[b.Predecessors[0]]);
              b.Predecessors.ForEach(blk => s.IntersectWith(dominators[blk]));
            }
            s.Add(b);
            dominators[b] = s;
          }
          return dominators;
        }

        var dag = VCGen.BlocksToDag(blocks);
        Dictionary<Block, HashSet<Block>> dominators = DominatorsFast(dag);
        var todo = new Queue<Block>();
        // just for checking
        {
          todo.Enqueue(blocks[0]);
          while (todo.Count > 0)
          {
            var b = todo.Dequeue();
            var s = new HashSet<Block>();
            if (b.Predecessors.Count() != 0)
            {
              s.UnionWith(dominators[b.Predecessors[0]]);
              b.Predecessors.ForEach(blk => s.IntersectWith(dominators[blk]));
            }
            s.Add(b);
            if (!s.SetEquals(dominators[b]))
            {
              Contract.Assert(false);
              dominators[b] = s;
              if (b.TransferCmd is GotoCmd exit)
                exit.labelTargets.ForEach(blk => todo.Enqueue(blk));
            }
          }
        }

        List<Block> topoSorted = dag.TopologicalSort().ToList();
        var immediateDominator = new Dictionary<Block, Block>();
        foreach (Block b in blocks)
        {
          if (dominators[b].Count() > 1)
          {
            dominators[b].Remove(b);
          }
          immediateDominator[b] = topoSorted.ElementAt(dominators[b].Max(e => topoSorted.IndexOf(e)));
        }
        immediateDominator[blocks[0]] = blocks[0];
        return immediateDominator;
      }
=======
>>>>>>> 5eeeba39
      // Verify b with the last split in blockAssignments[b]
      private static Dictionary<Block, Block> PickBlocksToVerify (List<Block> blocks, Dictionary<Block, int> splitPoints)
      {
        var todo = new Stack<Block>();
        var blockAssignments = new Dictionary<Block, Block>();
<<<<<<< HEAD
        var immediateDominator = ImmediateDominator(blocks);
=======
        var immediateDominator = (Program.GraphFromBlocks(blocks)).ImmediateDominator();
>>>>>>> 5eeeba39
        todo.Push(blocks[0]);
        while(todo.Count > 0)
        {
          var currentBlock = todo.Pop();
          if (blockAssignments.Keys.Contains(currentBlock))
            continue;
          else if (immediateDominator[currentBlock] == currentBlock) // if the currentBlock doesn't have a predecessor.
            blockAssignments[currentBlock] = currentBlock;
          else if (splitPoints.Keys.Contains(immediateDominator[currentBlock])) // if the currentBlock's dominator has a split then it will be associated with that split
            blockAssignments[currentBlock] = immediateDominator[currentBlock];
          else
          {
            Contract.Assert(blockAssignments.Keys.Contains(immediateDominator[currentBlock]));
            blockAssignments[currentBlock] = blockAssignments[immediateDominator[currentBlock]];
          }
          if (currentBlock.TransferCmd is GotoCmd exit)
            exit.labelTargets.ForEach(blk => todo.Push(blk));
        }
        return blockAssignments;
      }
      private static List<Block> DoPreAssignedManualSplit(List<Block> blocks, Dictionary<Block, Block> blockAssignments, int splitNumberWithinBlock,
        Block containingBlock, bool lastSplitInBlock)
      {
        Cmd AssertIntoAssume(Cmd c)
        {
          if (c is AssertCmd assrt) return VCGen.AssertTurnedIntoAssume(assrt);
          return c;
        }

        bool isSplitCmd(Cmd c)
        {
          return c is PredicateCmd p && QKeyValue.FindBoolAttribute(p.Attributes, "split_here");
        }

        var newBlocks = new List<Block>(blocks.Count()); // Copies of the original blocks
        var duplicator = new Duplicator();
        var oldToNewBlockMap = new Dictionary<Block, Block>(blocks.Count()); // Maps original blocks to their new copies in newBlocks
        foreach (var currentBlock in blocks)
        {
          var newBlock = (Block)duplicator.VisitBlock(currentBlock);
          oldToNewBlockMap[currentBlock] = newBlock;
          newBlocks.Add(newBlock);
          if (currentBlock == containingBlock)
          {
            var newCmds = new List<Cmd>();
            var splitCount = -1;
            var verify = splitCount == splitNumberWithinBlock;
            foreach (Cmd c in currentBlock.Cmds)
            {
              if (isSplitCmd(c))
              {
                splitCount++;
                verify = splitCount == splitNumberWithinBlock;
              }
              newCmds.Add(verify ? c : AssertIntoAssume(c));
            }
            newBlock.Cmds = newCmds;
          }
          else if (lastSplitInBlock && blockAssignments[currentBlock] == containingBlock)
          {
            var verify = true;
            var newCmds = new List<Cmd>();
            foreach(Cmd c in currentBlock.Cmds) {
              verify = isSplitCmd(c) ? false : verify;
              newCmds.Add(verify ? c : AssertIntoAssume(c));
            }
            newBlock.Cmds = newCmds;
          }
          else
          {
            newBlock.Cmds = currentBlock.Cmds.Select<Cmd, Cmd>(c => AssertIntoAssume(c)).ToList();
          }
        }
        // Patch the edges between the new blocks
        foreach (var oldBlock in blocks)
        {
          if (oldBlock.TransferCmd is ReturnCmd)
            continue;

          var gotoCmd = (GotoCmd)oldBlock.TransferCmd;
          var newLabelTargets = new List<Block>(gotoCmd.labelTargets.Count());
          var newLabelNames = new List<string>(gotoCmd.labelTargets.Count());
          foreach (var target in gotoCmd.labelTargets)
          {
            newLabelTargets.Add(oldToNewBlockMap[target]);
            newLabelNames.Add(oldToNewBlockMap[target].Label);
          }

          oldToNewBlockMap[oldBlock].TransferCmd = new GotoCmd(gotoCmd.tok, newLabelNames, newLabelTargets);
        }
        return newBlocks;
      }


      /// <summary>
      /// Starting from the 0-index "split_here" annotation in begin, verifies until it reaches a subsequent "split_here" annotation
      /// Returns a list of blocks where all code not verified has asserts converted into assumes
      /// </summary>
      /// <param name="blocks">Implementation's collection of blocks</param>
      /// <param name="begin">Block containing the first split_here from which to start verifying</param>
      /// <param name="beginSplitId">0-based ID of the "split_here" annotation within begin at which to start verifying</param>
      /// <param name="blockInternalSplit">True if the entire split is contained within block begin</param>
      /// <param name="endPoints">Set of all blocks containing a "split_here" annotation</param>
      /// <returns></returns>
      // Note: Current implementation may over report errors.
      //       For example, if the control flow graph is a diamond (e.g., A -> B, C, B->D, C->D),
      //       and there is a split in B and an error in D, then D will be verified twice and hence report the error twice.
      //       Best solution may be to memoize blocks that have been fully verified and be sure not to verify them again
      private static List<Block> DoManualSplit(List<Block> blocks, Block begin, int beginSplitId,
        bool blockInternalSplit, IEnumerable<Block> endPoints)
      {
        // Compute the set of blocks reachable from begin but not included in endPoints.  These will be verified in their entirety.
        var blocksToVerifyEntirely = new HashSet<Block>();
        var reachableEndPoints =
          new HashSet<Block>(); // Reachable end points will be verified up to their first split point
        var todo = new Stack<Block>();
        todo.Push(begin);
        while (todo.Count > 0)
        {
          var currentBlock = todo.Pop();
          if (blocksToVerifyEntirely.Contains(currentBlock)) continue;
          blocksToVerifyEntirely.Add(currentBlock);
          var exit = currentBlock.TransferCmd as GotoCmd;
          if (exit != null)
            foreach (Block targetBlock in exit.labelTargets)
            {
              if (!endPoints.Contains(targetBlock))
              {
                todo.Push(targetBlock);
              }
              else
              {
                reachableEndPoints.Add(targetBlock);
              }
            }
        }

        blocksToVerifyEntirely.Remove(begin);

        // Convert assumes to asserts in "unreachable" blocks, including portions of blocks containing "split_here"
        var newBlocks = new List<Block>(blocks.Count()); // Copies of the original blocks
        var duplicator = new Duplicator();
        var oldToNewBlockMap =
          new Dictionary<Block, Block>(blocks.Count()); // Maps original blocks to their new copies in newBlocks

        foreach (var currentBlock in blocks)
        {
          var newBlock = (Block) duplicator.VisitBlock(currentBlock);
          oldToNewBlockMap[currentBlock] = newBlock;
          newBlocks.Add(newBlock);

          if (!blockInternalSplit && blocksToVerifyEntirely.Contains(currentBlock))
            continue; // All reachable blocks must be checked in their entirety, so don't change anything
          // Otherwise, we only verify a portion of the current block, so we'll need to look at each of its commands

          // !verify -> convert assert to assume
          var verify =
            (currentBlock == begin &&
             beginSplitId == -1
            ) // -1 tells us to start verifying from the very beginning (i.e., there is no split in the begin block)
            || (
              reachableEndPoints
                .Contains(currentBlock) // This endpoint is reachable from begin, so we verify until we hit the first split point
              && !blockInternalSplit); // Don't bother verifying if all of the splitting is within the begin block
          var newCmds = new List<Cmd>();
          var splitHereCount = 0;

          foreach (Cmd c in currentBlock.Cmds)
          {
            var p = c as PredicateCmd;
            if (p != null && QKeyValue.FindBoolAttribute(p.Attributes, "split_here"))
            {
              if (currentBlock == begin)
              {
                // Verify everything between the beginSplitId we were given and the next split
                if (splitHereCount == beginSplitId)
                {
                  verify = true;
                }
                else if (splitHereCount == beginSplitId + 1)
                {
                  verify = false;
                }
              }
              else
              {
                // We're in an endpoint so we stop verifying as soon as we hit a "split_here"
                verify = false;
              }

              splitHereCount++;
            }

            var asrt = c as AssertCmd;
            if (verify || asrt == null)
              newCmds.Add(c);
            else
              newCmds.Add(VCGen.AssertTurnedIntoAssume(asrt));
          }

          newBlock.Cmds = newCmds;
        }

        // Patch the edges between the new blocks
        foreach (var oldBlock in blocks)
        {
          if (oldBlock.TransferCmd is ReturnCmd)
          {
            continue;
          }

          var gotoCmd = (GotoCmd) oldBlock.TransferCmd;
          var newLabelTargets = new List<Block>(gotoCmd.labelTargets.Count());
          var newLabelNames = new List<string>(gotoCmd.labelTargets.Count());
          foreach (var target in gotoCmd.labelTargets)
          {
            newLabelTargets.Add(oldToNewBlockMap[target]);
            newLabelNames.Add(oldToNewBlockMap[target].Label);
          }

          oldToNewBlockMap[oldBlock].TransferCmd = new GotoCmd(gotoCmd.tok, newLabelNames, newLabelTargets);
        }

        return newBlocks;
      }

      private static List<Block> PostProcess(List<Block> blocks)
      {
        void DeleteFalseGotos (Block b)
        {
          bool isAssumeFalse (Cmd c) { return c is AssumeCmd ac && ac.Expr is LiteralExpr le && !le.asBool; }
          var firstFalseIdx = b.Cmds.FindIndex(c => isAssumeFalse(c));
          if (firstFalseIdx != -1)
          {
            b.Cmds = b.Cmds.Take(firstFalseIdx + 1).ToList();
            b.TransferCmd = (b.TransferCmd is GotoCmd) ? new ReturnCmd(b.tok) : b.TransferCmd;
          }
        }

<<<<<<< HEAD
        void DeleteSubSumptions (Block b)
        {
          bool isAssumeSubsumption (Cmd c) { return c is AssumeCmd ac && QKeyValue.FindBoolAttribute(ac.Attributes, "subsumption"); }
          b.Cmds = b.Cmds.Where(c => !isAssumeSubsumption(c)).ToList();
        }

        bool ContainsAssert(Block b)
        {
          bool isNonTrivialAssert (Cmd c) { return c is AssertCmd ac && !(ac.Expr is LiteralExpr le && le.asBool); }
          return b.Cmds.Aggregate(false, (containsAssert, c) => containsAssert || isNonTrivialAssert(c));
        }

        // return blocks;
        blocks.ForEach(b => DeleteSubSumptions(b));
=======
        bool ContainsAssert(Block b)
        {
          bool isNonTrivialAssert (Cmd c) { return c is AssertCmd ac && !(ac.Expr is LiteralExpr le && le.asBool); }
          return b.Cmds.Exists(cmd => isNonTrivialAssert(cmd));
        }

>>>>>>> 5eeeba39
        blocks.ForEach(b => DeleteFalseGotos(b)); // make blocks ending in assume false leaves of the CFG-DAG -- this is probably unnecessary, may have been done previously
        var todo = new Stack<Block>();
        var peeked = new HashSet<Block>();
        var interestingBlocks = new HashSet<Block>();
        todo.Push(blocks[0]);
        while(todo.Count() > 0)
        {
          var currentBlock = todo.Peek();
          var pop = peeked.Contains(currentBlock);
          peeked.Add(currentBlock);
          var interesting = false;
          var exit = currentBlock.TransferCmd as GotoCmd;
<<<<<<< HEAD
          if (exit != null && !pop)
            exit.labelTargets.ForEach(b => todo.Push(b));
          else if (exit != null)
          {
=======
          if (exit != null && !pop) {
            exit.labelTargets.ForEach(b => todo.Push(b));
          } else if (exit != null) {
>>>>>>> 5eeeba39
            Contract.Assert(pop);
            var gtc = new GotoCmd(exit.tok, exit.labelTargets.Where(l => interestingBlocks.Contains(l)).ToList());
            currentBlock.TransferCmd = gtc;
            interesting = interesting || gtc.labelTargets.Count() != 0;
          }
          if (pop)
          {
            interesting = interesting || ContainsAssert(currentBlock);
<<<<<<< HEAD
            if (interesting) interestingBlocks.Add(currentBlock);
=======
            if (interesting) {
              interestingBlocks.Add(currentBlock);
            }
>>>>>>> 5eeeba39
            todo.Pop();
          }
        }
        interestingBlocks.Add(blocks[0]); // must not be empty
        return blocks.Where(b => interestingBlocks.Contains(b)).ToList(); // this is not the same as interestingBlocks.ToList() because the resulting lists will have different orders.
      }

      public static List<Split /*!*/> FindManualSplits(Implementation /*!*/ impl,
        Dictionary<TransferCmd, ReturnCmd> /*!*/ gotoCmdOrigins, VCGen /*!*/ par)
      {
        Contract.Requires(impl != null);
        Contract.Ensures(Contract.Result<List<Split>>() == null || cce.NonNullElements(Contract.Result<List<Split>>()));

        var splitPoints = new Dictionary<Block, int>();
        foreach (var b in impl.Blocks)
        {
          foreach (Cmd c in b.Cmds)
          {
            var p = c as PredicateCmd;
            if (p != null && QKeyValue.FindBoolAttribute(p.Attributes, "split_here"))
            {
              int count;
              splitPoints.TryGetValue(b, out count);
              splitPoints[b] = count + 1;
            }
          }
        }
        if (splitPoints.Count() == 0)
        {
          // No manual split points here
          return null;
        }
        List<Split> splits = new List<Split>();
        Block entryPoint = impl.Blocks[0];
        var blockAssignments = PickBlocksToVerify(impl.Blocks, splitPoints);
        var entryBlockHasSplit = splitPoints.Keys.Contains(entryPoint);
        var baseSplitBlocks = PostProcess(DoPreAssignedManualSplit(impl.Blocks, blockAssignments, -1, entryPoint, !entryBlockHasSplit));
        splits.Add(new Split(baseSplitBlocks, gotoCmdOrigins, par, impl));
        foreach (KeyValuePair<Block, int> pair in splitPoints)
        {
          for (int i = 0; i < pair.Value; i++)
          {
            bool lastSplitInBlock = i == pair.Value - 1;
            var newBlocks = DoPreAssignedManualSplit(impl.Blocks, blockAssignments, i, pair.Key, lastSplitInBlock);
            var processedBlocks = PostProcess(newBlocks);
            Split s = new Split(processedBlocks, gotoCmdOrigins, par, impl); // REVIEW: Does gotoCmdOrigins need to be changed at all?
            splits.Add(s);
          }
        }
        return splits;
      }

      public static List<Split /*!*/> /*!*/ DoSplit(Split initial, double maxCost, int max)
      {
        Contract.Requires(initial != null);
        Contract.Ensures(cce.NonNullElements(Contract.Result<List<Split>>()));

        List<Split> res = new List<Split>();
        res.Add(initial);

        while (res.Count < max)
        {
          Split best = null;
          int bestIdx = 0, pos = 0;
          foreach (Split s in res)
          {
            Contract.Assert(s != null);
            s.ComputeBestSplit(); // TODO check totalCost first
            if (s.totalCost > maxCost &&
                (best == null || best.totalCost < s.totalCost) &&
                (s.assertionCount > 1 || s.splitBlock != null))
            {
              best = s;
              bestIdx = pos;
            }

            pos++;
          }

          if (best == null)
            break; // no split found

          Split s0, s1;

          bool splitStats = CommandLineOptions.Clo.TraceVerify;

          if (splitStats)
          {
            Console.WriteLine("{0} {1} -->", best.splitBlock == null ? "SLICE" : ("SPLIT@" + best.splitBlock.Label),
              best.Stats);
            if (best.splitBlock != null)
            {
              GotoCmd g = best.splitBlock.TransferCmd as GotoCmd;
              if (g != null)
              {
                Console.Write("    exits: ");
                foreach (Block b in cce.NonNull(g.labelTargets))
                {
                  Contract.Assert(b != null);
                  Console.Write("{0} ", b.Label);
                }

                Console.WriteLine("");
                Console.Write("    assumized: ");
                foreach (Block b in best.assumizedBranches)
                {
                  Contract.Assert(b != null);
                  Console.Write("{0} ", b.Label);
                }

                Console.WriteLine("");
              }
            }
          }

          if (best.splitBlock != null)
          {
            s0 = best.SplitAt(0);
            s1 = best.SplitAt(1);
          }
          else
          {
            best.splitBlock = null;
            s0 = best.SliceAsserts(best.assertionCost / 2, true);
            s1 = best.SliceAsserts(best.assertionCost / 2, false);
          }

          if (true)
          {
            List<Block> ss = new List<Block>();
            ss.Add(s0.blocks[0]);
            ss.Add(s1.blocks[0]);
            try
            {
              best.SoundnessCheck(new HashSet<List<Block>>(new BlockListComparer()), best.blocks[0], ss);
            }
            catch (System.Exception e)
            {
              Console.WriteLine(e);
              best.DumpDot(-1);
              s0.DumpDot(-2);
              s1.DumpDot(-3);
              Contract.Assert(false);
              throw new cce.UnreachableException();
            }
          }

          if (splitStats)
          {
            s0.ComputeBestSplit();
            s1.ComputeBestSplit();
            Console.WriteLine("    --> {0}", s0.Stats);
            Console.WriteLine("    --> {0}", s1.Stats);
          }

          if (CommandLineOptions.Clo.TraceVerify)
          {
            best.Print();
          }

          res[bestIdx] = s0;
          res.Add(s1);
        }

        return res;
      }

      class BlockListComparer : IEqualityComparer<List<Block>>
      {
        public bool Equals(List<Block> x, List<Block> y)
        {
          return x == y || x.SequenceEqual(y);
        }

        public int GetHashCode(List<Block> obj)
        {
          int h = 0;
          Contract.Assume(obj != null);
          foreach (var b in obj)
          {
            if (b != null)
            {
              h += b.GetHashCode();
            }
          }

          return h;
        }
      }

      public Checker Checker
      {
        get
        {
          Contract.Ensures(Contract.Result<Checker>() != null);

          Contract.Assert(checker != null);
          return checker;
        }
      }

      public Task ProverTask
      {
        get
        {
          Contract.Assert(checker != null);
          return checker.ProverTask;
        }
      }

      public void ReadOutcome(ref ConditionGeneration.Outcome curOutcome, out bool proverFailed)
      {
        Contract.EnsuresOnThrow<UnexpectedProverOutputException>(true);
        ProverInterface.Outcome outcome = cce.NonNull(checker).ReadOutcome();

        if (CommandLineOptions.Clo.Trace && splitNum >= 0)
        {
          System.Console.WriteLine("      --> split #{0} done,  [{1} s] {2}", splitNum,
            checker.ProverRunTime.TotalSeconds, outcome);
        }

        if (CommandLineOptions.Clo.VcsDumpSplits)
        {
          DumpDot(splitNum);
        }

        proverFailed = false;

        switch (outcome)
        {
          case ProverInterface.Outcome.Valid:
            return;
          case ProverInterface.Outcome.Invalid:
            curOutcome = ConditionGeneration.Outcome.Errors;
            return;
          case ProverInterface.Outcome.OutOfMemory:
            proverFailed = true;
            if (curOutcome != ConditionGeneration.Outcome.Errors && curOutcome != ConditionGeneration.Outcome.Inconclusive)
              curOutcome = ConditionGeneration.Outcome.OutOfMemory;
            return;
          case ProverInterface.Outcome.TimeOut:
            proverFailed = true;
            if (curOutcome != ConditionGeneration.Outcome.Errors && curOutcome != ConditionGeneration.Outcome.Inconclusive)
              curOutcome = ConditionGeneration.Outcome.TimedOut;
            return;
          case ProverInterface.Outcome.OutOfResource:
            proverFailed = true;
            if (curOutcome != ConditionGeneration.Outcome.Errors && curOutcome != ConditionGeneration.Outcome.Inconclusive)
              curOutcome = ConditionGeneration.Outcome.OutOfResource;
            return;
          case ProverInterface.Outcome.Undetermined:
            if (curOutcome != ConditionGeneration.Outcome.Errors)
              curOutcome = ConditionGeneration.Outcome.Inconclusive;
            return;
          default:
            Contract.Assert(false);
            throw new cce.UnreachableException();
        }
      }

      /// <summary>
      /// As a side effect, updates "this.parent.CumulativeAssertionCount".
      /// </summary>
      public void BeginCheck(Checker checker, VerifierCallback callback, ModelViewInfo mvInfo, int no, uint timeout, uint rlimit)
      {
        Contract.Requires(checker != null);
        Contract.Requires(callback != null);

        splitNum = no;

        impl.Blocks = blocks;

        this.checker = checker;

        Dictionary<int, Absy> label2absy = new Dictionary<int, Absy>();

        ProverContext ctx = checker.TheoremProver.Context;
        Boogie2VCExprTranslator bet = ctx.BoogieExprTranslator;
        var cc = new VCGen.CodeExprConversionClosure(label2absy, ctx);
        bet.SetCodeExprConverter(cc.CodeExprToVerificationCondition);

        var exprGen = ctx.ExprGen;
        VCExpr controlFlowVariableExpr = exprGen.Integer(BigNum.ZERO);

        VCExpr vc = parent.GenerateVCAux(impl, controlFlowVariableExpr, label2absy, checker.TheoremProver.Context);
        Contract.Assert(vc != null);

        vc = QuantifierInstantiationEngine.Instantiate(impl, exprGen, bet, vc);

        VCExpr controlFlowFunctionAppl =
          exprGen.ControlFlowFunctionApplication(exprGen.Integer(BigNum.ZERO), exprGen.Integer(BigNum.ZERO));
        VCExpr eqExpr = exprGen.Eq(controlFlowFunctionAppl, exprGen.Integer(BigNum.FromInt(impl.Blocks[0].UniqueId)));
        vc = exprGen.Implies(eqExpr, vc);
        reporter = new VCGen.ErrorReporter(gotoCmdOrigins, label2absy, impl.Blocks, parent.debugInfos, callback,
          mvInfo, this.Checker.TheoremProver.Context, parent.program);

        if (CommandLineOptions.Clo.TraceVerify && no >= 0)
        {
          Console.WriteLine("-- after split #{0}", no);
          Print();
        }

        string desc = cce.NonNull(impl.Name);
        if (no >= 0)
          desc += "_split" + no;
        checker.BeginCheck(desc, vc, reporter, timeout, rlimit, impl.RandomSeed);
      }

      private void SoundnessCheck(HashSet<List<Block> /*!*/> /*!*/ cache, Block /*!*/ orig,
        List<Block /*!*/> /*!*/ copies)
      {
        Contract.Requires(cce.NonNull(cache));
        Contract.Requires(orig != null);
        Contract.Requires(copies != null);
        {
          var t = new List<Block> {orig};
          foreach (Block b in copies)
          {
            Contract.Assert(b != null);
            t.Add(b);
          }

          if (cache.Contains(t))
          {
            return;
          }

          cache.Add(t);
        }

        for (int i = 0; i < orig.Cmds.Count; ++i)
        {
          Cmd cmd = orig.Cmds[i];
          if (cmd is AssertCmd)
          {
            int found = 0;
            foreach (Block c in copies)
            {
              Contract.Assert(c != null);
              if (c.Cmds[i] == cmd)
              {
                found++;
              }
            }

            if (found == 0)
            {
              throw new System.Exception(string.Format("missing assertion: {0}({1})", cmd.tok.filename, cmd.tok.line));
            }
          }
        }

        foreach (Block exit in orig.Exits())
        {
          Contract.Assert(exit != null);
          List<Block> newcopies = new List<Block>();
          foreach (Block c in copies)
          {
            foreach (Block cexit in c.Exits())
            {
              Contract.Assert(cexit != null);
              if (cexit.Label == exit.Label)
              {
                newcopies.Add(cexit);
              }
            }
          }

          if (newcopies.Count == 0)
          {
            throw new System.Exception("missing exit " + exit.Label);
          }

          SoundnessCheck(cache, exit, newcopies);
        }
      }
    }
}<|MERGE_RESOLUTION|>--- conflicted
+++ resolved
@@ -157,11 +157,7 @@
 
       public void DumpDot(int splitNum)
       {
-<<<<<<< HEAD
-        using (System.IO.StreamWriter sw = System.IO.File.CreateText(string.Format("{0}.split.{1}.dot", impl.Name, no)))
-=======
         using (System.IO.StreamWriter sw = System.IO.File.CreateText(string.Format("{0}.split.{1}.dot", impl.Name, splitNum)))
->>>>>>> 5eeeba39
         {
           sw.WriteLine("digraph G {");
 
@@ -192,11 +188,7 @@
           sw.Close();
         }
 
-<<<<<<< HEAD
-        string filename = string.Format("{0}.split.{1}.bpl", impl.Name, no);
-=======
         string filename = string.Format("{0}.split.{1}.bpl", impl.Name, splitNum);
->>>>>>> 5eeeba39
         using (System.IO.StreamWriter sw = System.IO.File.CreateText(filename))
         {
           int oldPrintUnstructured = CommandLineOptions.Clo.PrintUnstructured;
@@ -750,81 +742,12 @@
           Console.WriteLine(i);
       }
 
-<<<<<<< HEAD
-      private static Dictionary<Block, Block> ImmediateDominator(List<Block> blocks)
-      {
-        // this function uses the DAG property of blocks
-        Dictionary<Block, HashSet<Block>> DominatorsFast(Graph<Block> dag)
-        {
-          var dominators = new Dictionary<Block, HashSet<Block>>();
-          var topoSorted = dag.TopologicalSort().ToList();
-          topoSorted.ForEach(b => dominators[b] = topoSorted.ToHashSet());
-          var todo = new Queue<Block>();
-          foreach (var b in topoSorted)
-          {
-            var s = new HashSet<Block>();
-            if (b.Predecessors.Count() != 0)
-            {
-              s.UnionWith(dominators[b.Predecessors[0]]);
-              b.Predecessors.ForEach(blk => s.IntersectWith(dominators[blk]));
-            }
-            s.Add(b);
-            dominators[b] = s;
-          }
-          return dominators;
-        }
-
-        var dag = VCGen.BlocksToDag(blocks);
-        Dictionary<Block, HashSet<Block>> dominators = DominatorsFast(dag);
-        var todo = new Queue<Block>();
-        // just for checking
-        {
-          todo.Enqueue(blocks[0]);
-          while (todo.Count > 0)
-          {
-            var b = todo.Dequeue();
-            var s = new HashSet<Block>();
-            if (b.Predecessors.Count() != 0)
-            {
-              s.UnionWith(dominators[b.Predecessors[0]]);
-              b.Predecessors.ForEach(blk => s.IntersectWith(dominators[blk]));
-            }
-            s.Add(b);
-            if (!s.SetEquals(dominators[b]))
-            {
-              Contract.Assert(false);
-              dominators[b] = s;
-              if (b.TransferCmd is GotoCmd exit)
-                exit.labelTargets.ForEach(blk => todo.Enqueue(blk));
-            }
-          }
-        }
-
-        List<Block> topoSorted = dag.TopologicalSort().ToList();
-        var immediateDominator = new Dictionary<Block, Block>();
-        foreach (Block b in blocks)
-        {
-          if (dominators[b].Count() > 1)
-          {
-            dominators[b].Remove(b);
-          }
-          immediateDominator[b] = topoSorted.ElementAt(dominators[b].Max(e => topoSorted.IndexOf(e)));
-        }
-        immediateDominator[blocks[0]] = blocks[0];
-        return immediateDominator;
-      }
-=======
->>>>>>> 5eeeba39
       // Verify b with the last split in blockAssignments[b]
       private static Dictionary<Block, Block> PickBlocksToVerify (List<Block> blocks, Dictionary<Block, int> splitPoints)
       {
         var todo = new Stack<Block>();
         var blockAssignments = new Dictionary<Block, Block>();
-<<<<<<< HEAD
-        var immediateDominator = ImmediateDominator(blocks);
-=======
         var immediateDominator = (Program.GraphFromBlocks(blocks)).ImmediateDominator();
->>>>>>> 5eeeba39
         todo.Push(blocks[0]);
         while(todo.Count > 0)
         {
@@ -1064,29 +987,12 @@
           }
         }
 
-<<<<<<< HEAD
-        void DeleteSubSumptions (Block b)
-        {
-          bool isAssumeSubsumption (Cmd c) { return c is AssumeCmd ac && QKeyValue.FindBoolAttribute(ac.Attributes, "subsumption"); }
-          b.Cmds = b.Cmds.Where(c => !isAssumeSubsumption(c)).ToList();
-        }
-
-        bool ContainsAssert(Block b)
-        {
-          bool isNonTrivialAssert (Cmd c) { return c is AssertCmd ac && !(ac.Expr is LiteralExpr le && le.asBool); }
-          return b.Cmds.Aggregate(false, (containsAssert, c) => containsAssert || isNonTrivialAssert(c));
-        }
-
-        // return blocks;
-        blocks.ForEach(b => DeleteSubSumptions(b));
-=======
         bool ContainsAssert(Block b)
         {
           bool isNonTrivialAssert (Cmd c) { return c is AssertCmd ac && !(ac.Expr is LiteralExpr le && le.asBool); }
           return b.Cmds.Exists(cmd => isNonTrivialAssert(cmd));
         }
 
->>>>>>> 5eeeba39
         blocks.ForEach(b => DeleteFalseGotos(b)); // make blocks ending in assume false leaves of the CFG-DAG -- this is probably unnecessary, may have been done previously
         var todo = new Stack<Block>();
         var peeked = new HashSet<Block>();
@@ -1099,16 +1005,9 @@
           peeked.Add(currentBlock);
           var interesting = false;
           var exit = currentBlock.TransferCmd as GotoCmd;
-<<<<<<< HEAD
-          if (exit != null && !pop)
-            exit.labelTargets.ForEach(b => todo.Push(b));
-          else if (exit != null)
-          {
-=======
           if (exit != null && !pop) {
             exit.labelTargets.ForEach(b => todo.Push(b));
           } else if (exit != null) {
->>>>>>> 5eeeba39
             Contract.Assert(pop);
             var gtc = new GotoCmd(exit.tok, exit.labelTargets.Where(l => interestingBlocks.Contains(l)).ToList());
             currentBlock.TransferCmd = gtc;
@@ -1117,13 +1016,9 @@
           if (pop)
           {
             interesting = interesting || ContainsAssert(currentBlock);
-<<<<<<< HEAD
-            if (interesting) interestingBlocks.Add(currentBlock);
-=======
             if (interesting) {
               interestingBlocks.Add(currentBlock);
             }
->>>>>>> 5eeeba39
             todo.Pop();
           }
         }
