--- conflicted
+++ resolved
@@ -1348,7 +1348,6 @@
 
         var resourceCount = checker.GetProverResourceCount().Result;
         totalResourceCount += resourceCount;
-<<<<<<< HEAD
         result = new VCResult(
           splitIndex + 1,
           checker.ProverStart,
@@ -1358,9 +1357,6 @@
           Counterexamples,
           Asserts.ToList(),
           resourceCount);
-=======
-        var result = new VCResult(splitIndex + 1, checker.ProverStart, outcome, checker.ProverRunTime, Asserts, resourceCount);
->>>>>>> 67ad9644
         callback.OnVCResult(result);
 
         if (options.VcsDumpSplits)
@@ -1557,14 +1553,7 @@
 
       public void ResetChecker()
       {
-<<<<<<< HEAD
-        if (checker != null) {
-          Checker.GoBackToIdle();
-          checker = null;
-        }
-=======
         checker = null;
->>>>>>> 67ad9644
       }
 
       public void Finish(VCResult result) {
