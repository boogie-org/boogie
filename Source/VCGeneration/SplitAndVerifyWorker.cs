using System;
using System.Collections;
using System.Collections.Generic;
using System.Diagnostics.Contracts;
using System.Linq;
using System.Threading;
using System.Threading.Tasks;
using Microsoft.Boogie;
using static VC.ConditionGeneration;

namespace VC
{
  class SplitAndVerifyWorker
  {
    private readonly VCGenOptions options;
    private readonly VerifierCallback callback;
    private readonly ModelViewInfo mvInfo;
    private readonly ImplementationRun run;
      
    private readonly int maxKeepGoingSplits;
    private readonly List<Split> manualSplits;
    private double maxVcCost;
    private readonly bool splitOnEveryAssert;
      
    private bool DoSplitting => manualSplits.Count > 1 || KeepGoing || splitOnEveryAssert;
    private bool TrackingProgress => DoSplitting && (callback.OnProgress != null || options.Trace); 
    private bool KeepGoing => maxKeepGoingSplits > 1;

    private VCGen vcGen;
    private Outcome outcome;
    private double remainingCost;
    private double provenCost;
    private int total;
    private int splitNumber;

    private int totalResourceCount;
    
    public SplitAndVerifyWorker(VCGenOptions options, VCGen vcGen, ImplementationRun run,
      Dictionary<TransferCmd, ReturnCmd> gotoCmdOrigins, VerifierCallback callback, ModelViewInfo mvInfo,
      Outcome outcome)
    {
      this.options = options;
      this.callback = callback;
      this.mvInfo = mvInfo;
      this.run = run;
      this.outcome = outcome;
<<<<<<< HEAD
      this.vcGen = vcGen;
      
=======

>>>>>>> 8d9afad9
      var maxSplits = options.VcsMaxSplits;
      VCGen.CheckIntAttributeOnImpl(Implementation, "vcs_max_splits", ref maxSplits);
      
      maxKeepGoingSplits = options.VcsMaxKeepGoingSplits;
      VCGen.CheckIntAttributeOnImpl(Implementation, "vcs_max_keep_going_splits", ref maxKeepGoingSplits);
      
      maxVcCost = options.VcsMaxCost;
      var tmpMaxVcCost = -1;
      VCGen.CheckIntAttributeOnImpl(Implementation, "vcs_max_cost", ref tmpMaxVcCost);
      if (tmpMaxVcCost >= 0)
      {
        maxVcCost = tmpMaxVcCost;
      }
      
      splitOnEveryAssert = options.VcsSplitOnEveryAssert;
      Implementation.CheckBooleanAttribute("vcs_split_on_every_assert", ref splitOnEveryAssert);

      ResetPredecessors(Implementation.Blocks);
      manualSplits = Split.FocusAndSplit(options, Implementation, gotoCmdOrigins, vcGen, splitOnEveryAssert);
      
      if (manualSplits.Count == 1 && maxSplits > 1) {
        manualSplits = Split.DoSplit(manualSplits[0], maxVcCost, maxSplits);
        maxVcCost = 1.0;
      }
      
      splitNumber = DoSplitting ? 0 : -1;
    }

    public async Task<Outcome> WorkUntilDone(CancellationToken cancellationToken)
    {
      TrackSplitsCost(manualSplits);
      await Task.WhenAll(manualSplits.Select(split => DoWork(split, cancellationToken)));

      return outcome;
    }

    public int ResourceCount => totalResourceCount;
    
    private void TrackSplitsCost(List<Split> splits)
    {
      if (!TrackingProgress)
      {
        return;
      }

      foreach (var split in splits) {
        remainingCost += split.Cost;
        total++;
      }
    }

    async Task DoWork(Split split, CancellationToken cancellationToken)
    {
      var checker = await split.parent.CheckerPool.FindCheckerFor(split.parent, split);

      try {
        cancellationToken.ThrowIfCancellationRequested();
        var splitCallback = new SplitVerifierCallback(callback, split);
        StartCheck(split, splitCallback, checker, cancellationToken);
        await split.ProverTask;
        await ProcessResult(split, splitCallback, cancellationToken);
      }
      finally {
        split.ReleaseChecker();
      }
    }

    private void StartCheck(Split split, VerifierCallback callback, Checker checker, CancellationToken cancellationToken)
    {
      int currentSplitNumber = DoSplitting ? Interlocked.Increment(ref splitNumber) - 1 : -1;
      if (options.Trace && DoSplitting) {
        Console.WriteLine("    checking split {1}/{2}, {3:0.00}%, {0} ...",
          split.Stats, currentSplitNumber + 1, total, 100 * provenCost / (provenCost + remainingCost));
      }

      callback.OnProgress?.Invoke("VCprove", currentSplitNumber, total,
        provenCost / (remainingCost + provenCost));

      var timeout = KeepGoing && split.LastChance ? options.VcsFinalAssertTimeout :
        KeepGoing ? options.VcsKeepGoingTimeout :
        run.Implementation.GetTimeLimit(options);
      split.BeginCheck(run.TraceWriter, checker, callback, mvInfo, currentSplitNumber, timeout, Implementation.GetResourceLimit(options), cancellationToken);
    }

<<<<<<< HEAD
    private async Task ProcessResult(Split split, VerifierCallback callback, CancellationToken cancellationToken)
=======
    private Implementation Implementation => run.Implementation;

    private async Task ProcessResult(Split split, CancellationToken cancellationToken)
>>>>>>> 8d9afad9
    {
      if (TrackingProgress) {
        lock (this) {
          remainingCost -= split.Cost;
        }
      }
      split.ReadOutcome(callback, ref outcome, out var result, out var proverFailed, ref totalResourceCount);

      if (TrackingProgress) {
        lock (this) {
          if (proverFailed) {
            // even if the prover fails, we have learned something, i.e., it is
            // annoying to watch Boogie say Timeout, 0.00% a couple of times
            provenCost += split.Cost / 100;
          } else {
            provenCost += split.Cost;
          }
        }
      }

      callback.OnProgress?.Invoke("VCprove", splitNumber < 0 ? 0 : splitNumber, total, provenCost / (remainingCost + provenCost));

      if (!proverFailed) {
        split.parent.Logger?.ReportSplitResult(split, result);
        return;
      }

      await HandleProverFailure(split, callback, result, cancellationToken);
    }

    private async Task HandleProverFailure(Split split, VerifierCallback callback, VCResult vcResult, CancellationToken cancellationToken)
    {
      if (split.LastChance) {
        string msg = "some timeout";
        if (split.reporter is { resourceExceededMessage: { } }) {
          msg = split.reporter.resourceExceededMessage;
        }
        callback.OnCounterexample(split.ToCounterexample(split.Checker.TheoremProver.Context), msg);
        // Update one last time the result with the dummy counter-example to indicate the position of the timeout
        var result = vcResult with {
          counterExamples = split.Counterexamples
        };
        split.parent.Logger?.ReportSplitResult(split, result);
        outcome = Outcome.Errors;
        return;
      }

      if (maxKeepGoingSplits > 1) {
        var newSplits = Split.DoSplit(split, maxVcCost, maxKeepGoingSplits);
        Contract.Assert(newSplits != null);
        maxVcCost = 1.0; // for future
        TrackSplitsCost(newSplits);
        
        if (outcome != Outcome.Errors) {
          outcome = Outcome.Correct;
        }
        await Task.WhenAll(newSplits.Select(newSplit => DoWork(newSplit, cancellationToken)));
        return;
      }

      Contract.Assert(outcome != Outcome.Correct);
      if (outcome == Outcome.TimedOut) {
        string msg = "some timeout";
        if (split.reporter is { resourceExceededMessage: { } }) {
          msg = split.reporter.resourceExceededMessage;
        }

        callback.OnTimeout(msg);
      } else if (outcome == Outcome.OutOfMemory) {
        string msg = "out of memory";
        if (split.reporter is { resourceExceededMessage: { } }) {
          msg = split.reporter.resourceExceededMessage;
        }

        callback.OnOutOfMemory(msg);
      } else if (outcome == Outcome.OutOfResource) {
        string msg = "out of resource";
        if (split.reporter is { resourceExceededMessage: { } }) {
          msg = split.reporter.resourceExceededMessage;
        }

        callback.OnOutOfResource(msg);
      }
      split.parent.Logger?.ReportSplitResult(split, vcResult);
    }
  }
}<|MERGE_RESOLUTION|>--- conflicted
+++ resolved
@@ -44,12 +44,7 @@
       this.mvInfo = mvInfo;
       this.run = run;
       this.outcome = outcome;
-<<<<<<< HEAD
       this.vcGen = vcGen;
-      
-=======
-
->>>>>>> 8d9afad9
       var maxSplits = options.VcsMaxSplits;
       VCGen.CheckIntAttributeOnImpl(Implementation, "vcs_max_splits", ref maxSplits);
       
@@ -134,13 +129,9 @@
       split.BeginCheck(run.TraceWriter, checker, callback, mvInfo, currentSplitNumber, timeout, Implementation.GetResourceLimit(options), cancellationToken);
     }
 
-<<<<<<< HEAD
+    private Implementation Implementation => run.Implementation;
+
     private async Task ProcessResult(Split split, VerifierCallback callback, CancellationToken cancellationToken)
-=======
-    private Implementation Implementation => run.Implementation;
-
-    private async Task ProcessResult(Split split, CancellationToken cancellationToken)
->>>>>>> 8d9afad9
     {
       if (TrackingProgress) {
         lock (this) {
