using System;
using System.Collections;
using System.Collections.Generic;
using System.Diagnostics.Contracts;
using System.Linq;
using System.Threading;
using System.Threading.Tasks;
using Microsoft.Boogie;
using static VC.ConditionGeneration;

namespace VC
{
  class SplitAndVerifyWorker
  {
    private readonly VCGenOptions options;
    private readonly VerifierCallback callback;
    private readonly ModelViewInfo mvInfo;
    private readonly ImplementationRun run;
      
    private readonly int maxKeepGoingSplits;
    private readonly List<Split> manualSplits;
    private double maxVcCost;
    private readonly bool splitOnEveryAssert;
      
    private bool DoSplitting => manualSplits.Count > 1 || KeepGoing || splitOnEveryAssert;
    private bool TrackingProgress => DoSplitting && (callback.OnProgress != null || options.Trace); 
    private bool KeepGoing => maxKeepGoingSplits > 1;

    private VCGen vcGen;
    private Outcome outcome;
    private double remainingCost;
    private double provenCost;
    private int total;
    private int splitNumber;

    private int totalResourceCount;
    
    public SplitAndVerifyWorker(VCGenOptions options, VCGen vcGen, ImplementationRun run,
      Dictionary<TransferCmd, ReturnCmd> gotoCmdOrigins, VerifierCallback callback, ModelViewInfo mvInfo,
      Outcome outcome)
    {
      this.options = options;
      this.callback = callback;
      this.mvInfo = mvInfo;
      this.run = run;
      this.outcome = outcome;
      this.vcGen = vcGen;
      var maxSplits = options.VcsMaxSplits;
      VCGen.CheckIntAttributeOnImpl(Implementation, "vcs_max_splits", ref maxSplits);
      
      maxKeepGoingSplits = options.VcsMaxKeepGoingSplits;
      VCGen.CheckIntAttributeOnImpl(Implementation, "vcs_max_keep_going_splits", ref maxKeepGoingSplits);
      
      maxVcCost = options.VcsMaxCost;
      var tmpMaxVcCost = -1;
      VCGen.CheckIntAttributeOnImpl(Implementation, "vcs_max_cost", ref tmpMaxVcCost);
      if (tmpMaxVcCost >= 0)
      {
        maxVcCost = tmpMaxVcCost;
      }
      
      splitOnEveryAssert = options.VcsSplitOnEveryAssert;
      Implementation.CheckBooleanAttribute("vcs_split_on_every_assert", ref splitOnEveryAssert);

      ResetPredecessors(Implementation.Blocks);
      manualSplits = Split.FocusAndSplit(options, Implementation, gotoCmdOrigins, vcGen, splitOnEveryAssert);
      
      if (manualSplits.Count == 1 && maxSplits > 1) {
        manualSplits = Split.DoSplit(manualSplits[0], maxVcCost, maxSplits);
        maxVcCost = 1.0;
      }
      
      splitNumber = DoSplitting ? 0 : -1;
    }

    public async Task<Outcome> WorkUntilDone(CancellationToken cancellationToken)
    {
      TrackSplitsCost(manualSplits);
      await Task.WhenAll(manualSplits.Select(split => DoWork(split, cancellationToken)));

      return outcome;
    }

    public int ResourceCount => totalResourceCount;
    
    private void TrackSplitsCost(List<Split> splits)
    {
      if (!TrackingProgress)
      {
        return;
      }

      foreach (var split in splits) {
        remainingCost += split.Cost;
        total++;
      }
    }

    async Task DoWork(Split split, CancellationToken cancellationToken)
    {
      var checker = await split.parent.CheckerPool.FindCheckerFor(split.parent, split);

      try {
        cancellationToken.ThrowIfCancellationRequested();
        await StartCheck(split, checker, cancellationToken);
        await split.ProverTask;
        await ProcessResult(split, cancellationToken);
      }
      finally {
        await checker.GoBackToIdle();
        split.ResetChecker();
      }
    }

    private async Task StartCheck(Split split, Checker checker, CancellationToken cancellationToken)
    {
      int currentSplitNumber = DoSplitting ? Interlocked.Increment(ref splitNumber) - 1 : -1;
      if (options.Trace && DoSplitting) {
        Console.WriteLine("    checking split {1}/{2}, {3:0.00}%, {0} ...",
          split.Stats, currentSplitNumber + 1, total, 100 * provenCost / (provenCost + remainingCost));
      }

      callback.OnProgress?.Invoke("VCprove", currentSplitNumber, total,
        provenCost / (remainingCost + provenCost));

      var timeout = KeepGoing && split.LastChance ? options.VcsFinalAssertTimeout :
        KeepGoing ? options.VcsKeepGoingTimeout :
        run.Implementation.GetTimeLimit(options);
      await split.BeginCheck(run.TraceWriter, checker, callback, mvInfo, currentSplitNumber, timeout, Implementation.GetResourceLimit(options), cancellationToken);
    }

    private Implementation Implementation => run.Implementation;

    private async Task ProcessResult(Split split, CancellationToken cancellationToken)
    {
      if (TrackingProgress) {
        lock (this) {
          remainingCost -= split.Cost;
        }
      }
<<<<<<< HEAD
      split.ReadOutcome(callback, ref outcome, out var result, out var proverFailed, ref totalResourceCount);
=======

      var (newOutcome, newResourceCount) = await split.ReadOutcome(callback);
      lock (this) {
        outcome = MergeOutcomes(outcome, newOutcome);
        totalResourceCount += newResourceCount;
      }
      var proverFailed = IsProverFailed(newOutcome);
>>>>>>> 968f8ae9

      if (TrackingProgress) {
        lock (this) {
          if (proverFailed) {
            // even if the prover fails, we have learned something, i.e., it is
            // annoying to watch Boogie say Timeout, 0.00% a couple of times
            provenCost += split.Cost / 100;
          } else {
            provenCost += split.Cost;
          }
        }
      }

      callback.OnProgress?.Invoke("VCprove", splitNumber < 0 ? 0 : splitNumber, total, provenCost / (remainingCost + provenCost));

      if (!proverFailed) {
        split.Finish(result);
        return;
      }

      await HandleProverFailure(split, callback, result, cancellationToken);
    }

<<<<<<< HEAD
    private async Task HandleProverFailure(Split split, VerifierCallback callback, VCResult vcResult, CancellationToken cancellationToken)
=======
    private static bool IsProverFailed(ProverInterface.Outcome outcome)
    {
      switch (outcome)
      {
        case ProverInterface.Outcome.Valid:
        case ProverInterface.Outcome.Invalid:
        case ProverInterface.Outcome.Undetermined:
          return false;
        case ProverInterface.Outcome.OutOfMemory:
        case ProverInterface.Outcome.TimeOut:
        case ProverInterface.Outcome.OutOfResource:
          return true;
        default:
          Contract.Assert(false);
          throw new cce.UnreachableException();
      }
    }

    private static Outcome MergeOutcomes(Outcome currentOutcome, ProverInterface.Outcome newOutcome)
    {
      switch (newOutcome)
      {
        case ProverInterface.Outcome.Valid:
          return currentOutcome;
        case ProverInterface.Outcome.Invalid:
          return Outcome.Errors;
        case ProverInterface.Outcome.OutOfMemory:
          if (currentOutcome != Outcome.Errors && currentOutcome != Outcome.Inconclusive)
          {
            return Outcome.OutOfMemory;
          }

          return currentOutcome;
        case ProverInterface.Outcome.TimeOut:
          if (currentOutcome != Outcome.Errors && currentOutcome != Outcome.Inconclusive)
          {
            return Outcome.TimedOut;
          }

          return currentOutcome;
        case ProverInterface.Outcome.OutOfResource:
          if (currentOutcome != Outcome.Errors && currentOutcome != Outcome.Inconclusive)
          {
            return Outcome.OutOfResource;
          }

          return currentOutcome;
        case ProverInterface.Outcome.Undetermined:
          if (currentOutcome != Outcome.Errors)
          {
            return Outcome.Inconclusive;
          }
          return currentOutcome;
        default:
          Contract.Assert(false);
          throw new cce.UnreachableException();
      }
    }

    private async Task HandleProverFailure(Split split, CancellationToken cancellationToken)
>>>>>>> 968f8ae9
    {
      if (split.LastChance) {
        string msg = "some timeout";
        if (split.reporter is { resourceExceededMessage: { } }) {
          msg = split.reporter.resourceExceededMessage;
        }
        callback.OnCounterexample(split.ToCounterexample(split.Checker.TheoremProver.Context), msg);
        // Update one last time the result with the dummy counter-example to indicate the position of the timeout
        var result = vcResult with {
          counterExamples = split.Counterexamples
        };
        split.Finish(result);
        outcome = Outcome.Errors;
        return;
      }

      if (maxKeepGoingSplits > 1) {
        var newSplits = Split.DoSplit(split, maxVcCost, maxKeepGoingSplits);
        Contract.Assert(newSplits != null);
        maxVcCost = 1.0; // for future
        TrackSplitsCost(newSplits);
        
        if (outcome != Outcome.Errors) {
          outcome = Outcome.Correct;
        }
        await Task.WhenAll(newSplits.Select(newSplit => DoWork(newSplit, cancellationToken)));
        return;
      }

      Contract.Assert(outcome != Outcome.Correct);
      if (outcome == Outcome.TimedOut) {
        string msg = "some timeout";
        if (split.reporter is { resourceExceededMessage: { } }) {
          msg = split.reporter.resourceExceededMessage;
        }

        callback.OnTimeout(msg);
      } else if (outcome == Outcome.OutOfMemory) {
        string msg = "out of memory";
        if (split.reporter is { resourceExceededMessage: { } }) {
          msg = split.reporter.resourceExceededMessage;
        }

        callback.OnOutOfMemory(msg);
      } else if (outcome == Outcome.OutOfResource) {
        string msg = "out of resource";
        if (split.reporter is { resourceExceededMessage: { } }) {
          msg = split.reporter.resourceExceededMessage;
        }

        callback.OnOutOfResource(msg);
      }
      split.Finish(vcResult);
    }
  }
}<|MERGE_RESOLUTION|>--- conflicted
+++ resolved
@@ -138,17 +138,13 @@
           remainingCost -= split.Cost;
         }
       }
-<<<<<<< HEAD
-      split.ReadOutcome(callback, ref outcome, out var result, out var proverFailed, ref totalResourceCount);
-=======
-
-      var (newOutcome, newResourceCount) = await split.ReadOutcome(callback);
+
+      var (newOutcome, result, newResourceCount) = await split.ReadOutcome(callback);
       lock (this) {
         outcome = MergeOutcomes(outcome, newOutcome);
         totalResourceCount += newResourceCount;
       }
       var proverFailed = IsProverFailed(newOutcome);
->>>>>>> 968f8ae9
 
       if (TrackingProgress) {
         lock (this) {
@@ -172,9 +168,6 @@
       await HandleProverFailure(split, callback, result, cancellationToken);
     }
 
-<<<<<<< HEAD
-    private async Task HandleProverFailure(Split split, VerifierCallback callback, VCResult vcResult, CancellationToken cancellationToken)
-=======
     private static bool IsProverFailed(ProverInterface.Outcome outcome)
     {
       switch (outcome)
@@ -234,8 +227,7 @@
       }
     }
 
-    private async Task HandleProverFailure(Split split, CancellationToken cancellationToken)
->>>>>>> 968f8ae9
+    private async Task HandleProverFailure(Split split, VerifierCallback callback, VCResult vcResult, CancellationToken cancellationToken)
     {
       if (split.LastChance) {
         string msg = "some timeout";
