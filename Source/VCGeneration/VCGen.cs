--- conflicted
+++ resolved
@@ -124,11 +124,7 @@
       }
       void TopologicalSortImpl()
       {
-<<<<<<< HEAD
-        Graph<Block> dag = BlocksToDag(impl.Blocks);
-=======
         Graph<Block> dag = Program.GraphFromImpl(impl);
->>>>>>> 87bf44b9
         impl.Blocks = new List<Block>();
         foreach (Block b in dag.TopologicalSort())
         {
@@ -374,7 +370,7 @@
               Emit();
             }
 
-            ch.BeginCheck(cce.NonNull(impl.Name + "_smoke" + id++), vc, new ErrorHandler(label2Absy, this.callback), 
+            ch.BeginCheck(cce.NonNull(impl.Name + "_smoke" + id++), vc, new ErrorHandler(label2Absy, this.callback),
               CommandLineOptions.Clo.SmokeTimeout, CommandLineOptions.Clo.ResourceLimit, null);
           }
 
@@ -1063,7 +1059,7 @@
       var gotoCmdOrigins = PassifyImpl(impl, out mvInfo);
 
       ExpandAsserts(impl);
-      
+
       Outcome outcome = Outcome.Correct;
 
       // Report all recycled failing assertions for this implementation.
@@ -1095,7 +1091,7 @@
       }
 
       SplitAndVerify(impl, gotoCmdOrigins, callback, mvInfo, ref outcome);
-      
+
       if (outcome == Outcome.Correct && smoke_tester != null)
       {
         smoke_tester.Test();
@@ -1442,7 +1438,7 @@
         {
           Block pred = cce.NonNull(header.Predecessors[predIndex]);
 
-          // Create a block between header and pred for the predicate commands if pred has more than one successor 
+          // Create a block between header and pred for the predicate commands if pred has more than one successor
           GotoCmd gotocmd = cce.NonNull((GotoCmd) pred.TransferCmd);
           Contract.Assert(gotocmd.labelNames !=
                           null); // if "pred" is really a predecessor, it may be a GotoCmd with at least one label
@@ -2014,7 +2010,7 @@
 //      #region Constant Folding
 //      #endregion
 //      #region Debug Tracing
-//      if (CommandLineOptions.Clo.TraceVerify) 
+//      if (CommandLineOptions.Clo.TraceVerify)
 //      {
 //        Console.WriteLine("after constant folding");
 //        EmitImpl(impl, true);
@@ -2373,7 +2369,7 @@
       return new CalleeCounterexampleInfo(ret, cexInfo.args);
     }
 
-    // return the position of the i^th CallCmd in the block (count only those Calls that call a procedure in inlinedProcs). 
+    // return the position of the i^th CallCmd in the block (count only those Calls that call a procedure in inlinedProcs).
     // Assert failure if there isn't any.
     // Assert that the CallCmd found calls "callee"
     private int GetCallCmdPosition(Block block, int i, HashSet<string> inlinedProcs, string callee)
@@ -2474,7 +2470,7 @@
           {
             augmentedTrace.AddRange(debugInfos[cmd]);
           }
-          
+
           // Skip if 'cmd' not contained in the trace or not an assert
           if (cmd is AssertCmd && traceNodes.Contains(cmd))
           {
@@ -2643,12 +2639,12 @@
       {
         cc = new AssertCounterexample(cex.Trace, cex.AugmentedTrace, assrt, cex.Model, cex.MvInfo, cex.Context);
       }
-      
+
       return cc;
     }
 
     /*
-     * 
+     *
      * Encoding control flow in VC generation:
      *
      * A function ControlFlow is declared globally and used in each verification condition.
@@ -2666,9 +2662,9 @@
      * (1) While translating block A, we have wlp(assert E, Phi) = (f(A) == Id(assert E) ==> E) && Phi
      *
      * In the description above, I am only explaining one of the options for translating assert statements.
-     * 
+     *
      */
-    
+
     static VCExpr LetVC(List<Block> blocks,
       VCExpr controlFlowVariableExpr,
       Dictionary<int, Absy> label2absy,
@@ -2768,7 +2764,7 @@
         return vc;
       }
 
-      /* 
+      /*
        * For block A (= block), generate:
        *   wp(A_body, (/\ S \in Successors(A) :: DagVC(S)))
        */
@@ -2810,7 +2806,7 @@
       return vc;
     }
 
-    /// <summary> 
+    /// <summary>
     /// Remove empty blocks reachable from the startBlock of the CFG
     /// </summary>
     static void RemoveEmptyBlocks(List<Block> blocks)
