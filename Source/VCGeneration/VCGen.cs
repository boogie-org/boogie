--- conflicted
+++ resolved
@@ -317,15 +317,8 @@
         }
 
         parent.CurrentLocalVariables = impl.LocVars;
-<<<<<<< HEAD
-        ModelViewInfo mvInfo;
-        parent.PassifyImpl(impl, out mvInfo);
-        Dictionary<int, Absy> label2Absy;
+        parent.PassifyImpl(impl, out var mvInfo);
         Checker ch = parent.FindCheckerFor(parent.program, true, impl);
-=======
-        parent.PassifyImpl(impl, out var mvInfo);
-        Checker ch = parent.FindCheckerFor();
->>>>>>> e306f9ca
         Contract.Assert(ch != null);
 
         ProverInterface.Outcome outcome = ProverInterface.Outcome.Undetermined;
