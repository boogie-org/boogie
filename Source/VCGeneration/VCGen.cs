--- conflicted
+++ resolved
@@ -2384,26 +2384,16 @@
       {
         AssertRequiresCmd assertCmd = (AssertRequiresCmd) cmd;
         Contract.Assert(assertCmd != null);
-<<<<<<< HEAD
         CallCounterexample cc = new CallCounterexample(options, trace, augmentedTrace, assertCmd, errModel, mvInfo,
-          context, assertCmd.Checksum);
-=======
-        CallCounterexample cc = new CallCounterexample(options, trace, augmentedTrace, assertCmd.Call, assertCmd.Requires, errModel, mvInfo,
           context, split, assertCmd.Checksum);
->>>>>>> ee3c6d6f
         return cc;
       }
       else if (cmd is AssertEnsuresCmd)
       {
         AssertEnsuresCmd assertCmd = (AssertEnsuresCmd) cmd;
         Contract.Assert(assertCmd != null);
-<<<<<<< HEAD
         ReturnCounterexample rc = new ReturnCounterexample(options, trace, augmentedTrace, assertCmd, transferCmd, errModel, mvInfo,
-          context, cmd.Checksum);
-=======
-        ReturnCounterexample rc = new ReturnCounterexample(options, trace, augmentedTrace, transferCmd, assertCmd.Ensures, errModel, mvInfo,
           context, split, cmd.Checksum);
->>>>>>> ee3c6d6f
         return rc;
       }
       else
@@ -2429,11 +2419,7 @@
       if (assrt is AssertRequiresCmd)
       {
         var aa = (AssertRequiresCmd) assrt;
-<<<<<<< HEAD
-        cc = new CallCounterexample(options, cex.Trace, cex.AugmentedTrace, aa, cex.Model, cex.MvInfo, cex.Context, aa.Checksum);
-=======
-        cc = new CallCounterexample(options, cex.Trace, cex.AugmentedTrace, aa.Call, aa.Requires, cex.Model, cex.MvInfo, cex.Context, cex.ProofRun, aa.Checksum);
->>>>>>> ee3c6d6f
+        cc = new CallCounterexample(options, cex.Trace, cex.AugmentedTrace, aa, cex.Model, cex.MvInfo, cex.Context, cex.ProofRun, aa.Checksum);
       }
       else if (assrt is AssertEnsuresCmd && cex is ReturnCounterexample)
       {
@@ -2515,13 +2501,8 @@
           }
         }
 
-<<<<<<< HEAD
         cc = new ReturnCounterexample(options, reconstructedTrace ?? cex.Trace, cex.AugmentedTrace, aa, returnCmd ?? oldCex.FailingReturn,
-          cex.Model, cex.MvInfo, cex.Context, aa.Checksum);
-=======
-        cc = new ReturnCounterexample(options, reconstructedTrace ?? cex.Trace, cex.AugmentedTrace, returnCmd ?? oldCex.FailingReturn, aa.Ensures,
           cex.Model, cex.MvInfo, cex.Context, cex.ProofRun, aa.Checksum);
->>>>>>> ee3c6d6f
       }
       else
       {
