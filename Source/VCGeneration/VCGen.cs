--- conflicted
+++ resolved
@@ -353,11 +353,7 @@
             }
 
             ch.BeginCheck(cce.NonNull(impl.Name + "_smoke" + id++), vc, new ErrorHandler(absyIds, this.callback),
-<<<<<<< HEAD
-              Options.SmokeTimeout, Options.ResourceLimit);
-=======
-              CommandLineOptions.Clo.SmokeTimeout, CommandLineOptions.Clo.ResourceLimit, CancellationToken.None);
->>>>>>> 241dfcd7
+              Options.SmokeTimeout, Options.ResourceLimit, CancellationToken.None);
           }
 
           ch.ProverTask.Wait();
@@ -813,13 +809,9 @@
       }
     }
 
-<<<<<<< HEAD
     private VCGenOptions Options => CheckerPool.Options;
 
-    public override Outcome VerifyImplementation(Implementation impl, VerifierCallback callback)
-=======
     public override Outcome VerifyImplementation(Implementation impl, VerifierCallback callback, CancellationToken cancellationToken)
->>>>>>> 241dfcd7
     {
       Contract.EnsuresOnThrow<UnexpectedProverOutputException>(true);
 
@@ -880,13 +872,8 @@
         }
       }
 
-<<<<<<< HEAD
       var worker = new SplitAndVerifyWorker(Options, this, impl, gotoCmdOrigins, callback, mvInfo, outcome);
-      outcome = worker.WorkUntilDone().Result;
-=======
-      var worker = new SplitAndVerifyWorker(CommandLineOptions.Clo, this, impl, gotoCmdOrigins, callback, mvInfo, outcome);
       outcome = worker.WorkUntilDone(cancellationToken).Result;
->>>>>>> 241dfcd7
       ResourceCount = worker.ResourceCount;
       
       if (outcome == Outcome.Correct && smoke_tester != null)
