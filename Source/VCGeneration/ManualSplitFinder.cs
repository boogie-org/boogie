--- conflicted
+++ resolved
@@ -110,8 +110,8 @@
     foreach (var oldBlock in oldBlocks) {
       var newBlock = new Block(oldBlock.tok) {
         Label = oldBlock.Label,
-        Cmds = oldBlock.Cmds.Select(cmd => 
-          cmd != assertToKeep ? CommandTransformations.AssertIntoAssume(options, cmd) : cmd).ToList()
+        Cmds = oldBlock.Cmds.SelectMany(cmd => 
+          cmd != assertToKeep ? CommandTransformations.AssertIntoAssumes(options, cmd) : new[] { cmd }).ToList()
       };
       oldToNewBlockMap[oldBlock] = newBlock;
       newBlocks.Add(newBlock);
@@ -145,19 +145,15 @@
             verify = splitCount == splitNumberWithinBlock;
           }
 
-<<<<<<< HEAD
           if (verify) {
+            if (BlockTransformations.IsNonTrivialAssert(command))
+            {
+              assertionCount++;
+            }
             newCmds.Add(command);
           } else {
             newCmds.AddRange(CommandTransformations.AssertIntoAssumes(options, command));
           }
-=======
-          if (verify && BlockTransformations.IsNonTrivialAssert(command))
-          {
-            assertionCount++;
-          }
-          newCmds.Add(verify ? command : CommandTransformations.AssertIntoAssume(options, command));
->>>>>>> 16c53d92
         }
         newBlock.Cmds = newCmds;
       } else if (lastSplitInBlock && blockAssignments[currentBlock] == containingBlock) {
@@ -165,19 +161,15 @@
         var newCmds = new List<Cmd>();
         foreach (var command in currentBlock.Cmds) {
           verify = !ShouldSplitHere(command, splitOnEveryAssert) && verify;
-<<<<<<< HEAD
           if (verify) {
+            if (BlockTransformations.IsNonTrivialAssert(command))
+            {
+              assertionCount++;
+            }
             newCmds.Add(command);
           } else {
             newCmds.AddRange(CommandTransformations.AssertIntoAssumes(options, command));
           }
-=======
-          if (verify && BlockTransformations.IsNonTrivialAssert(command))
-          {
-            assertionCount++;
-          }
-          newCmds.Add(verify ? command : CommandTransformations.AssertIntoAssume(options, command));
->>>>>>> 16c53d92
         }
         newBlock.Cmds = newCmds;
       } else {
