--- conflicted
+++ resolved
@@ -513,11 +513,7 @@
     #endregion
 
 
-<<<<<<< HEAD
     protected Checker FindCheckerFor(Program program, bool isBlocking, Split s = null, int waitTimeinMs = 50, int maxRetries = 3)
-=======
-    protected Checker FindCheckerFor(Program program, bool isBlocking, Implementation impl, int waitTimeinMs = 50, int maxRetries = 3)
->>>>>>> 4e918ea6
     {
       Contract.Requires(0 <= waitTimeinMs && 0 <= maxRetries);
       Contract.Ensures(!isBlocking || Contract.Result<Checker>() != null);
@@ -542,11 +538,7 @@
               {
                 if (c.IsIdle)
                 {
-<<<<<<< HEAD
                   c.Retarget(program, c.TheoremProver.Context, s);
-=======
-                  c.Retarget(program, c.TheoremProver.Context, impl);
->>>>>>> 4e918ea6
                   c.GetReady();
                   return c;
                 }
@@ -590,11 +582,7 @@
           log = log + "." + checkers.Count;
         }
 
-<<<<<<< HEAD
         Checker ch = new Checker(this, program, log, appendLogFile, s);
-=======
-        Checker ch = new Checker(this, program, log, appendLogFile, impl);
->>>>>>> 4e918ea6
         ch.GetReady();
         checkers.Add(ch);
         return ch;
@@ -1028,7 +1016,7 @@
         // b.liveVarsBefore has served its purpose in the just-finished call to ComputeIncarnationMap; null it out.
         b.liveVarsBefore = null;
 
-        // Decrement the succCount field in each predecessor. Once the field reaches zero in any block, 
+        // Decrement the succCount field in each predecessor. Once the field reaches zero in any block,
         // all its successors have been passified.  Consequently, its entry in block2Incarnation can be removed.
         byte[] currentChecksum = null;
         var mvc = new MutableVariableCollector();
@@ -1166,7 +1154,7 @@
         debugInfos.Add(debugCmd, debugExprs);
       }
     }
-    
+
     /// <summary>
     /// Turn a command into a passive command, and it remembers the previous step, to see if it is a havoc or not.
     /// In that case, it remembers the incarnation map BEFORE the havoc.
@@ -1184,7 +1172,7 @@
 
       AddDebugInfo(c, incarnationMap, passiveCmds);
       Substitution incarnationSubst = Substituter.SubstitutionFromDictionary(incarnationMap);
-      
+
       Microsoft.Boogie.VCExprAST.QuantifierInstantiationEngine.SubstituteIncarnationInInstantiationSources(c, incarnationSubst);
 
       #region assert/assume P |--> assert/assume P[x := in(x)], out := in
@@ -1553,7 +1541,7 @@
       else if (c is StateCmd st)
       {
         this.preHavocIncarnationMap = null; // we do not need to remember the previous incarnations
-        
+
         // account for any where clauses among the local variables
         foreach (Variable v in st.Locals)
         {
