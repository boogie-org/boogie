using System;
using System.Linq;
using System.Collections;
using System.Collections.Concurrent;
using System.Collections.Generic;
using System.Diagnostics;
using System.Threading;
using Microsoft.Boogie;
using Microsoft.Boogie.GraphUtil;
using System.Diagnostics.Contracts;
using System.IO;
using System.Runtime.CompilerServices;
using System.Threading.Tasks;
using VC;
using Set = Microsoft.Boogie.GSet<object>;

namespace VC
{
  public class VCGenException : Exception
  {
    public VCGenException(string s)
      : base(s)
    {
    }
  }

  [ContractClassFor(typeof(ConditionGeneration))]
  public abstract class ConditionGenerationContracts : ConditionGeneration
  {
    public override Task<Outcome> VerifyImplementation(ImplementationRun run, VerifierCallback callback,
      CancellationToken cancellationToken)
    {
      Contract.Requires(run != null);
      Contract.Requires(callback != null);
      Contract.EnsuresOnThrow<UnexpectedProverOutputException>(true);
      throw new NotImplementedException();
    }

    public ConditionGenerationContracts(Program program, CheckerPool checkerPool)
      : base(program, checkerPool)
    {
    }
  }

  [ContractClass(typeof(ConditionGenerationContracts))]
  public abstract class ConditionGeneration : IDisposable
  {
    public enum Outcome
    {
      Correct,
      Errors,
      TimedOut,
      OutOfResource,
      OutOfMemory,
      Inconclusive,
      ReachedBound,
      SolverException
    }

    public static Outcome ProverInterfaceOutcomeToConditionGenerationOutcome(ProverInterface.Outcome outcome)
    {
      switch (outcome)
      {
        case ProverInterface.Outcome.Invalid:
          return Outcome.Errors;
        case ProverInterface.Outcome.OutOfMemory:
          return Outcome.OutOfMemory;
        case ProverInterface.Outcome.TimeOut:
          return Outcome.TimedOut;
        case ProverInterface.Outcome.OutOfResource:
          return Outcome.OutOfResource;
        case ProverInterface.Outcome.Undetermined:
          return Outcome.Inconclusive;
        case ProverInterface.Outcome.Valid:
          return Outcome.Correct;
      }

      return Outcome.Inconclusive; // unreachable but the stupid compiler does not understand
    }

    [ContractInvariantMethod]
    void ObjectInvariant()
    {
      Contract.Invariant(cce.NonNullDictionaryAndValues(incarnationOriginMap));
      Contract.Invariant(Program != null);
    }

    public int CumulativeAssertionCount; // for statistics
    public int ResourceCount;
    
    private bool _disposed;

    protected Implementation currentImplementation;

    public List<Variable> CurrentLocalVariables { get; set; } = null;

    // shared across each implementation; created anew for each implementation
    protected Dictionary<Variable, int> variable2SequenceNumber;

    public Dictionary<Incarnation, Absy> incarnationOriginMap = new Dictionary<Incarnation, Absy>();

    public Dictionary<Cmd, List<object>> debugInfos = new Dictionary<Cmd, List<object>>();

    public Program Program { get; }
    public CheckerPool CheckerPool { get; }

    public ConditionGeneration(Program program, CheckerPool checkerPool)
    {
      Contract.Requires(program != null && checkerPool != null);
      Program = program;
      CheckerPool = checkerPool;
    }

    /// <summary>
    /// Takes an implementation and constructs a verification condition and sends
    /// it to the theorem prover.
    /// Returns null if "impl" is correct.  Otherwise, returns a list of counterexamples,
    /// each counterexample consisting of an array of labels.
    /// </summary>
    /// <param name="impl"></param>
    public async Task<(Outcome, List<Counterexample> /*?*/ errors, List<VCResult> vcResults)>
      VerifyImplementation(ImplementationRun run, CancellationToken cancellationToken)
    {
      Contract.Requires(run != null);

      Contract.EnsuresOnThrow<UnexpectedProverOutputException>(true);
      Helpers.ExtraTraceInformation(Options, "Starting implementation verification");

      var collector = new VerificationResultCollector(Options);
      Outcome outcome = await VerifyImplementation(run, collector, cancellationToken);
      var /*?*/ errors = new List<Counterexample>();
      if (outcome == Outcome.Errors || outcome == Outcome.TimedOut || outcome == Outcome.OutOfMemory ||
          outcome == Outcome.OutOfResource) {
        errors = collector.examples.ToList();
      }

      Helpers.ExtraTraceInformation(Options, "Finished implementation verification");
      return (outcome, errors, collector.vcResults.ToList());
    }

    private VCGenOptions Options => CheckerPool.Options;

    public abstract Task<Outcome> VerifyImplementation(ImplementationRun run, VerifierCallback callback,
      CancellationToken cancellationToken);

    /////////////////////////////////// Common Methods and Classes //////////////////////////////////////////

    #region Methods for injecting pre- and postconditions

    private static void
      ThreadInCodeExpr(Implementation impl,
        Block targetBlock,
        CodeExpr codeExpr,
        bool replaceWithAssert,
        TokenTextWriter debugWriter)
    {
      Contract.Requires(impl != null);
      Contract.Requires(codeExpr != null);
      Contract.Requires(targetBlock != null);
      // Go through codeExpr and for all blocks that have a "return e"
      // as their transfer command:
      //   Replace all "return e" with "assert/assume e"
      //   Change the transfer command to "goto targetBlock"
      // Then add all of the blocks in codeExpr to the implementation (at the end)
      foreach (Block b in codeExpr.Blocks)
      {
        Contract.Assert(b != null);
        ReturnExprCmd rec = b.TransferCmd as ReturnExprCmd;
        if (rec != null)
        {
          // otherwise it is a goto command
          if (replaceWithAssert)
          {
            Ensures ens = new Ensures(rec.tok, false, rec.Expr, null);
            Contract.Assert(ens != null);
            Cmd c = new AssertEnsuresCmd(ens);
            Contract.Assert(c != null);
            b.Cmds.Add(c);
          }
          else
          {
            b.Cmds.Add(new AssumeCmd(rec.tok, rec.Expr));
          }

          b.TransferCmd = new GotoCmd(Token.NoToken,
            new List<String> {targetBlock.Label},
            new List<Block> {targetBlock});
          targetBlock.Predecessors.Add(b);
        }

        impl.Blocks.Add(b);
      }

      if (debugWriter != null)
      {
        codeExpr.Emit(debugWriter, 1, false);
      }

      return;
    }

    private static void AddAsPrefix(Block b, List<Cmd> cs)
    {
      Contract.Requires(b != null);
      Contract.Requires(cs != null);
      List<Cmd> newCommands = new List<Cmd>();
      newCommands.AddRange(cs);
      newCommands.AddRange(b.Cmds);
      b.Cmds = newCommands;
    }


    /// <summary>
    /// Modifies an implementation by prepending it with startCmds and then, as assume
    /// statements, all preconditions.  Insert new blocks as needed, and adjust impl.Blocks[0]
    /// accordingly to make it the new implementation entry block.
    /// </summary>
    /// <param name="impl"></param>
    /// <param name="startCmds"></param>
    protected static void InjectPreconditions(VCGenOptions options, Implementation impl, [Captured] List<Cmd> startCmds)
    {
      Contract.Requires(impl != null);
      Contract.Requires(startCmds != null);
      Contract.Requires(impl.Proc != null);

      TokenTextWriter debugWriter = null;
      if (options.PrintWithUniqueASTIds)
      {
        debugWriter = new TokenTextWriter("<console>", Console.Out, /*setTokens=*/ false, /*pretty=*/ false, options);
        debugWriter.WriteLine("Effective precondition:");
      }

      Substitution formalProcImplSubst = Substituter.SubstitutionFromDictionary(impl.GetImplFormalMap(options));
      string blockLabel = "PreconditionGeneratedEntry";

      Block origStartBlock = impl.Blocks[0];
      Block insertionPoint = new Block(
        new Token(-17, -4), blockLabel, startCmds,
        new GotoCmd(Token.NoToken, new List<String> {origStartBlock.Label}, new List<Block> {origStartBlock}));

      impl.Blocks[0] = insertionPoint; // make insertionPoint the start block
      impl.Blocks.Add(origStartBlock); // and put the previous start block at the end of the list

      // (free and checked) requires clauses
      foreach (Requires req in impl.Proc.Requires)
        // invariant:  insertionPoint.TransferCmd is "goto origStartBlock;", but origStartBlock.Predecessors has not yet been updated
      {
        Contract.Assert(req != null);
        Expr e = Substituter.Apply(formalProcImplSubst, req.Condition);
        Cmd c = new AssumeCmd(req.tok, e);
        c.IrrelevantForChecksumComputation = true;
        insertionPoint.Cmds.Add(c);
        if (debugWriter != null)
        {
          c.Emit(debugWriter, 1);
        }
      }

      origStartBlock.Predecessors.Add(insertionPoint);

      if (impl.ExplicitAssumptionAboutCachedPrecondition != null)
      {
        insertionPoint.Cmds.Add(impl.ExplicitAssumptionAboutCachedPrecondition);
      }

      if (debugWriter != null)
      {
        debugWriter.WriteLine();
      }
    }

    /// <summary>
    /// Modifies an implementation by inserting all postconditions
    /// as assert statements at the end of the implementation
    /// Returns the possibly-new unified exit block of the implementation
    /// </summary>
    /// <param name="impl"></param>
    /// <param name="unifiedExitblock">The unified exit block that has
    /// already been constructed for the implementation (and so
    /// is already an element of impl.Blocks)
    /// </param>
    protected static void InjectPostConditions(VCGenOptions options, Implementation impl, Block unifiedExitBlock,
      Dictionary<TransferCmd, ReturnCmd> gotoCmdOrigins)
    {
      Contract.Requires(impl != null);
      Contract.Requires(unifiedExitBlock != null);
      Contract.Requires(gotoCmdOrigins != null);
      Contract.Requires(impl.Proc != null);
      Contract.Requires(unifiedExitBlock.TransferCmd is ReturnCmd);

      TokenTextWriter debugWriter = null;
      if (options.PrintWithUniqueASTIds)
      {
        debugWriter = new TokenTextWriter("<console>", Console.Out, /*setTokens=*/ false, /*pretty=*/ false, options);
        debugWriter.WriteLine("Effective postcondition:");
      }

      Substitution formalProcImplSubst = Substituter.SubstitutionFromDictionary(impl.GetImplFormalMap(options));

      // (free and checked) ensures clauses
      foreach (Ensures ens in impl.Proc.Ensures)
      {
        Contract.Assert(ens != null);

        if (!ens.Free)
        {
          Expr e = Substituter.Apply(formalProcImplSubst, ens.Condition);
          Ensures ensCopy = (Ensures) cce.NonNull(ens.Clone());
          ensCopy.Condition = e;
          AssertEnsuresCmd c = new AssertEnsuresCmd(ensCopy);
          c.ErrorDataEnhanced = ensCopy.ErrorDataEnhanced;
          unifiedExitBlock.Cmds.Add(c);
          if (debugWriter != null)
          {
            c.Emit(debugWriter, 1);
          }
        }
        else if (ens.CanAlwaysAssume())
        {
          Expr e = Substituter.Apply(formalProcImplSubst, ens.Condition);
          unifiedExitBlock.Cmds.Add(new AssumeCmd(ens.tok, e));
        }
        else
        {
          // skip free ensures if it doesn't have the :always_assume attr
        }
      }

      if (debugWriter != null)
      {
        debugWriter.WriteLine();
      }
    }


    /// <summary>
    /// Get the pre-condition of an implementation, including the where clauses from the in-parameters.
    /// </summary>
    /// <param name="impl"></param>
    protected static List<Cmd> GetPre(VCGenOptions options, Implementation impl)
    {
      Contract.Requires(impl != null);
      Contract.Requires(impl.Proc != null);
      Contract.Ensures(Contract.Result<List<Cmd>>() != null);


      TokenTextWriter debugWriter = null;
      if (options.PrintWithUniqueASTIds)
      {
        debugWriter = new TokenTextWriter("<console>", Console.Out, /*setTokens=*/ false, /*pretty=*/ false, options);
        debugWriter.WriteLine("Effective precondition:");
      }

      Substitution formalProcImplSubst = Substituter.SubstitutionFromDictionary(impl.GetImplFormalMap(options));
      List<Cmd> pre = new List<Cmd>();

      // (free and checked) requires clauses
      foreach (Requires req in impl.Proc.Requires)
      {
        Contract.Assert(req != null);
        Expr e = Substituter.Apply(formalProcImplSubst, req.Condition);
        Contract.Assert(e != null);
        Cmd c = new AssumeCmd(req.tok, e);
        Contract.Assert(c != null);
        pre.Add(c);

        if (debugWriter != null)
        {
          c.Emit(debugWriter, 1);
        }
      }

      if (debugWriter != null)
      {
        debugWriter.WriteLine();
      }

      return pre;
    }

    /// <summary>
    /// Get the post-condition of an implementation.
    /// </summary>
    /// <param name="impl"></param>
    protected static List<Cmd> GetPost(VCGenOptions options, Implementation impl)
    {
      Contract.Requires(impl != null);
      Contract.Requires(impl.Proc != null);
      Contract.Ensures(Contract.Result<List<Cmd>>() != null);
      if (options.PrintWithUniqueASTIds)
      {
        Console.WriteLine("Effective postcondition:");
      }

      // Construct an Expr for the post-condition
      Substitution formalProcImplSubst = Substituter.SubstitutionFromDictionary(impl.GetImplFormalMap(options));
      List<Cmd> post = new List<Cmd>();
      foreach (Ensures ens in impl.Proc.Ensures)
      {
        Contract.Assert(ens != null);
        if (!ens.Free)
        {
          Expr e = Substituter.Apply(formalProcImplSubst, ens.Condition);
          Contract.Assert(e != null);
          Ensures ensCopy = cce.NonNull((Ensures) ens.Clone());
          ensCopy.Condition = e;
          Cmd c = new AssertEnsuresCmd(ensCopy);
          ((AssertEnsuresCmd) c).ErrorDataEnhanced = ensCopy.ErrorDataEnhanced;
          post.Add(c);

          if (options.PrintWithUniqueASTIds)
          {
            c.Emit(new TokenTextWriter("<console>", Console.Out, /*setTokens=*/ false, /*pretty=*/ false, options), 1);
          }
        }
      }

      if (options.PrintWithUniqueASTIds)
      {
        Console.WriteLine();
      }

      return post;
    }

    /// <summary>
    /// Get the where clauses from the in- and out-parameters as
    /// a sequence of assume commands.
    /// As a side effect, this method adds these where clauses to the out parameters.
    /// </summary>
    /// <param name="impl"></param>
    protected static List<Cmd> GetParamWhereClauses(VCGenOptions options, Implementation impl)
    {
      Contract.Requires(impl != null);
      Contract.Requires(impl.Proc != null);
      Contract.Ensures(Contract.Result<List<Cmd>>() != null);
      TokenTextWriter debugWriter = null;
      if (options.PrintWithUniqueASTIds)
      {
        debugWriter = new TokenTextWriter("<console>", Console.Out, /*setTokens=*/ false, /*pretty=*/ false, options);
        debugWriter.WriteLine("Effective precondition from where-clauses:");
      }

      Substitution formalProcImplSubst = Substituter.SubstitutionFromDictionary(impl.GetImplFormalMap(options));
      List<Cmd> whereClauses = new List<Cmd>();

      // where clauses of in-parameters
      foreach (Formal f in impl.Proc.InParams)
      {
        Contract.Assert(f != null);
        if (f.TypedIdent.WhereExpr != null)
        {
          Expr e = Substituter.Apply(formalProcImplSubst, f.TypedIdent.WhereExpr);
          Cmd c = new AssumeCmd(f.tok, e);
          whereClauses.Add(c);

          if (debugWriter != null)
          {
            c.Emit(debugWriter, 1);
          }
        }
      }

      // where clauses of out-parameters
      Contract.Assert(impl.OutParams.Count == impl.Proc.OutParams.Count);
      for (int i = 0; i < impl.OutParams.Count; i++)
      {
        Variable f = cce.NonNull(impl.Proc.OutParams[i]);
        if (f.TypedIdent.WhereExpr != null)
        {
          Expr e = Substituter.Apply(formalProcImplSubst, f.TypedIdent.WhereExpr);
          Cmd c = new AssumeCmd(f.tok, e);
          whereClauses.Add(c);

          Variable fi = cce.NonNull(impl.OutParams[i]);
          Contract.Assume(fi.TypedIdent.WhereExpr == null);
          fi.TypedIdent.WhereExpr = e;

          if (debugWriter != null)
          {
            c.Emit(debugWriter, 1);
          }
        }
      }

      if (debugWriter != null)
      {
        debugWriter.WriteLine();
      }

      return whereClauses;
    }

    protected static void RestoreParamWhereClauses(Implementation impl)
    {
      Contract.Requires(impl != null);
      // We no longer need the where clauses on the out parameters, so we remove them to restore the situation from before VC generation
      foreach (Formal f in impl.OutParams)
      {
        Contract.Assert(f != null);
        f.TypedIdent.WhereExpr = null;
      }
    }

    #endregion
    
    public virtual void Close()
    {
    }


    public class VerificationResultCollector : VerifierCallback
    {
      private readonly VCGenOptions options;

      public VerificationResultCollector(VCGenOptions options) : base(options.PrintProverWarnings)
      {
        this.options = options;
      }

      [ContractInvariantMethod]
      void ObjectInvariant()
      {
        Contract.Invariant(cce.NonNullElements(examples));
        Contract.Invariant(cce.NonNullElements(vcResults));
      }

<<<<<<< HEAD
      public string RequestId;

      public readonly ConcurrentQueue<Counterexample> /*!>!*/
        examples = new ConcurrentQueue<Counterexample>();
      public readonly ConcurrentQueue<VCResult> /*!>!*/
        vcResults = new ConcurrentQueue<VCResult>();
=======
      public readonly List<Counterexample> /*!>!*/ examples = new List<Counterexample>();
      public readonly List<VCResult> /*!>!*/ vcResults = new List<VCResult>();
>>>>>>> 323d92f2

      public override void OnCounterexample(Counterexample ce, string /*?*/ reason)
      {
        //Contract.Requires(ce != null);
<<<<<<< HEAD
        if (RequestId != null)
        {
          ce.RequestId = RequestId;
        }

        if (ce.OriginalRequestId == null && 1 < options.VerifySnapshots)
        {
          ce.OriginalRequestId = RequestId;
        }

        examples.Enqueue(ce);
=======
        ce.InitializeModelStates();
        examples.Add(ce);
>>>>>>> 323d92f2
      }

      public override void OnUnreachableCode(Implementation impl)
      {
        //Contract.Requires(impl != null);
        System.Console.WriteLine("found unreachable code:");
        EmitImpl(options, impl, false);
        // TODO report error about next to last in seq
      }

      public override void OnVCResult(VCResult result)
      {
        vcResults.Enqueue(result);
      }
    }

    public static void EmitImpl(VCGenOptions options, Implementation impl, bool printDesugarings)
    {
      Contract.Requires(impl != null);
      int oldPrintUnstructured = options.PrintUnstructured;
      options.PrintUnstructured = 2; // print only the unstructured program
      bool oldPrintDesugaringSetting = options.PrintDesugarings;
      options.PrintDesugarings = printDesugarings;
      impl.Emit(new TokenTextWriter("<console>", Console.Out, /*setTokens=*/ false, /*pretty=*/ false, options), 0);
      options.PrintDesugarings = oldPrintDesugaringSetting;
      options.PrintUnstructured = oldPrintUnstructured;
    }


    protected Block GenerateUnifiedExit(Implementation impl, Dictionary<TransferCmd, ReturnCmd> gotoCmdOrigins)
    {
      Contract.Requires(impl != null);
      Contract.Requires(gotoCmdOrigins != null);
      Contract.Ensures(Contract.Result<Block>() != null);

      Contract.Ensures(Contract.Result<Block>().TransferCmd is ReturnCmd);
      Block /*?*/
        exitBlock = null;

      #region Create a unified exit block, if there's more than one

      {
        int returnBlocks = 0;
        foreach (Block b in impl.Blocks)
        {
          if (b.TransferCmd is ReturnCmd)
          {
            exitBlock = b;
            returnBlocks++;
          }
        }

        if (returnBlocks > 1)
        {
          string unifiedExitLabel = "GeneratedUnifiedExit";
          Block unifiedExit;
          unifiedExit = new Block(new Token(-17, -4), unifiedExitLabel, new List<Cmd>(),
            new ReturnCmd(impl.StructuredStmts != null ? impl.StructuredStmts.EndCurly : Token.NoToken));
          Contract.Assert(unifiedExit != null);
          foreach (Block b in impl.Blocks)
          {
            if (b.TransferCmd is ReturnCmd)
            {
              List<String> labels = new List<String>();
              labels.Add(unifiedExitLabel);
              List<Block> bs = new List<Block>();
              bs.Add(unifiedExit);
              GotoCmd go = new GotoCmd(Token.NoToken, labels, bs);
              gotoCmdOrigins[go] = (ReturnCmd) b.TransferCmd;
              b.TransferCmd = go;
              unifiedExit.Predecessors.Add(b);
            }
          }

          exitBlock = unifiedExit;
          impl.Blocks.Add(unifiedExit);
        }

        Contract.Assert(exitBlock != null);
      }
      return exitBlock;

      #endregion
    }

    internal static void ResetPredecessors(List<Block> blocks)
    {
      Contract.Requires(blocks != null);
      foreach (Block b in blocks)
      {
        Contract.Assert(b != null);
        b.Predecessors = new List<Block>();
      }

      foreach (Block b in blocks)
      {
        Contract.Assert(b != null);
        foreach (Block ch in b.Exits())
        {
          Contract.Assert(ch != null);
          ch.Predecessors.Add(b);
        }
      }
    }

    protected Variable CreateIncarnation(Variable x, Absy a)
    {
      Contract.Requires(this.variable2SequenceNumber != null);
      Contract.Requires(this.CurrentLocalVariables != null);
      Contract.Requires(a is Block || a is AssignCmd || a is HavocCmd);

      Contract.Requires(x != null);
      Contract.Ensures(Contract.Result<Variable>() != null);

      int currentIncarnationNumber =
        variable2SequenceNumber.ContainsKey(x)
          ? variable2SequenceNumber[x]
          : -1;
      Variable v = new Incarnation(x, currentIncarnationNumber + 1);
      variable2SequenceNumber[x] = currentIncarnationNumber + 1;
      CurrentLocalVariables.Add(v);
      incarnationOriginMap.Add((Incarnation) v, a);
      return v;
    }

    /// <summary>
    /// Compute the incarnation map at the beginning of block "b" from the incarnation blocks of the
    /// predecessors of "b".
    ///
    /// The predecessor map b.map for block "b" is defined as follows:
    ///   b.map.Domain == Union{Block p in b.predecessors; p.map.Domain}
    ///   Forall{Variable v in b.map.Domain;
    ///              b.map[v] == (v in Intersection{Block p in b.predecessors; p.map}.Domain
    ///                           ?  b.predecessors[0].map[v]
    ///                           :  new Variable())}
    /// Every variable that b.map maps to a fresh variable requires a fixup in all predecessor blocks.
    /// </summary>
    /// <param name="b"></param>
    /// <param name="block2Incarnation">Gives incarnation maps for b's predecessors.</param>
    /// <returns></returns>
    protected Dictionary<Variable, Expr> ComputeIncarnationMap(Block b,
      Dictionary<Block, Dictionary<Variable, Expr>> block2Incarnation)
    {
      Contract.Requires(b != null);
      Contract.Requires(block2Incarnation != null);
      Contract.Ensures(Contract.Result<Dictionary<Variable, Expr>>() != null);

      if (b.Predecessors.Count == 0)
      {
        return new Dictionary<Variable, Expr>();
      }

      Dictionary<Variable, Expr> incarnationMap = null;
      Set /*Variable*/
        fixUps = new Set /*Variable*/();
      foreach (Block pred in b.Predecessors)
      {
        Contract.Assert(pred != null);
        Contract.Assert(block2Incarnation
          .ContainsKey(pred)); // otherwise, Passive Transformation found a block whose predecessors have not been processed yet
        Dictionary<Variable, Expr> predMap = (Dictionary<Variable, Expr>) block2Incarnation[pred];
        Contract.Assert(predMap != null);
        if (incarnationMap == null)
        {
          incarnationMap = new Dictionary<Variable, Expr>(predMap);
          continue;
        }

        ArrayList /*Variable*/
          conflicts = new ArrayList /*Variable*/();
        foreach (Variable v in incarnationMap.Keys)
        {
          Contract.Assert(v != null);
          if (!predMap.ContainsKey(v))
          {
            // conflict!!
            conflicts.Add(v);
            fixUps.Add(v);
          }
        }

        // Now that we're done with enumeration, we'll do all the removes
        foreach (Variable v in conflicts)
        {
          Contract.Assert(v != null);
          incarnationMap.Remove(v);
        }

        foreach (Variable v in predMap.Keys)
        {
          Contract.Assert(v != null);
          if (!incarnationMap.ContainsKey(v))
          {
            // v was not in the domain of the predecessors seen so far, so it needs to be fixed up
            fixUps.Add(v);
          }
          else
          {
            // v in incarnationMap ==> all pred blocks (up to now) all agree on its incarnation
            if (predMap[v] != incarnationMap[v])
            {
              // conflict!!
              incarnationMap.Remove(v);
              fixUps.Add(v);
            }
          }
        }
      }

      #region Second, for all variables in the fixups list, introduce a new incarnation and push it back into the preds.

      foreach (Variable v in fixUps)
      {
        Contract.Assert(v != null);
        if (!b.IsLive(v))
        {
          continue;
        }

        Variable v_prime = CreateIncarnation(v, b);
        IdentifierExpr ie = new IdentifierExpr(v_prime.tok, v_prime);
        Contract.Assert(incarnationMap != null);
        incarnationMap[v] = ie;
        foreach (Block pred in b.Predecessors)
        {
          Contract.Assert(pred != null);

          #region Create an assume command equating v_prime with its last incarnation in pred

          #region Create an identifier expression for the last incarnation in pred

          Dictionary<Variable, Expr> predMap = (Dictionary<Variable, Expr>) cce.NonNull(block2Incarnation[pred]);

          Expr pred_incarnation_exp;
          Expr o = predMap.ContainsKey(v) ? predMap[v] : null;
          if (o == null)
          {
            Variable predIncarnation = v;
            IdentifierExpr ie2 = new IdentifierExpr(predIncarnation.tok, predIncarnation);
            pred_incarnation_exp = ie2;
          }
          else
          {
            pred_incarnation_exp = o;
          }

          #endregion

          #region Create an identifier expression for the new incarnation

          IdentifierExpr v_prime_exp = new IdentifierExpr(v_prime.tok, v_prime);

          #endregion

          #region Create the assume command itself

          AssumeCmd ac = new AssumeCmd(v.tok,
            TypedExprEq(v_prime_exp, pred_incarnation_exp, v_prime.Name.Contains("a##cached##")));
          pred.Cmds.Add(ac);

          #endregion

          #endregion
        }
      }

      #endregion

      Contract.Assert(incarnationMap != null);
      return incarnationMap;
    }

    Dictionary<Variable, Expr>
      preHavocIncarnationMap =
        null; // null = the previous command was not an HashCmd. Otherwise, a *copy* of the map before the havoc statement

    protected void TurnIntoPassiveBlock(TextWriter traceWriter, Block b, Dictionary<Variable, Expr> incarnationMap, ModelViewInfo mvInfo,
      Substitution oldFrameSubst, MutableVariableCollector variableCollector, byte[] currentChecksum = null)
    {
      Contract.Requires(b != null);
      Contract.Requires(incarnationMap != null);
      Contract.Requires(mvInfo != null);
      Contract.Requires(oldFrameSubst != null);

      #region Walk forward over the commands in this block and convert them to passive commands

      List<Cmd> passiveCmds = new List<Cmd>();
      foreach (Cmd c in b.Cmds)
      {
        Contract.Assert(
          c != null); // walk forward over the commands because the map gets modified in a forward direction
        ChecksumHelper.ComputeChecksums(Options, c, currentImplementation, variableCollector.UsedVariables, currentChecksum);
        variableCollector.Visit(c);
        currentChecksum = c.Checksum;
        TurnIntoPassiveCmd(traceWriter, c, b, incarnationMap, oldFrameSubst, passiveCmds, mvInfo);
      }

      b.Checksum = currentChecksum;
      b.Cmds = passiveCmds;

      if (b.TransferCmd is ReturnExprCmd)
      {
        ReturnExprCmd rec = (ReturnExprCmd) b.TransferCmd.Clone();
        Substitution incarnationSubst = Substituter.SubstitutionFromDictionary(incarnationMap);
        rec.Expr = Substituter.ApplyReplacingOldExprs(incarnationSubst, oldFrameSubst, rec.Expr);
        b.TransferCmd = rec;
      }

      #endregion
    }

    protected Dictionary<Variable, Expr> Convert2PassiveCmd(ImplementationRun run, ModelViewInfo mvInfo)
    {
      Contract.Requires(run != null);
      Contract.Requires(mvInfo != null);

      var implementation = run.Implementation;
      currentImplementation = run.Implementation;

      var start = DateTime.UtcNow;

      Dictionary<Variable, Expr> r = ConvertBlocks2PassiveCmd(run.TraceWriter, implementation.Blocks, implementation.Proc.Modifies, mvInfo);

      var end = DateTime.UtcNow;

      if (Options.TraceCachingForDebugging)
      {
        run.TraceWriter.WriteLine("Turned implementation into passive commands within {0:F0} ms.\n",
          end.Subtract(start).TotalMilliseconds);

        var tokTxtWr = new TokenTextWriter("<console>", run.TraceWriter, false, false, Options);
        var pd = Options.PrintDesugarings;
        var pu = Options.PrintUnstructured;
        Options.PrintDesugarings = true;
        Options.PrintUnstructured = 1;
        implementation.Emit(tokTxtWr, 0);
        Options.PrintDesugarings = pd;
        Options.PrintUnstructured = pu;
      }

      currentImplementation = null;

      RestoreParamWhereClauses(implementation);

      #region Debug Tracing

      if (Options.TraceVerify)
      {
        Console.WriteLine("after conversion to passive commands");
        EmitImpl(Options, implementation, true);
      }

      #endregion

      return r;
    }

    protected Dictionary<Variable, Expr> ConvertBlocks2PassiveCmd(TextWriter traceWriter, List<Block> blocks, List<IdentifierExpr> modifies,
      ModelViewInfo mvInfo)
    {
      Contract.Requires(blocks != null);
      Contract.Requires(modifies != null);
      Contract.Requires(mvInfo != null);

      #region Convert to Passive Commands

      #region Topological sort -- need to process in a linearization of the partial order

      Graph<Block> dag = Program.GraphFromBlocks(blocks);
      IEnumerable sortedNodes;
      if (Options.ModifyTopologicalSorting)
      {
        sortedNodes = dag.TopologicalSort(true);
      }
      else
      {
        sortedNodes = dag.TopologicalSort();
      }

      Contract.Assert(sortedNodes != null);

      #endregion

      Substitution oldFrameSubst = ComputeOldExpressionSubstitution(modifies);

      // Now we can process the nodes in an order so that we're guaranteed to have
      // processed all of a node's predecessors before we process the node.
      Dictionary<Block, Dictionary<Variable, Expr>> block2Incarnation =
        new Dictionary<Block, Dictionary<Variable, Expr>>();
      Block exitBlock = null;
      Dictionary<Variable, Expr> exitIncarnationMap = null;
      var variableCollectors = new Dictionary<Block, MutableVariableCollector>();
      foreach (Block b in sortedNodes)
      {
        Contract.Assert(b != null);
        Contract.Assert(!block2Incarnation.ContainsKey(b));
        Dictionary<Variable, Expr> incarnationMap = ComputeIncarnationMap(b, block2Incarnation);

        // b.liveVarsBefore has served its purpose in the just-finished call to ComputeIncarnationMap; null it out.
        b.liveVarsBefore = null;

        // Decrement the succCount field in each predecessor. Once the field reaches zero in any block,
        // all its successors have been passified.  Consequently, its entry in block2Incarnation can be removed.
        byte[] currentChecksum = null;
        var mvc = new MutableVariableCollector();
        variableCollectors[b] = mvc;
        foreach (Block p in b.Predecessors)
        {
          p.succCount--;
          if (p.Checksum != null)
          {
            // Compute the checksum based on the checksums of the predecessor. The order should not matter.
            currentChecksum = ChecksumHelper.CombineChecksums(p.Checksum, currentChecksum, true);
          }

          mvc.AddUsedVariables(variableCollectors[p].UsedVariables);
          if (p.succCount == 0)
          {
            block2Incarnation.Remove(p);
          }
        }

        #region Each block's map needs to be available to successor blocks

        GotoCmd gotoCmd = b.TransferCmd as GotoCmd;
        if (gotoCmd == null)
        {
          b.succCount = 0;
        }
        else
        {
          // incarnationMap needs to be added only if there is some successor of b
          b.succCount = gotoCmd.labelNames.Count;
          block2Incarnation.Add(b, incarnationMap);
        }

        #endregion Each block's map needs to be available to successor blocks

        TurnIntoPassiveBlock(traceWriter, b, incarnationMap, mvInfo, oldFrameSubst, mvc, currentChecksum);
        exitBlock = b;
        exitIncarnationMap = incarnationMap;
      }

      variableCollectors.Clear();

      // Verify that exitBlock is indeed the unique exit block
      Contract.Assert(exitBlock != null);
      Contract.Assert(exitBlock.TransferCmd is ReturnCmd);

      #endregion Convert to Passive Commands

      return exitIncarnationMap;
    }

    /// <summary>
    /// Compute the substitution for old expressions.
    /// </summary>
    protected static Substitution ComputeOldExpressionSubstitution(List<IdentifierExpr> modifies)
    {
      Dictionary<Variable, Expr> oldFrameMap = new Dictionary<Variable, Expr>();
      foreach (IdentifierExpr ie in modifies)
      {
        Contract.Assert(ie != null);
        if (!oldFrameMap.ContainsKey(cce.NonNull(ie.Decl)))
        {
          oldFrameMap.Add(ie.Decl, ie);
        }
      }

      return Substituter.SubstitutionFromDictionary(oldFrameMap);
    }

    public enum CachingAction : byte
    {
      DoNothingToAssert,
      MarkAsPartiallyVerified,
      MarkAsFullyVerified,
      RecycleError,
      AssumeNegationOfAssumptionVariable,
      DropAssume
    }

    public long[] CachingActionCounts;

    void TraceCachingAction(TextWriter traceWriter, Cmd cmd, CachingAction action)
    {
      if (Options.TraceCachingForTesting) {
        var tokTxtWr = new TokenTextWriter("<console>", traceWriter, false, false, Options);
        var loc = cmd.tok != null && cmd.tok != Token.NoToken
          ? string.Format("{0}({1},{2})", cmd.tok.filename, cmd.tok.line, cmd.tok.col)
          : "<unknown location>";
        traceWriter.Write("Processing command (at {0}) ", loc);
        cmd.Emit(tokTxtWr, 0);
        traceWriter.WriteLine("  >>> {0}", action);
      }

      if (Options.TraceCachingForBenchmarking && CachingActionCounts != null)
      {
        Interlocked.Increment(ref CachingActionCounts[(int) action]);
      }
    }

    private void AddDebugInfo(Cmd c, Dictionary<Variable, Expr> incarnationMap, List<Cmd> passiveCmds)
    {
      if (c is ICarriesAttributes cmd)
      {
        var debugExprs = new List<object>();
        QKeyValue current = cmd.Attributes;
        while (current != null)
        {
          if (current.Key == "print")
          {
            foreach (var param in current.Params)
            {
              if (param is IdentifierExpr identifierExpr)
              {
                if (incarnationMap.ContainsKey(identifierExpr.Decl))
                {
                  debugExprs.Add(incarnationMap[identifierExpr.Decl]);
                }
                else
                {
                  debugExprs.Add(identifierExpr);
                }
              }
              else
              {
                debugExprs.Add(param);
              }
            }
            debugExprs.Add("\n");
          }
          current = current.Next;
        }
        if (debugExprs.Count == 0)
        {
          return;
        }
        var debugCmd = new AssumeCmd(Token.NoToken, Expr.True);
        passiveCmds.Add(debugCmd);
        debugInfos.Add(debugCmd, debugExprs);
      }
    }

    /// <summary>
    /// Turn a command into a passive command, and it remembers the previous step, to see if it is a havoc or not.
    /// In that case, it remembers the incarnation map BEFORE the havoc.
    /// Meanwhile, record any information needed to later reconstruct a model view.
    /// </summary>
    protected void TurnIntoPassiveCmd(TextWriter traceWriter, Cmd c, Block enclosingBlock, Dictionary<Variable, Expr> incarnationMap, Substitution oldFrameSubst,
      List<Cmd> passiveCmds, ModelViewInfo mvInfo)
    {
      Contract.Requires(c != null);
      Contract.Requires(enclosingBlock != null);
      Contract.Requires(incarnationMap != null);
      Contract.Requires(oldFrameSubst != null);
      Contract.Requires(passiveCmds != null);
      Contract.Requires(mvInfo != null);

      AddDebugInfo(c, incarnationMap, passiveCmds);
      Substitution incarnationSubst = Substituter.SubstitutionFromDictionary(incarnationMap);

      Microsoft.Boogie.VCExprAST.QuantifierInstantiationEngine.SubstituteIncarnationInInstantiationSources(c, incarnationSubst);

      #region assert/assume P |--> assert/assume P[x := in(x)], out := in

      if (c is PredicateCmd)
      {
        Contract.Assert(c is AssertCmd || c is AssumeCmd); // otherwise, unexpected PredicateCmd type

        PredicateCmd pc = (PredicateCmd) c.Clone();
        Contract.Assert(pc != null);

        QKeyValue current = pc.Attributes;
        while (current != null)
        {
          if (current.Key == "minimize" || current.Key == "maximize")
          {
            Contract.Assume(current.Params.Count == 1);
            var param = current.Params[0] as Expr;
            Contract.Assume(param != null && (param.Type.IsInt || param.Type.IsReal || param.Type.IsBv));
            current.ClearParams();
            current.AddParam(Substituter.ApplyReplacingOldExprs(incarnationSubst, oldFrameSubst, param));
          }

          if (current.Key == "verified_under")
          {
            Contract.Assume(current.Params.Count == 1);
            var param = current.Params[0] as Expr;
            Contract.Assume(param != null && param.Type.IsBool);
            current.ClearParams();
            current.AddParam(Substituter.ApplyReplacingOldExprs(incarnationSubst, oldFrameSubst, param));
          }

          current = current.Next;
        }

        Expr copy = Substituter.ApplyReplacingOldExprs(incarnationSubst, oldFrameSubst, pc.Expr);
        if (Options.ModelViewFile != null && pc is AssumeCmd captureStateAssumeCmd)
        {
          string description = QKeyValue.FindStringAttribute(pc.Attributes, "captureState");
          if (description != null)
          {
            if (!mvInfo.BlockToCapturePointIndex.TryGetValue(enclosingBlock, out var points)) {
              points = new List<(AssumeCmd, ModelViewInfo.Mapping)>();
              mvInfo.BlockToCapturePointIndex[enclosingBlock] = points;
            }
            var mapping = new ModelViewInfo.Mapping(description, new Dictionary<Variable, Expr>(incarnationMap));
            points.Add((captureStateAssumeCmd, mapping));
          }
        }

        Contract.Assert(copy != null);
        var dropCmd = false;
        var relevantAssumpVars = currentImplementation != null
          ? currentImplementation.RelevantInjectedAssumptionVariables(incarnationMap)
          : new List<LocalVariable>();
        var relevantDoomedAssumpVars = currentImplementation != null
          ? currentImplementation.RelevantDoomedInjectedAssumptionVariables(incarnationMap)
          : new List<LocalVariable>();
        var checksum = pc.Checksum;
        if (pc is AssertCmd)
        {
          var ac = (AssertCmd) pc;
          ac.OrigExpr = ac.Expr;
          Contract.Assert(ac.IncarnationMap == null);
          ac.IncarnationMap = (Dictionary<Variable, Expr>) cce.NonNull(new Dictionary<Variable, Expr>(incarnationMap));

          var subsumption = Wlp.Subsumption(Options, ac);
          if (relevantDoomedAssumpVars.Any())
          {
            TraceCachingAction(traceWriter, pc, CachingAction.DoNothingToAssert);
          }
          else if (currentImplementation != null
                   && currentImplementation.HasCachedSnapshot
                   && checksum != null
                   && currentImplementation.IsAssertionChecksumInCachedSnapshot(checksum)
                   && !currentImplementation.IsErrorChecksumInCachedSnapshot(checksum))
          {
            if (!currentImplementation.AnyErrorsInCachedSnapshot
                && currentImplementation.InjectedAssumptionVariables.Count == 1
                && relevantAssumpVars.Count == 1)
            {
              TraceCachingAction(traceWriter, pc, CachingAction.MarkAsPartiallyVerified);
            }
            else
            {
              var assmVars = currentImplementation.ConjunctionOfInjectedAssumptionVariables(incarnationMap, out var isTrue);
              TraceCachingAction(traceWriter, pc,
                !isTrue ? CachingAction.MarkAsPartiallyVerified : CachingAction.MarkAsFullyVerified);
              var litExpr = ac.Expr as LiteralExpr;
              if (litExpr == null || !litExpr.IsTrue)
              {
                ac.MarkAsVerifiedUnder(assmVars);
              }
              else
              {
                dropCmd = true;
              }
            }
          }
          else if (currentImplementation != null
                   && currentImplementation.HasCachedSnapshot
                   && relevantAssumpVars.Count == 0
                   && checksum != null
                   && currentImplementation.IsAssertionChecksumInCachedSnapshot(checksum)
                   && currentImplementation.IsErrorChecksumInCachedSnapshot(checksum))
          {
            TraceCachingAction(traceWriter, pc, CachingAction.RecycleError);
            ac.MarkAsVerifiedUnder(Expr.True);
            currentImplementation.AddRecycledFailingAssertion(ac);
            pc.Attributes = new QKeyValue(Token.NoToken, "recycled_failing_assertion", new List<object>(),
              pc.Attributes);
          }
          else
          {
            TraceCachingAction(traceWriter, pc, CachingAction.DoNothingToAssert);
          }
        }
        else if (pc is AssumeCmd
                 && QKeyValue.FindBoolAttribute(pc.Attributes, "precondition_previous_snapshot")
                 && pc.SugaredCmdChecksum != null)
        {
          if (!relevantDoomedAssumpVars.Any()
              && currentImplementation.HasCachedSnapshot
              && currentImplementation.IsAssertionChecksumInCachedSnapshot(pc.SugaredCmdChecksum)
              && !currentImplementation.IsErrorChecksumInCachedSnapshot(pc.SugaredCmdChecksum))
          {
            var assmVars = currentImplementation.ConjunctionOfInjectedAssumptionVariables(incarnationMap, out var isTrue);
            if (!isTrue)
            {
              copy = LiteralExpr.Imp(assmVars, copy);
              TraceCachingAction(traceWriter, pc, CachingAction.MarkAsPartiallyVerified);
            }
            else
            {
              TraceCachingAction(traceWriter, pc, CachingAction.MarkAsFullyVerified);
            }
          }
          else
          {
            TraceCachingAction(traceWriter, pc, CachingAction.DropAssume);
            dropCmd = true;
          }
        }
        else if (pc is AssumeCmd && QKeyValue.FindBoolAttribute(pc.Attributes, "assumption_variable_initialization"))
        {
          var identExpr = pc.Expr as IdentifierExpr;
          if (identExpr != null && identExpr.Decl != null && !incarnationMap.ContainsKey(identExpr.Decl))
          {
            incarnationMap[identExpr.Decl] = LiteralExpr.True;
            dropCmd = true;
          }
        }

        pc.Expr = copy;
        if (!dropCmd)
        {
          passiveCmds.Add(pc);
        }
      }

      #endregion

      #region x1 := E1, x2 := E2, ... |--> assume x1' = E1[in] & x2' = E2[in], out := in( x |-> x' ) [except as noted below]

      else if (c is AssignCmd)
      {
        AssignCmd assign = ((AssignCmd) c).AsSimpleAssignCmd; // first remove map assignments
        Contract.Assert(assign != null);

        #region Substitute all variables in E with the current map

        List<Expr> copies = new List<Expr>();
        foreach (Expr e in assign.Rhss)
        {
          Contract.Assert(e != null);
          copies.Add(Substituter.ApplyReplacingOldExprs(incarnationSubst,
            oldFrameSubst,
            e));
        }

        #endregion

        List<Expr /*!>!*/> assumptions = new List<Expr>();
        // it might be too slow to create a new dictionary each time ...
        IDictionary<Variable, Expr> newIncarnationMappings =
          new Dictionary<Variable, Expr>();

        for (int i = 0; i < assign.Lhss.Count; ++i)
        {
          IdentifierExpr lhsIdExpr =
            cce.NonNull((SimpleAssignLhs) assign.Lhss[i]).AssignedVariable;
          Variable lhs = cce.NonNull(lhsIdExpr.Decl);
          Contract.Assert(lhs != null);
          Expr rhs = assign.Rhss[i];
          Contract.Assert(rhs != null);

          // don't create incarnations for assignments of literals or single variables.
          if (rhs is LiteralExpr)
          {
            incarnationMap[lhs] = rhs;
          }
          else if (rhs is IdentifierExpr)
          {
            IdentifierExpr ie = (IdentifierExpr) rhs;
            if (incarnationMap.ContainsKey(cce.NonNull(ie.Decl)))
            {
              newIncarnationMappings[lhs] = cce.NonNull((Expr) incarnationMap[ie.Decl]);
            }
            else
            {
              newIncarnationMappings[lhs] = ie;
            }
          }
          else
          {
            IdentifierExpr x_prime_exp = null;

            #region Make a new incarnation, x', for variable x, but only if x is *not* already an incarnation

            if (lhs is Incarnation)
            {
              // incarnations are already written only once, no need to make an incarnation of an incarnation
              x_prime_exp = lhsIdExpr;
            }
            else
            {
              Variable v = CreateIncarnation(lhs, c);
              x_prime_exp = new IdentifierExpr(lhsIdExpr.tok, v);
              newIncarnationMappings[lhs] = x_prime_exp;
            }

            #endregion

            var nAryExpr = copies[i] as NAryExpr;
            if (nAryExpr != null)
            {
              var binOp = nAryExpr.Fun as BinaryOperator;
              if (binOp != null
                  && binOp.Op == BinaryOperator.Opcode.And)
              {
                var arg0 = nAryExpr.Args[0] as LiteralExpr;
                var arg1 = nAryExpr.Args[1] as LiteralExpr;
                if ((arg0 != null && arg0.IsTrue) || (arg1 != null && arg1.IsFalse))
                {
                  // Replace the expressions "true && arg1" or "arg0 && false" by "arg1".
                  copies[i] = nAryExpr.Args[1];
                }
              }
            }

            #region Create an assume command with the new variable

            assumptions.Add(TypedExprEq(x_prime_exp, copies[i],
              x_prime_exp.Decl != null && x_prime_exp.Decl.Name.Contains("a##cached##")));

            #endregion
          }
        }

        foreach (KeyValuePair<Variable, Expr> pair in newIncarnationMappings)
        {
          Contract.Assert(pair.Key != null && pair.Value != null);
          incarnationMap[pair.Key] = pair.Value;
        }

        if (assumptions.Count > 0)
        {
          Expr assumption = assumptions[0];

          for (int i = 1; i < assumptions.Count; ++i)
          {
            Contract.Assert(assumption != null);
            assumption = Expr.And(assumption, assumptions[i]);
          }

          passiveCmds.Add(new AssumeCmd(c.tok, assumption));
        }

        if (currentImplementation != null
            && currentImplementation.HasCachedSnapshot
            && !currentImplementation.AnyErrorsInCachedSnapshot
            && currentImplementation.DoomedInjectedAssumptionVariables.Count == 0
            && currentImplementation.InjectedAssumptionVariables.Count == 1
            && assign.Lhss.Count == 1)
        {
          var identExpr = assign.Lhss[0].AsExpr as IdentifierExpr;
          if (identExpr != null && identExpr.Decl != null &&
              QKeyValue.FindBoolAttribute(identExpr.Decl.Attributes, "assumption") &&
              incarnationMap.TryGetValue(identExpr.Decl, out var incarnation))
          {
            TraceCachingAction(traceWriter, assign, CachingAction.AssumeNegationOfAssumptionVariable);
            passiveCmds.Add(new AssumeCmd(c.tok, Expr.Not(incarnation)));
          }
        }
      }

      #endregion

      #region havoc w |--> assume whereClauses, out := in( w |-> w' )

      else if (c is HavocCmd)
      {
        if (this.preHavocIncarnationMap == null
        ) // Save a copy of the incarnation map (at the top of a sequence of havoc statements)
        {
          this.preHavocIncarnationMap = new Dictionary<Variable, Expr>(incarnationMap);
        }

        HavocCmd hc = (HavocCmd) c;
        Contract.Assert(c != null);
        // If an assumption variable for postconditions is included here, it must have been assigned within a loop.
        // We do not need to havoc it if we have performed a modular proof of the loop (i.e., using only the loop
        // invariant) in the previous snapshot and, consequently, the corresponding assumption did not affect the
        // anything after the loop. We can achieve this by simply not updating/adding it in the incarnation map.
        List<IdentifierExpr> havocVars = hc.Vars.Where(v =>
            !(QKeyValue.FindBoolAttribute(v.Decl.Attributes, "assumption") && v.Decl.Name.StartsWith("a##cached##")))
          .ToList();
        // First, compute the new incarnations
        foreach (IdentifierExpr ie in havocVars)
        {
          Contract.Assert(ie != null);
          if (!(ie.Decl is Incarnation))
          {
            Variable x = cce.NonNull(ie.Decl);
            Variable x_prime = CreateIncarnation(x, c);
            incarnationMap[x] = new IdentifierExpr(x_prime.tok, x_prime);
          }
        }

        // Then, perform the assume of the where clauses, using the updated incarnations
        Substitution updatedIncarnationSubst = Substituter.SubstitutionFromDictionary(incarnationMap);
        foreach (IdentifierExpr ie in havocVars)
        {
          Contract.Assert(ie != null);
          if (!(ie.Decl is Incarnation))
          {
            Variable x = cce.NonNull(ie.Decl);
            Expr w = x.TypedIdent.WhereExpr;
            if (w != null)
            {
              Expr copy = Substituter.ApplyReplacingOldExprs(updatedIncarnationSubst, oldFrameSubst, w);
              passiveCmds.Add(new AssumeCmd(c.tok, copy));
            }
          }
        }

        // Add the following assume-statement for each assumption variable 'v', where 'v_post' is the new incarnation and 'v_pre' is the old one:
        // assume v_post ==> v_pre;
        foreach (IdentifierExpr ie in havocVars)
        {
          if (QKeyValue.FindBoolAttribute(ie.Decl.Attributes, "assumption"))
          {
            var preInc = (Expr) (preHavocIncarnationMap[ie.Decl].Clone());
            var postInc = (Expr) (incarnationMap[ie.Decl].Clone());
            passiveCmds.Add(new AssumeCmd(c.tok, Expr.Imp(postInc, preInc)));
          }
        }
      }

      #endregion

      else if (c is CommentCmd)
      {
        // comments are just for debugging and don't affect verification
      }
      else if (c is SugaredCmd sug)
      {
        Cmd cmd = sug.GetDesugaring(Options);
        Contract.Assert(cmd != null);
        TurnIntoPassiveCmd(traceWriter, cmd, enclosingBlock, incarnationMap, oldFrameSubst, passiveCmds, mvInfo);
      }
      else if (c is StateCmd st)
      {
        this.preHavocIncarnationMap = null; // we do not need to remember the previous incarnations

        // account for any where clauses among the local variables
        foreach (Variable v in st.Locals)
        {
          Contract.Assert(v != null);
          Expr w = v.TypedIdent.WhereExpr;
          if (w != null)
          {
            passiveCmds.Add(new AssumeCmd(v.tok, w));
          }
        }

        // do the sub-commands
        foreach (Cmd s in st.Cmds)
        {
          Contract.Assert(s != null);
          TurnIntoPassiveCmd(traceWriter, s, enclosingBlock, incarnationMap, oldFrameSubst, passiveCmds, mvInfo);
        }

        // remove the local variables from the incarnation map
        foreach (Variable v in st.Locals)
        {
          Contract.Assert(v != null);
          incarnationMap.Remove(v);
        }
      }

      #region There shouldn't be any other types of commands at this point

      else
      {
        Debug.Fail(
          "Internal Error: Passive transformation handed a command that is not one of assert,assume,havoc,assign.");
      }

      #endregion


      #region We remember if we have put an havoc statement into a passive form

      if (!(c is HavocCmd))
      {
        this.preHavocIncarnationMap = null;
      }
      // else: it has already been set by the case for the HavocCmd

      #endregion
    }

    NAryExpr TypedExprEq(Expr e0, Expr e1, bool doNotResolveOverloading = false)
    {
      Contract.Requires(e0 != null);
      Contract.Requires(e1 != null);
      NAryExpr e = Expr.Eq(e0, e1);
      var fun = e.Fun as IOverloadedAppliable;
      if (fun != null)
      {
        fun.DoNotResolveOverloading = doNotResolveOverloading;
      }

      e.Type = Microsoft.Boogie.Type.Bool;
      e.TypeParameters = SimpleTypeParamInstantiation.EMPTY;
      return e;
    }

    /// <summary>
    /// Creates a new block to add to impl.Blocks, where impl is the implementation that contains
    /// succ.  Caller must do the add to impl.Blocks.
    /// </summary>
    protected Block CreateBlockBetween(int predIndex, Block succ)
    {
      Contract.Requires(0 <= predIndex && predIndex < succ.Predecessors.Count);


      Contract.Requires(succ != null);
      Contract.Ensures(Contract.Result<Block>() != null);

      Block pred = cce.NonNull(succ.Predecessors[predIndex]);

      string newBlockLabel = pred.Label + "_@2_" + succ.Label;

      // successor of newBlock list
      List<String> ls = new List<String>();
      ls.Add(succ.Label);
      List<Block> bs = new List<Block>();
      bs.Add(succ);

      Block newBlock = new Block(
        new Token(-17, -4),
        newBlockLabel,
        new List<Cmd>(),
        new GotoCmd(Token.NoToken, ls, bs)
      );

      // predecessors of newBlock
      List<Block> ps = new List<Block>();
      ps.Add(pred);
      newBlock.Predecessors = ps;

      // fix successors of pred

      #region Change the edge "pred->succ" to "pred->newBlock"

      GotoCmd gtc = (GotoCmd) cce.NonNull(pred.TransferCmd);
      Contract.Assume(gtc.labelTargets != null);
      Contract.Assume(gtc.labelNames != null);
      for (int i = 0, n = gtc.labelTargets.Count; i < n; i++)
      {
        if (gtc.labelTargets[i] == succ)
        {
          gtc.labelTargets[i] = newBlock;
          gtc.labelNames[i] = newBlockLabel;
          break;
        }
      }

      #endregion Change the edge "pred->succ" to "pred->newBlock"

      // fix predecessors of succ
      succ.Predecessors[predIndex] = newBlock;

      return newBlock;
    }

    protected void AddBlocksBetween(List<Block> blocks)
    {
      Contract.Requires(blocks != null);

      #region Introduce empty blocks between join points and their multi-successor predecessors

      List<Block> tweens = new List<Block>();
      foreach (Block b in blocks)
      {
        int nPreds = b.Predecessors.Count;
        if (nPreds > 1)
        {
          // b is a join point (i.e., it has more than one predecessor)
          for (int i = 0; i < nPreds; i++)
          {
            GotoCmd gotocmd = (GotoCmd) (cce.NonNull(b.Predecessors[i]).TransferCmd);
            if (gotocmd.labelNames != null && gotocmd.labelNames.Count > 1)
            {
              tweens.Add(CreateBlockBetween(i, b));
            }
          }
        }
      }

      blocks.AddRange(tweens); // must wait until iteration is done before changing the list

      #endregion
    }


    public void Dispose()
    {
      Dispose(true);
      GC.SuppressFinalize(this);
    }

    protected virtual void Dispose(bool disposing)
    {
      if (!_disposed)
      {
        if (disposing)
        {
          Close();
        }

        _disposed = true;
      }
    }
  }

  public record ImplementationRun(Implementation Implementation, TextWriter TraceWriter) {

  }
}<|MERGE_RESOLUTION|>--- conflicted
+++ resolved
@@ -525,37 +525,18 @@
         Contract.Invariant(cce.NonNullElements(vcResults));
       }
 
-<<<<<<< HEAD
       public string RequestId;
 
       public readonly ConcurrentQueue<Counterexample> /*!>!*/
         examples = new ConcurrentQueue<Counterexample>();
       public readonly ConcurrentQueue<VCResult> /*!>!*/
         vcResults = new ConcurrentQueue<VCResult>();
-=======
-      public readonly List<Counterexample> /*!>!*/ examples = new List<Counterexample>();
-      public readonly List<VCResult> /*!>!*/ vcResults = new List<VCResult>();
->>>>>>> 323d92f2
 
       public override void OnCounterexample(Counterexample ce, string /*?*/ reason)
       {
         //Contract.Requires(ce != null);
-<<<<<<< HEAD
-        if (RequestId != null)
-        {
-          ce.RequestId = RequestId;
-        }
-
-        if (ce.OriginalRequestId == null && 1 < options.VerifySnapshots)
-        {
-          ce.OriginalRequestId = RequestId;
-        }
-
+        ce.InitializeModelStates();
         examples.Enqueue(ce);
-=======
-        ce.InitializeModelStates();
-        examples.Add(ce);
->>>>>>> 323d92f2
       }
 
       public override void OnUnreachableCode(Implementation impl)
