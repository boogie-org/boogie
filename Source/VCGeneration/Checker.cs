using System;
using System.Collections.Generic;
using System.Diagnostics.Contracts;
using System.Linq;
using System.Threading;
using Microsoft.Boogie.VCExprAST;
using System.Threading.Tasks;
using VC;

namespace Microsoft.Boogie
{
  enum CheckerStatus
  {
    Idle,
    Ready,
    Busy,
    Closed
  }


  /// <summary>
  /// Interface to the theorem prover specialized to Boogie.
  ///
  /// This class creates the appropriate background axioms.  There
  /// should be one instance per BoogiePL program.
  /// </summary>
  public sealed class Checker
  {
    [ContractInvariantMethod]
    void ObjectInvariant()
    {
      Contract.Invariant(gen != null);
      Contract.Invariant(thmProver != null);
    }

    private readonly VCExpressionGenerator gen;

    private ProverInterface thmProver;

    // state for the async interface
    private volatile ProverInterface.Outcome outcome;
    private volatile bool hasOutput;
    private volatile UnexpectedProverOutputException outputExn;
    private DateTime proverStart;
    private TimeSpan proverRunTime;
    private volatile ProverInterface.ErrorHandler handler;
    private volatile CheckerStatus status;
    public volatile Program Program;
    public readonly ProverOptions SolverOptions;

    public CheckerPool Pool { get; }

    public void GetReady()
    {
      Contract.Requires(IsIdle);

      status = CheckerStatus.Ready;
    }

    public void GoBackToIdle()
    {
      Contract.Requires(IsBusy);

      status = CheckerStatus.Idle;
<<<<<<< HEAD
      Pool.AddChecker(this);
=======
      var becameIdle = thmProver.GoBackToIdle().Wait(TimeSpan.FromMilliseconds(100));
      if (becameIdle) {
        pool.AddChecker(this);
      } else {
        pool.CheckerDied();
        Close();
      }
>>>>>>> 241dfcd7
    }

    public Task ProverTask { get; set; }

    public bool WillingToHandle(Program prog)
    {
      return status == CheckerStatus.Idle && (prog == null || Program == prog);
    }

    public VCExpressionGenerator VCExprGen
    {
      get
      {
        Contract.Ensures(Contract.Result<VCExpressionGenerator>() != null);
        return this.gen;
      }
    }

    public ProverInterface TheoremProver
    {
      get
      {
        Contract.Ensures(Contract.Result<ProverInterface>() != null);
        return this.thmProver;
      }
    }

    public Checker(CheckerPool pool, string /*?*/ logFilePath, bool appendLogFile)
    {
<<<<<<< HEAD
      Contract.Requires(vcgen != null);
      Contract.Requires(prog != null);
      this.Pool = pool;
      this.Program = prog;
=======
      this.pool = pool;
>>>>>>> 241dfcd7

      SolverOptions = cce.NonNull(Pool.Options.TheProverFactory).BlankProverOptions();

      if (logFilePath != null)
      {
        SolverOptions.LogFilename = logFilePath;
        if (appendLogFile)
        {
          SolverOptions.AppendLogFile = appendLogFile;
        }
      }

      SolverOptions.Parse(CommandLineOptions.Clo.ProverOptions);

      var ctx = (ProverContext) CommandLineOptions.Clo.TheProverFactory.NewProverContext(SolverOptions);

<<<<<<< HEAD
      if (ctx == null && cachedContexts.TryGetValue(key, out ctx))
      {
        ctx = (ProverContext) cce.NonNull(ctx).Clone();
        prover = (ProverInterface)
          Pool.Options.TheProverFactory.SpawnProver(this.Pool.Options, SolverOptions, ctx);
      }
      else
      {
        if (ctx == null)
        {
          ctx = (ProverContext) Pool.Options.TheProverFactory.NewProverContext(SolverOptions);
        }

        Setup(prog, ctx, split);

        // we first generate the prover and then store a clone of the
        // context in the cache, so that the prover can setup stuff in
        // the context to be cached
        prover = (ProverInterface)
          Pool.Options.TheProverFactory.SpawnProver(this.Pool.Options, SolverOptions, ctx);
        cachedContexts.Add(key, cce.NonNull((ProverContext) ctx.Clone()));
      }

      this.thmProver = prover;
      this.gen = prover.VCExprGen;
=======
      var prover = (ProverInterface)
        CommandLineOptions.Clo.TheProverFactory.SpawnProver(CommandLineOptions.Clo, SolverOptions, ctx);
      
      thmProver = prover;
      gen = prover.VCExprGen;
>>>>>>> 241dfcd7
    }

    public void Target(Program prog, ProverContext ctx, Split split)
    {
      lock (this)
      {
        hasOutput = default;
        outcome = default;
        outputExn = default;
        handler = default;
        TheoremProver.FullReset(gen);
        ctx.Reset();
        Setup(prog, ctx, split);
      }
    }

    private void SetTimeout(uint timeout)
    {
      TheoremProver.SetTimeout(Util.BoundedMultiply(timeout, 1000));
    }

    private void SetRlimit(uint rlimit)
    {
      TheoremProver.SetRlimit(Util.BoundedMultiply(rlimit, 1000));
    }
    
    /// <summary>
    /// Set up the context.
    /// </summary>
    private void Setup(Program prog, ProverContext ctx, Split split = null)
    {
      SolverOptions.RandomSeed = split?.RandomSeed ?? CommandLineOptions.Clo.RandomSeed;
      var random = SolverOptions.RandomSeed == null ? null : new Random(SolverOptions.RandomSeed.Value);
      
      Program = prog;
      // TODO(wuestholz): Is this lock necessary?
      lock (Program.TopLevelDeclarations)
      {
        var declarations = split == null ? prog.TopLevelDeclarations : split.TopLevelDeclarations;
        var reorderedDeclarations = GetReorderedDeclarations(declarations, random);
        foreach (var declaration in reorderedDeclarations) {
          Contract.Assert(declaration != null);
          if (declaration is TypeCtorDecl typeDecl)
          {
            ctx.DeclareType(typeDecl, null);
          }
          else if (declaration is Constant constDecl)
          {
            ctx.DeclareConstant(constDecl, constDecl.Unique, null);
          }
          else if (declaration is Function funDecl)
          {
            ctx.DeclareFunction(funDecl, null);
          }
          else if (declaration is Axiom axiomDecl)
          {
            ctx.AddAxiom(axiomDecl, null);
          }
          else if (declaration is GlobalVariable glVarDecl)
          {
            ctx.DeclareGlobalVariable(glVarDecl, null);
          }
        }
      }
    }

    private static IEnumerable<Declaration> GetReorderedDeclarations(IEnumerable<Declaration> declarations, Random random)
    {
      if (random == null) {
        // By ordering the declarations based on their content and naming them based on order, the solver input stays constant under reordering and renaming.
        return CommandLineOptions.Clo.NormalizeDeclarationOrder
          ? declarations.OrderBy(d => d.ContentHash)
          : declarations;
      }

      var copy = declarations.ToList();
      Util.Shuffle(random, copy);
      return copy;
    }

    /// <summary>
    /// Clean-up.
    /// </summary>
    public void Close()
    {
      thmProver.Close();
      status = CheckerStatus.Closed;
    }

    /// <summary>
    /// Push a Verification Condition as an Axiom
    /// (Required for Doomed Program Point detection)
    /// </summary>
    public void PushVCExpr(VCExpr vc)
    {
      Contract.Requires(vc != null);
      //thmProver.Context.AddAxiom(vc);
      thmProver.PushVCExpression(vc);
    }

    public bool IsBusy
    {
      get { return status == CheckerStatus.Busy; }
    }

    public bool IsReady
    {
      get { return status == CheckerStatus.Ready; }
    }

    public bool IsClosed
    {
      get { return status == CheckerStatus.Closed; }
    }

    public bool IsIdle
    {
      get { return status == CheckerStatus.Idle; }
    }

    public bool HasOutput
    {
      get { return hasOutput; }
    }

    public TimeSpan ProverRunTime
    {
      get { return proverRunTime; }
    }

    public Task<int> GetProverResourceCount()
    {
      return thmProver.GetRCount();
    }

    private async Task WaitForOutput(object dummy, CancellationToken cancellationToken)
    {
      try {
        outcome = await thmProver.CheckOutcome(cce.NonNull(handler), CommandLineOptions.Clo.ErrorLimit,
          cancellationToken);
      }
      catch (OperationCanceledException) {
        throw;
      }
      catch (UnexpectedProverOutputException e)
      {
        outputExn = e;
      }
      catch (Exception e)
      {
        outputExn = new UnexpectedProverOutputException(e.Message);
      }

      switch (outcome)
      {
        case ProverInterface.Outcome.Valid:
          thmProver.LogComment("Valid");
          break;
        case ProverInterface.Outcome.Invalid:
          thmProver.LogComment("Invalid");
          break;
        case ProverInterface.Outcome.TimeOut:
          thmProver.LogComment("Timed out");
          break;
        case ProverInterface.Outcome.OutOfResource:
          thmProver.LogComment("Out of resource");
          break;
        case ProverInterface.Outcome.OutOfMemory:
          thmProver.LogComment("Out of memory");
          break;
        case ProverInterface.Outcome.Undetermined:
          thmProver.LogComment("Undetermined");
          break;
      }

      hasOutput = true;
      proverRunTime = DateTime.UtcNow - proverStart;
    }

    public void BeginCheck(string descriptiveName, VCExpr vc, ProverInterface.ErrorHandler handler, uint timeout, uint rlimit, CancellationToken cancellationToken)
    {
      Contract.Requires(descriptiveName != null);
      Contract.Requires(vc != null);
      Contract.Requires(handler != null);
      Contract.Requires(IsReady);

      status = CheckerStatus.Busy;
      hasOutput = false;
      outputExn = null;
      this.handler = handler;

      thmProver.Reset(gen);
      if (0 < rlimit)
      {
        timeout = 0;
      }
      SetTimeout(timeout);
      SetRlimit(rlimit);
      proverStart = DateTime.UtcNow;
      thmProver.BeginCheck(descriptiveName, vc, handler);
      //  gen.ClearSharedFormulas();    PR: don't know yet what to do with this guy

      ProverTask = WaitForOutput(null, cancellationToken);
    }

    public ProverInterface.Outcome ReadOutcome()
    {
      Contract.Requires(IsBusy);
      Contract.Requires(HasOutput);
      Contract.EnsuresOnThrow<UnexpectedProverOutputException>(true);

      hasOutput = false;

      if (outputExn != null)
      {
        throw outputExn;
      }

      return outcome;
    }
  }

  // -----------------------------------------------------------------------------------------------
  // -----------------------------------------------------------------------------------------------
  // -----------------------------------------------------------------------------------------------

  public class ProverInterfaceContracts : ProverInterface
  {
    public override ProverContext Context
    {
      get
      {
        Contract.Ensures(Contract.Result<ProverContext>() != null);

        throw new NotImplementedException();
      }
    }

    public override VCExpressionGenerator VCExprGen
    {
      get
      {
        Contract.Ensures(Contract.Result<VCExpressionGenerator>() != null);

        throw new NotImplementedException();
      }
    }

    public override Task GoBackToIdle()
    {
      throw new NotImplementedException();
    }

    public override void BeginCheck(string descriptiveName, VCExpr vc, ErrorHandler handler)
    {
      /*Contract.Requires(descriptiveName != null);*/
      //Contract.Requires(vc != null);
      //Contract.Requires(handler != null);
      throw new NotImplementedException();
    }

    [NoDefaultContract]
    public override Task<Outcome> CheckOutcome(ErrorHandler handler, int taskID, CancellationToken cancellationToken)
    {
      //Contract.Requires(handler != null);
      Contract.EnsuresOnThrow<UnexpectedProverOutputException>(true);
      throw new NotImplementedException();
    }

    public override void Reset(VCExpressionGenerator gen)
    {
      throw new NotImplementedException();
    }

    public override void FullReset(VCExpressionGenerator gen)
    {
      throw new NotImplementedException();
    }
  }

  public class UnexpectedProverOutputException : ProverException
  {
    public UnexpectedProverOutputException(string s)
      : base(s)
    {
    }
  }

  public class ProverDiedException : UnexpectedProverOutputException
  {
    public ProverDiedException()
      : base("Prover died with no further output, perhaps it ran out of memory or was killed.")
    {
    }
  }
}<|MERGE_RESOLUTION|>--- conflicted
+++ resolved
@@ -62,17 +62,13 @@
       Contract.Requires(IsBusy);
 
       status = CheckerStatus.Idle;
-<<<<<<< HEAD
-      Pool.AddChecker(this);
-=======
       var becameIdle = thmProver.GoBackToIdle().Wait(TimeSpan.FromMilliseconds(100));
       if (becameIdle) {
-        pool.AddChecker(this);
+        Pool.AddChecker(this);
       } else {
-        pool.CheckerDied();
+        Pool.CheckerDied();
         Close();
       }
->>>>>>> 241dfcd7
     }
 
     public Task ProverTask { get; set; }
@@ -102,14 +98,7 @@
 
     public Checker(CheckerPool pool, string /*?*/ logFilePath, bool appendLogFile)
     {
-<<<<<<< HEAD
-      Contract.Requires(vcgen != null);
-      Contract.Requires(prog != null);
-      this.Pool = pool;
-      this.Program = prog;
-=======
-      this.pool = pool;
->>>>>>> 241dfcd7
+      Pool = pool;
 
       SolverOptions = cce.NonNull(Pool.Options.TheProverFactory).BlankProverOptions();
 
@@ -124,41 +113,12 @@
 
       SolverOptions.Parse(CommandLineOptions.Clo.ProverOptions);
 
-      var ctx = (ProverContext) CommandLineOptions.Clo.TheProverFactory.NewProverContext(SolverOptions);
-
-<<<<<<< HEAD
-      if (ctx == null && cachedContexts.TryGetValue(key, out ctx))
-      {
-        ctx = (ProverContext) cce.NonNull(ctx).Clone();
-        prover = (ProverInterface)
-          Pool.Options.TheProverFactory.SpawnProver(this.Pool.Options, SolverOptions, ctx);
-      }
-      else
-      {
-        if (ctx == null)
-        {
-          ctx = (ProverContext) Pool.Options.TheProverFactory.NewProverContext(SolverOptions);
-        }
-
-        Setup(prog, ctx, split);
-
-        // we first generate the prover and then store a clone of the
-        // context in the cache, so that the prover can setup stuff in
-        // the context to be cached
-        prover = (ProverInterface)
-          Pool.Options.TheProverFactory.SpawnProver(this.Pool.Options, SolverOptions, ctx);
-        cachedContexts.Add(key, cce.NonNull((ProverContext) ctx.Clone()));
-      }
-
-      this.thmProver = prover;
-      this.gen = prover.VCExprGen;
-=======
-      var prover = (ProverInterface)
-        CommandLineOptions.Clo.TheProverFactory.SpawnProver(CommandLineOptions.Clo, SolverOptions, ctx);
+      var ctx = (ProverContext) Pool.Options.TheProverFactory.NewProverContext(SolverOptions);
+
+      var prover = (ProverInterface)Pool.Options.TheProverFactory.SpawnProver(Pool.Options, SolverOptions, ctx);
       
       thmProver = prover;
       gen = prover.VCExprGen;
->>>>>>> 241dfcd7
     }
 
     public void Target(Program prog, ProverContext ctx, Split split)
