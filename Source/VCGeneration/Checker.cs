using System;
using System.Collections.Generic;
using System.Diagnostics.Contracts;
using Microsoft.Boogie.VCExprAST;
using System.Threading.Tasks;
using VC;

namespace Microsoft.Boogie
{
  enum CheckerStatus
  {
    Idle,
    Ready,
    Busy,
    Closed
  }

  public class Util
  {
    public static uint SafeMult(uint a, uint b) {
      uint result = UInt32.MaxValue;
      try {
        checked {
          result = a * b;
        }
      } catch (OverflowException) { }

      return result;
    }
  }


  /// <summary>
  /// Interface to the theorem prover specialized to Boogie.
  ///
  /// This class creates the appropriate background axioms.  There
  /// should be one instance per BoogiePL program.
  /// </summary>
  public sealed class Checker
  {
    [ContractInvariantMethod]
    void ObjectInvariant()
    {
      Contract.Invariant(gen != null);
      Contract.Invariant(thmProver != null);
    }

    private readonly VCExpressionGenerator gen;

    private ProverInterface thmProver;
    
    // state for the async interface
    private volatile ProverInterface.Outcome outcome;
    private volatile bool hasOutput;
    private volatile UnexpectedProverOutputException outputExn;
    private DateTime proverStart;
    private TimeSpan proverRunTime;
    private volatile ProverInterface.ErrorHandler handler;
    private volatile CheckerStatus status;
    public volatile Program Program;

    public void GetReady()
    {
      Contract.Requires(IsIdle);

      status = CheckerStatus.Ready;
    }

    public void GoBackToIdle()
    {
      Contract.Requires(IsBusy);

      status = CheckerStatus.Idle;
    }

    public Task ProverTask { get; set; }

    public bool WillingToHandle(Program prog)
    {
      return status == CheckerStatus.Idle && (prog == null || Program == prog);
    }

    public VCExpressionGenerator VCExprGen
    {
      get
      {
        Contract.Ensures(Contract.Result<VCExpressionGenerator>() != null);
        return this.gen;
      }
    }

    public ProverInterface TheoremProver
    {
      get
      {
        Contract.Ensures(Contract.Result<ProverInterface>() != null);
        return this.thmProver;
      }
    }

    /////////////////////////////////////////////////////////////////////////////////
    // We share context information for the same program between different Checkers

    private struct ContextCacheKey
    {
      [ContractInvariantMethod]
      void ObjectInvariant()
      {
        Contract.Invariant(program != null);
      }

      public readonly Program program;

      public ContextCacheKey(Program prog)
      {
        Contract.Requires(prog != null);
        this.program = prog;
      }

      [Pure]
      [Reads(ReadsAttribute.Reads.Nothing)]
      public override bool Equals(object that)
      {
        if (that is ContextCacheKey)
        {
          ContextCacheKey thatKey = (ContextCacheKey) that;
          return this.program.Equals(thatKey.program);
        }

        return false;
      }

      [Pure]
      public override int GetHashCode()
      {
        return this.program.GetHashCode();
      }
    }

    /////////////////////////////////////////////////////////////////////////////////

    /// <summary>
    /// Constructor.  Initialize a checker with the program and log file.
    /// Optionally, use prover context provided by parameter "ctx".
    /// </summary>
    public Checker(VC.ConditionGeneration vcgen, Program prog, string /*?*/ logFilePath, bool appendLogFile,
<<<<<<< HEAD
      Split s, ProverContext ctx = null)
=======
      Implementation impl, ProverContext ctx = null)
>>>>>>> 4e918ea6
    {
      Contract.Requires(vcgen != null);
      Contract.Requires(prog != null);
      this.Program = prog;

      ProverOptions options = cce.NonNull(CommandLineOptions.Clo.TheProverFactory).BlankProverOptions();

      if (logFilePath != null)
      {
        options.LogFilename = logFilePath;
        if (appendLogFile)
          options.AppendLogFile = appendLogFile;
      }

      options.Parse(CommandLineOptions.Clo.ProverOptions);

      ContextCacheKey key = new ContextCacheKey(prog);
      ProverInterface prover;

      if (vcgen.CheckerCommonState == null)
      {
        vcgen.CheckerCommonState = new Dictionary<ContextCacheKey, ProverContext>();
      }

      IDictionary<ContextCacheKey, ProverContext> /*!>!*/
        cachedContexts = (IDictionary<ContextCacheKey, ProverContext /*!*/>) vcgen.CheckerCommonState;

      if (ctx == null && cachedContexts.TryGetValue(key, out ctx))
      {
        ctx = (ProverContext) cce.NonNull(ctx).Clone();
        prover = (ProverInterface)
          CommandLineOptions.Clo.TheProverFactory.SpawnProver(options, ctx);
      }
      else
      {
        if (ctx == null) ctx = (ProverContext) CommandLineOptions.Clo.TheProverFactory.NewProverContext(options);

<<<<<<< HEAD
        Setup(prog, ctx, s);
=======
        Setup(prog, ctx, impl);
>>>>>>> 4e918ea6

        // we first generate the prover and then store a clone of the
        // context in the cache, so that the prover can setup stuff in
        // the context to be cached
        prover = (ProverInterface)
          CommandLineOptions.Clo.TheProverFactory.SpawnProver(options, ctx);
        cachedContexts.Add(key, cce.NonNull((ProverContext) ctx.Clone()));
      }

      this.thmProver = prover;
      this.gen = prover.VCExprGen;
    }

<<<<<<< HEAD
    public void Retarget(Program prog, ProverContext ctx, Split s)
=======
    public void Retarget(Program prog, ProverContext ctx, Implementation impl)
>>>>>>> 4e918ea6
    {
      lock (this)
      {
        hasOutput = default(bool);
        outcome = default(ProverInterface.Outcome);
        outputExn = default(UnexpectedProverOutputException);
        handler = default(ProverInterface.ErrorHandler);
        TheoremProver.FullReset(gen);
        ctx.Reset();
<<<<<<< HEAD
        Setup(prog, ctx, s);
=======
        Setup(prog, ctx, impl);
>>>>>>> 4e918ea6
      }
    }

    public void RetargetWithoutReset(Program prog, ProverContext ctx)
    {
      ctx.Clear();
      Setup(prog, ctx);
    }

    private void SetTimeout(uint timeout)
    {
      TheoremProver.SetTimeout(Util.SafeMult(timeout, 1000));
    }

    private void SetRlimit(uint rlimit)
    {
      TheoremProver.SetRlimit(Util.SafeMult(rlimit, 1000));
    }

    private void SetRandomSeed(int? randomSeed)
    {
      TheoremProver.SetRandomSeed(randomSeed);
    }

    /// <summary>
    /// Set up the context.
    /// </summary>
<<<<<<< HEAD
    private void Setup(Program prog, ProverContext ctx, Split s = null)
=======
    private void Setup(Program prog, ProverContext ctx, Implementation impl = null)
>>>>>>> 4e918ea6
    {
      Program = prog;
      // TODO(wuestholz): Is this lock necessary?
      lock (Program.TopLevelDeclarations)
      {
<<<<<<< HEAD
        var decls = s == null ? prog.TopLevelDeclarations : s.TopLevelDeclarations;
        foreach (Declaration decl in decls)
=======
        foreach (Declaration decl in Prune.GetSuccinctDecl(prog, impl))
>>>>>>> 4e918ea6
        {
          Contract.Assert(decl != null);
          var typeDecl = decl as TypeCtorDecl;
          var constDecl = decl as Constant;
          var funDecl = decl as Function;
          var axiomDecl = decl as Axiom;
          var glVarDecl = decl as GlobalVariable;
          if (typeDecl != null)
          {
            ctx.DeclareType(typeDecl, null);
          }
          else if (constDecl != null)
          {
            ctx.DeclareConstant(constDecl, constDecl.Unique, null);
          }
          else if (funDecl != null)
          {
            ctx.DeclareFunction(funDecl, null);
          }
          else if (axiomDecl != null)
          {
            ctx.AddAxiom(axiomDecl, null);
          }
          else if (glVarDecl != null)
          {
            ctx.DeclareGlobalVariable(glVarDecl, null);
          }
        }
      }
    }

    /// <summary>
    /// Clean-up.
    /// </summary>
    public void Close()
    {
      thmProver.Close();
      status = CheckerStatus.Closed;
    }

    /// <summary>
    /// Push a Verification Condition as an Axiom 
    /// (Required for Doomed Program Point detection)
    /// </summary>
    public void PushVCExpr(VCExpr vc)
    {
      Contract.Requires(vc != null);
      //thmProver.Context.AddAxiom(vc);
      thmProver.PushVCExpression(vc);
    }

    public bool IsBusy
    {
      get { return status == CheckerStatus.Busy; }
    }

    public bool IsReady
    {
      get { return status == CheckerStatus.Ready; }
    }

    public bool IsClosed
    {
      get { return status == CheckerStatus.Closed; }
    }

    public bool IsIdle
    {
      get { return status == CheckerStatus.Idle; }
    }

    public bool HasOutput
    {
      get { return hasOutput; }
    }

    public TimeSpan ProverRunTime
    {
      get { return proverRunTime; }
    }

    private void WaitForOutput(object dummy)
    {
      lock (this)
      {
        try
        {
          outcome = thmProver.CheckOutcome(cce.NonNull(handler));
        }
        catch (UnexpectedProverOutputException e)
        {
          outputExn = e;
        }
        catch (Exception e)
        {
          outputExn = new UnexpectedProverOutputException(e.Message);
        }

        switch (outcome)
        {
          case ProverInterface.Outcome.Valid:
            thmProver.LogComment("Valid");
            break;
          case ProverInterface.Outcome.Invalid:
            thmProver.LogComment("Invalid");
            break;
          case ProverInterface.Outcome.TimeOut:
            thmProver.LogComment("Timed out");
            break;
          case ProverInterface.Outcome.OutOfResource:
            thmProver.LogComment("Out of resource");
            break;
          case ProverInterface.Outcome.OutOfMemory:
            thmProver.LogComment("Out of memory");
            break;
          case ProverInterface.Outcome.Undetermined:
            thmProver.LogComment("Undetermined");
            break;
        }

        hasOutput = true;
        proverRunTime = DateTime.UtcNow - proverStart;
      }
    }

    public void BeginCheck(string descriptiveName, VCExpr vc, ProverInterface.ErrorHandler handler, uint timeout, uint rlimit, int? randomSeed)
    {
      Contract.Requires(descriptiveName != null);
      Contract.Requires(vc != null);
      Contract.Requires(handler != null);
      Contract.Requires(IsReady);

      status = CheckerStatus.Busy;
      hasOutput = false;
      outputExn = null;
      this.handler = handler;

      thmProver.Reset(gen);
      if (0 < rlimit)
      {
        timeout = 0;
      }
      SetTimeout(timeout);
      SetRlimit(rlimit);
      SetRandomSeed(randomSeed);
      proverStart = DateTime.UtcNow;
      thmProver.BeginCheck(descriptiveName, vc, handler);
      //  gen.ClearSharedFormulas();    PR: don't know yet what to do with this guy

      ProverTask = Task.Factory.StartNew(() => { WaitForOutput(null); }, TaskCreationOptions.LongRunning);
    }

    public ProverInterface.Outcome ReadOutcome()
    {
      Contract.Requires(IsBusy);
      Contract.Requires(HasOutput);
      Contract.EnsuresOnThrow<UnexpectedProverOutputException>(true);

      hasOutput = false;

      if (outputExn != null)
      {
        throw outputExn;
      }

      return outcome;
    }
  }

  // -----------------------------------------------------------------------------------------------
  // -----------------------------------------------------------------------------------------------
  // -----------------------------------------------------------------------------------------------

  public abstract class ProverInterface
  {
    public static ProverInterface CreateProver(Program prog, string /*?*/ logFilePath, bool appendLogFile, uint timeout,
      int taskID = -1)
    {
      Contract.Requires(prog != null);

      ProverOptions options = cce.NonNull(CommandLineOptions.Clo.TheProverFactory).BlankProverOptions();

      if (logFilePath != null)
      {
        options.LogFilename = logFilePath;
        if (appendLogFile)
          options.AppendLogFile = appendLogFile;
      }

      if (timeout > 0)
      {
        options.TimeLimit = Util.SafeMult(timeout, 1000);
      }

      if (taskID >= 0)
      {
        options.Parse(CommandLineOptions.Clo.Cho[taskID].ProverOptions);
      }
      else
      {
        options.Parse(CommandLineOptions.Clo.ProverOptions);
      }

      ProverContext ctx = (ProverContext) CommandLineOptions.Clo.TheProverFactory.NewProverContext(options);

      // set up the context
      foreach (Declaration decl in prog.TopLevelDeclarations)
      {
        Contract.Assert(decl != null);
        TypeCtorDecl t = decl as TypeCtorDecl;
        if (t != null)
        {
          ctx.DeclareType(t, null);
        }
      }

      foreach (Declaration decl in prog.TopLevelDeclarations)
      {
        Contract.Assert(decl != null);
        Constant c = decl as Constant;
        if (c != null)
        {
          ctx.DeclareConstant(c, c.Unique, null);
        }
        else
        {
          Function f = decl as Function;
          if (f != null)
          {
            ctx.DeclareFunction(f, null);
          }
        }
      }

      foreach (var ax in prog.Axioms)
      {
        ctx.AddAxiom(ax, null);
      }

      foreach (Declaration decl in prog.TopLevelDeclarations)
      {
        Contract.Assert(decl != null);
        GlobalVariable v = decl as GlobalVariable;
        if (v != null)
        {
          ctx.DeclareGlobalVariable(v, null);
        }
      }

      return (ProverInterface) CommandLineOptions.Clo.TheProverFactory.SpawnProver(options, ctx);
    }

    public enum Outcome
    {
      Valid,
      Invalid,
      TimeOut,
      OutOfMemory,
      OutOfResource,
      Undetermined,
      Bounded
    }

    public readonly ISet<VCExprVar> NamedAssumes = new HashSet<VCExprVar>();
    public ISet<string> UsedNamedAssumes { get; protected set; }

    public class ErrorHandler
    {
      // Used in CheckOutcomeCore
      public virtual int StartingProcId()
      {
        return 0;
      }

      public virtual void OnModel(IList<string> labels, Model model, Outcome proverOutcome)
      {
        Contract.Requires(cce.NonNullElements(labels));
      }

      public virtual void OnResourceExceeded(string message,
        IEnumerable<Tuple<AssertCmd, TransferCmd>> assertCmds = null)
      {
        Contract.Requires(message != null);
      }

      public virtual void OnProverWarning(string message)
      {
        Contract.Requires(message != null);
        switch (CommandLineOptions.Clo.PrintProverWarnings)
        {
          case CommandLineOptions.ProverWarnings.None:
            break;
          case CommandLineOptions.ProverWarnings.Stdout:
            Console.WriteLine("Prover warning: " + message);
            break;
          case CommandLineOptions.ProverWarnings.Stderr:
            Console.Error.WriteLine("Prover warning: " + message);
            break;
          default:
            Contract.Assume(false);
            throw new cce.UnreachableException(); // unexpected case
        }
      }

      public virtual void OnProverError(string message)
      {
        // no-op by default. 
        //Errors are always printed to console by the prover
      }

      public virtual Absy Label2Absy(string label)
      {
        Contract.Requires(label != null);
        Contract.Ensures(Contract.Result<Absy>() != null);

        throw new System.NotImplementedException();
      }
    }

    public abstract void BeginCheck(string descriptiveName, VCExpr vc, ErrorHandler handler);

    [NoDefaultContract]
    public abstract Outcome CheckOutcome(ErrorHandler handler, int taskID = -1);

    public virtual string[] CalculatePath(int controlFlowConstant)
    {
      throw new System.NotImplementedException();
    }

    public virtual void LogComment(string comment)
    {
      Contract.Requires(comment != null);
    }

    public virtual void Close()
    {
    }

    public abstract void Reset(VCExpressionGenerator gen);

    public abstract void FullReset(VCExpressionGenerator gen);

    /// <summary>
    /// MSchaef: Allows to Push a VCExpression as Axiom on the prover stack (beta)
    /// for now it is only implemented by ProcessTheoremProver and still requires some
    /// testing
    /// </summary>    
    public virtual void PushVCExpression(VCExpr vc)
    {
      Contract.Requires(vc != null);
      throw new NotImplementedException();
    }

    public virtual string VCExpressionToString(VCExpr vc)
    {
      Contract.Requires(vc != null);
      Contract.Ensures(Contract.Result<string>() != null);
      throw new NotImplementedException();
    }

    public virtual void Pop()
    {
      Contract.EnsuresOnThrow<UnexpectedProverOutputException>(true);
      throw new NotImplementedException();
    }

    public virtual int NumAxiomsPushed()
    {
      throw new NotImplementedException();
    }

    public virtual int FlushAxiomsToTheoremProver()
    {
      Contract.EnsuresOnThrow<UnexpectedProverOutputException>(true);
      throw new NotImplementedException();
    }

    // (assert vc)
    public virtual void Assert(VCExpr vc, bool polarity, bool isSoft = false, int weight = 1, string name = null)
    {
      throw new NotImplementedException();
    }

    public virtual List<string> UnsatCore()
    {
      throw new NotImplementedException();
    }


    // (assert implicit-axioms)
    public virtual void AssertAxioms()
    {
      throw new NotImplementedException();
    }

    // (check-sat)
    public virtual void Check()
    {
      throw new NotImplementedException();
    }

    // (check-sat + get-unsat-core + checkOutcome)
    public virtual Outcome CheckAssumptions(List<VCExpr> assumptions, out List<int> unsatCore, ErrorHandler handler)
    {
      throw new NotImplementedException();
    }

    public virtual Outcome CheckAssumptions(List<VCExpr> hardAssumptions, List<VCExpr> softAssumptions,
      out List<int> unsatisfiedSoftAssumptions, ErrorHandler handler)
    {
      throw new NotImplementedException();
    }

    public virtual Outcome CheckOutcomeCore(ErrorHandler handler, int taskID = -1)
    {
      throw new NotImplementedException();
    }

    // (push 1)
    public virtual void Push()
    {
      throw new NotImplementedException();
    }

    // Set theorem prover timeout for the next "check-sat"
    public virtual void SetTimeout(uint ms)
    {
    }

    public virtual void SetRlimit(uint limit)
    {
    }

    public virtual void SetRandomSeed(int? randomSeed)
    {
    }
    
    public abstract ProverContext Context { get; }

    public abstract VCExpressionGenerator VCExprGen { get; }

    public virtual void DefineMacro(Macro fun, VCExpr vc)
    {
      throw new NotImplementedException();
    }

    public class VCExprEvaluationException : Exception
    {
    }

    public virtual object Evaluate(VCExpr expr)
    {
      throw new NotImplementedException();
    }
    
    // Assert vc tagged with a name
    public virtual void AssertNamed(VCExpr vc, bool polarity, string name)
    {
      throw new NotImplementedException();
    }
  }

  public class ProverInterfaceContracts : ProverInterface
  {
    public override ProverContext Context
    {
      get
      {
        Contract.Ensures(Contract.Result<ProverContext>() != null);

        throw new NotImplementedException();
      }
    }

    public override VCExpressionGenerator VCExprGen
    {
      get
      {
        Contract.Ensures(Contract.Result<VCExpressionGenerator>() != null);

        throw new NotImplementedException();
      }
    }

    public override void BeginCheck(string descriptiveName, VCExpr vc, ErrorHandler handler)
    {
      /*Contract.Requires(descriptiveName != null);*/
      //Contract.Requires(vc != null);
      //Contract.Requires(handler != null);
      throw new NotImplementedException();
    }

    [NoDefaultContract]
    public override Outcome CheckOutcome(ErrorHandler handler, int taskID = -1)
    {
      //Contract.Requires(handler != null);
      Contract.EnsuresOnThrow<UnexpectedProverOutputException>(true);
      throw new NotImplementedException();
    }

    public override void Reset(VCExpressionGenerator gen)
    {
      throw new NotImplementedException();
    }

    public override void FullReset(VCExpressionGenerator gen)
    {
      throw new NotImplementedException();
    }
  }

  public class UnexpectedProverOutputException : ProverException
  {
    public UnexpectedProverOutputException(string s)
      : base(s)
    {
    }
  }

  public class ProverDiedException : UnexpectedProverOutputException
  {
    public ProverDiedException()
      : base("Prover died with no further output, perhaps it ran out of memory or was killed.")
    {
    }
  }
}<|MERGE_RESOLUTION|>--- conflicted
+++ resolved
@@ -48,7 +48,7 @@
     private readonly VCExpressionGenerator gen;
 
     private ProverInterface thmProver;
-    
+
     // state for the async interface
     private volatile ProverInterface.Outcome outcome;
     private volatile bool hasOutput;
@@ -144,11 +144,7 @@
     /// Optionally, use prover context provided by parameter "ctx".
     /// </summary>
     public Checker(VC.ConditionGeneration vcgen, Program prog, string /*?*/ logFilePath, bool appendLogFile,
-<<<<<<< HEAD
       Split s, ProverContext ctx = null)
-=======
-      Implementation impl, ProverContext ctx = null)
->>>>>>> 4e918ea6
     {
       Contract.Requires(vcgen != null);
       Contract.Requires(prog != null);
@@ -186,11 +182,7 @@
       {
         if (ctx == null) ctx = (ProverContext) CommandLineOptions.Clo.TheProverFactory.NewProverContext(options);
 
-<<<<<<< HEAD
         Setup(prog, ctx, s);
-=======
-        Setup(prog, ctx, impl);
->>>>>>> 4e918ea6
 
         // we first generate the prover and then store a clone of the
         // context in the cache, so that the prover can setup stuff in
@@ -204,11 +196,7 @@
       this.gen = prover.VCExprGen;
     }
 
-<<<<<<< HEAD
     public void Retarget(Program prog, ProverContext ctx, Split s)
-=======
-    public void Retarget(Program prog, ProverContext ctx, Implementation impl)
->>>>>>> 4e918ea6
     {
       lock (this)
       {
@@ -218,11 +206,7 @@
         handler = default(ProverInterface.ErrorHandler);
         TheoremProver.FullReset(gen);
         ctx.Reset();
-<<<<<<< HEAD
         Setup(prog, ctx, s);
-=======
-        Setup(prog, ctx, impl);
->>>>>>> 4e918ea6
       }
     }
 
@@ -250,22 +234,14 @@
     /// <summary>
     /// Set up the context.
     /// </summary>
-<<<<<<< HEAD
     private void Setup(Program prog, ProverContext ctx, Split s = null)
-=======
-    private void Setup(Program prog, ProverContext ctx, Implementation impl = null)
->>>>>>> 4e918ea6
     {
       Program = prog;
       // TODO(wuestholz): Is this lock necessary?
       lock (Program.TopLevelDeclarations)
       {
-<<<<<<< HEAD
         var decls = s == null ? prog.TopLevelDeclarations : s.TopLevelDeclarations;
         foreach (Declaration decl in decls)
-=======
-        foreach (Declaration decl in Prune.GetSuccinctDecl(prog, impl))
->>>>>>> 4e918ea6
         {
           Contract.Assert(decl != null);
           var typeDecl = decl as TypeCtorDecl;
@@ -307,7 +283,7 @@
     }
 
     /// <summary>
-    /// Push a Verification Condition as an Axiom 
+    /// Push a Verification Condition as an Axiom
     /// (Required for Doomed Program Point detection)
     /// </summary>
     public void PushVCExpr(VCExpr vc)
@@ -572,7 +548,7 @@
 
       public virtual void OnProverError(string message)
       {
-        // no-op by default. 
+        // no-op by default.
         //Errors are always printed to console by the prover
       }
 
@@ -612,7 +588,7 @@
     /// MSchaef: Allows to Push a VCExpression as Axiom on the prover stack (beta)
     /// for now it is only implemented by ProcessTheoremProver and still requires some
     /// testing
-    /// </summary>    
+    /// </summary>
     public virtual void PushVCExpression(VCExpr vc)
     {
       Contract.Requires(vc != null);
@@ -702,7 +678,7 @@
     public virtual void SetRandomSeed(int? randomSeed)
     {
     }
-    
+
     public abstract ProverContext Context { get; }
 
     public abstract VCExpressionGenerator VCExprGen { get; }
@@ -720,7 +696,7 @@
     {
       throw new NotImplementedException();
     }
-    
+
     // Assert vc tagged with a name
     public virtual void AssertNamed(VCExpr vc, bool polarity, string name)
     {
