--- conflicted
+++ resolved
@@ -1488,9 +1488,6 @@
   // Binders (quantifiers and let-expressions). We introduce our own class for
   // term variables, but use the Boogie-AST class for type variables
 
-<<<<<<< HEAD
-  public class VCExprVar : VCExpr {
-=======
   public enum VCExprVarKind
   {
     Normal, // A normal variable
@@ -1502,7 +1499,6 @@
 
   public class VCExprVar : VCExpr
   {
->>>>>>> fa6624ea
     // the name of the variable. Note that the name is not used for comparison,
     // i.e., there can be two distinct variables with the same name
     [ContractInvariantMethod]
@@ -1517,28 +1513,19 @@
     private readonly Type /*!*/
       VarType;
 
-<<<<<<< HEAD
-    public override Type /*!*/ Type {
-      get {
-=======
     public VCExprVarKind VarKind { get; }
 
     public override Type /*!*/ Type
     {
       get
       {
->>>>>>> fa6624ea
         Contract.Ensures(Contract.Result<Type>() != null);
         return VarType;
       }
     }
 
-<<<<<<< HEAD
-    internal VCExprVar(string name, Type type) {
-=======
     internal VCExprVar(string name, Type type, VCExprVarKind kind = VCExprVarKind.Normal)
     {
->>>>>>> fa6624ea
       Contract.Requires(type != null);
       Contract.Requires(name != null);
       this.Name = KindPrefix(kind) + name;
