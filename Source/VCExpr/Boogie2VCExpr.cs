--- conflicted
+++ resolved
@@ -11,26 +11,6 @@
   using Microsoft.Boogie;
 
   // TODO: in future we might use that for defining symbols for Boogie's conditional compilation 
-<<<<<<< HEAD
-  public class VCGenerationOptions {
-    private readonly List<string /*!*/> /*!*/
-      SupportedProverCommands;
-
-    [ContractInvariantMethod]
-    void ObjectInvariant() {
-      Contract.Invariant(cce.NonNullElements(SupportedProverCommands));
-    }
-
-
-    public bool IsProverCommandSupported(string kind) {
-      Contract.Requires(kind != null);
-      return SupportedProverCommands.Contains(kind);
-    }
-
-    public bool IsAnyProverCommandSupported(string kinds) {
-      Contract.Requires(kinds != null);
-      if (kinds.IndexOf(',') < 0) {
-=======
   public class VCGenerationOptions
   {
     public readonly CoreOptions Options;
@@ -45,23 +25,16 @@
     {
       if (kinds.IndexOf(',') < 0)
       {
->>>>>>> 4ca3a9be
         return IsProverCommandSupported(kinds);
       } else {
         return kinds.Split(',', ' ').Any(k => IsProverCommandSupported(k));
       }
     }
 
-<<<<<<< HEAD
-    public VCGenerationOptions(List<string /*!*/> /*!*/ supportedProverCommands) {
-      Contract.Requires(cce.NonNullElements(supportedProverCommands));
-      this.SupportedProverCommands = supportedProverCommands;
-=======
     public VCGenerationOptions(CoreOptions options, List<string> supportedProverCommands)
     {
       this.Options = options;
       this.supportedProverCommands = supportedProverCommands;
->>>>>>> 4ca3a9be
     }
   }
 
@@ -1197,17 +1170,6 @@
       return TranslateFunctionCall(functionCall, this.args, this.typeArgs);
     }
 
-<<<<<<< HEAD
-    public VCExpr Visit(MapSelect mapSelect) {
-      //Contract.Requires(mapSelect != null);
-      Contract.Ensures(Contract.Result<VCExpr>() != null);
-      return Gen.Select(this.args, this.typeArgs);
-    }
-
-    public VCExpr Visit(MapStore mapStore) {
-      //Contract.Requires(mapStore != null);
-      Contract.Ensures(Contract.Result<VCExpr>() != null);
-=======
     public VCExpr Visit(MapSelect mapSelect)
     {
       if (GenerationOptions.Options.TypeEncodingMethod == CoreOptions.TypeEncoding.Monomorphic && args.Count == 1 && typeArgs.Count == 0)
@@ -1223,7 +1185,6 @@
       {
         return args[1];
       }
->>>>>>> 4ca3a9be
       return Gen.Store(this.args, this.typeArgs);
     }
 
