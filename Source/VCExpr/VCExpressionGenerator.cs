--- conflicted
+++ resolved
@@ -574,62 +574,6 @@
 
     // Maps
 
-<<<<<<< HEAD
-    public VCExpr Select(params VCExpr[] allArgs) {
-      Contract.Requires(allArgs != null);
-      Contract.Requires((cce.NonNullElements(allArgs)));
-      Contract.Ensures(Contract.Result<VCExpr>() != null);
-      return Function(new VCExprSelectOp(allArgs.Length - 1, 0),
-        HelperFuns.ToNonNullList(allArgs),
-        VCExprNAry.EMPTY_TYPE_LIST);
-    }
-
-    public VCExpr Select(VCExpr[] allArgs, Type[] typeArgs) {
-      Contract.Requires(1 <= allArgs.Length);
-      Contract.Requires(cce.NonNullElements(allArgs));
-      Contract.Requires(cce.NonNullElements(typeArgs));
-      Contract.Ensures(Contract.Result<VCExpr>() != null);
-      return Function(new VCExprSelectOp(allArgs.Length - 1, typeArgs.Length),
-        allArgs, typeArgs);
-    }
-
-    public VCExpr Select(List<VCExpr> allArgs, List<Type> typeArgs) {
-      Contract.Requires(cce.NonNullElements(typeArgs));
-      Contract.Requires(cce.NonNullElements(allArgs));
-      Contract.Requires((1 <= allArgs.Count));
-      Contract.Ensures(Contract.Result<VCExpr>() != null);
-      return Function(new VCExprSelectOp(allArgs.Count - 1, typeArgs.Count),
-        allArgs, typeArgs);
-    }
-
-    public VCExpr Store(params VCExpr[] allArgs) {
-      Contract.Requires(allArgs != null);
-      Contract.Requires(cce.NonNullElements(allArgs));
-      Contract.Ensures(Contract.Result<VCExpr>() != null);
-      return Function(new VCExprStoreOp(allArgs.Length - 2, 0),
-        HelperFuns.ToNonNullList(allArgs),
-        VCExprNAry.EMPTY_TYPE_LIST);
-    }
-
-    public VCExpr Store(VCExpr[] allArgs, Type[] typeArgs) {
-      Contract.Requires(typeArgs != null);
-      Contract.Requires(allArgs != null);
-      Contract.Requires((2 <= allArgs.Length));
-      Contract.Requires(cce.NonNullElements(allArgs));
-      Contract.Requires(cce.NonNullElements(typeArgs));
-      Contract.Ensures(Contract.Result<VCExpr>() != null);
-      return Function(new VCExprStoreOp(allArgs.Length - 2, typeArgs.Length),
-        allArgs, typeArgs);
-    }
-
-    public VCExpr Store(List<VCExpr> allArgs, List<Type /*!*/> /*!*/ typeArgs) {
-      Contract.Requires(cce.NonNullElements(typeArgs));
-      Contract.Requires(cce.NonNullElements(allArgs));
-      Contract.Requires((2 <= allArgs.Count));
-      Contract.Ensures(Contract.Result<VCExpr>() != null);
-      return Function(new VCExprStoreOp(allArgs.Count - 2, typeArgs.Count),
-        allArgs, typeArgs);
-=======
     public VCExpr Select(params VCExpr[] allArgs)
     {
       return Select(allArgs.ToList(), VCExprNAry.EMPTY_TYPE_LIST);
@@ -658,7 +602,6 @@
     public VCExpr Store(List<VCExpr> allArgs, List<Type> typeArgs)
     {
       return Function(new VCExprStoreOp(allArgs.Count - 2, typeArgs.Count), allArgs, typeArgs);
->>>>>>> 4ca3a9be
     }
 
     // Quantifiers
