<Project>

  <!-- Target framework and package configuration -->
  <PropertyGroup>
<<<<<<< HEAD
    <Version>2.16.3</Version>
=======
    <Version>2.16.4</Version>
>>>>>>> 9e8fc99e
    <TargetFramework>net6.0</TargetFramework>
    <GeneratePackageOnBuild>false</GeneratePackageOnBuild>
    <Authors>Boogie</Authors>
    <RepositoryUrl>https://github.com/boogie-org/boogie</RepositoryUrl>
    <PackageLicenseFile>LICENSE.txt</PackageLicenseFile>
  </PropertyGroup>

  <!-- Include license file -->
  <ItemGroup>
    <None Include="$(MSBuildThisFileDirectory)..\LICENSE.txt" Pack="true" PackagePath="LICENSE.txt" />
  </ItemGroup>

  <!-- Use StyleCop to check for consistent code formatting -->
  <ItemGroup Condition="'$(Configuration)' != 'Release'">
    <PackageReference Include="StyleCop.Analyzers" Version="1.1.118" PrivateAssets="All" />
    <AdditionalFiles Include="$(MSBuildThisFileDirectory)stylecop.json" />
  </ItemGroup>

  <!-- Configure StyleCop analysis rules -->
  <PropertyGroup Condition="'$(Configuration)' != 'Release'">
    <CodeAnalysisRuleSet>$(MSBuildThisFileDirectory)StyleCop.ruleset</CodeAnalysisRuleSet>
  </PropertyGroup>

</Project><|MERGE_RESOLUTION|>--- conflicted
+++ resolved
@@ -2,11 +2,7 @@
 
   <!-- Target framework and package configuration -->
   <PropertyGroup>
-<<<<<<< HEAD
-    <Version>2.16.3</Version>
-=======
     <Version>2.16.4</Version>
->>>>>>> 9e8fc99e
     <TargetFramework>net6.0</TargetFramework>
     <GeneratePackageOnBuild>false</GeneratePackageOnBuild>
     <Authors>Boogie</Authors>
