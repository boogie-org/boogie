--- conflicted
+++ resolved
@@ -2,13 +2,8 @@
 
   <!-- Target framework and package configuration -->
   <PropertyGroup>
-<<<<<<< HEAD
-    <Version>3.2.1</Version>
-    <TargetFramework>net8.0</TargetFramework>
-=======
-    <Version>3.2.2</Version>
+    <Version>3.2.3</Version>
     <TargetFramework>net6.0</TargetFramework>
->>>>>>> eb568e6e
     <GeneratePackageOnBuild>false</GeneratePackageOnBuild>
     <Authors>Boogie</Authors>
     <RepositoryUrl>https://github.com/boogie-org/boogie</RepositoryUrl>
