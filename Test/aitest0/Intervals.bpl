--- conflicted
+++ resolved
@@ -1,8 +1,4 @@
-<<<<<<< HEAD
-// RUN: %boogie -infer:j /errorTrace:0 "%s" > "%t"
-=======
 // RUN: %parallel-boogie -infer:j /errorTrace:0 "%s" > "%t"
->>>>>>> 3fdeb1be
 // RUN: %diff "%s.expect" "%t"
 const N: int;
 axiom 0 <= N;
