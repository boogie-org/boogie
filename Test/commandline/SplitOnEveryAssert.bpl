--- conflicted
+++ resolved
@@ -3,36 +3,19 @@
 // RUN: %OutputCheck --file-to-check "%t" "%s"
 
 // CHECK: Verifying Ex ...
-<<<<<<< HEAD
-// CHECK:      checking split 1/11, .*
-// CHECK:      checking split 2/11, .*
-// CHECK:      checking split 3/11, .*
+// CHECK:      checking split 1/11 .*
+// CHECK:      checking split 2/11 .*
+// CHECK:      checking split 3/11 .*
 // CHECK:      --> split #3 done,  \[.* s\] Invalid
-// CHECK:      checking split 4/11, .*
-// CHECK:      checking split 5/11, .*
-// CHECK:      checking split 6/11, .*
-// CHECK:      checking split 7/11, .*
-// CHECK:      checking split 8/11, .*
-// CHECK:      checking split 9/11, .*
-// CHECK:      checking split 10/11, .*
-// CHECK:      checking split 11/11, .*
+// CHECK:      checking split 4/11 .*
+// CHECK:      checking split 5/11 .*
+// CHECK:      checking split 6/11 .*
+// CHECK:      checking split 7/11 .*
+// CHECK:      checking split 8/11 .*
+// CHECK:      checking split 9/11 .*
+// CHECK:      checking split 10/11 .*
+// CHECK:      checking split 11/11 .*
 // CHECK-L: SplitOnEveryAssert.bpl(31,5): Error: this assertion could not be proved
-=======
-// CHECK:      checking split 1/12 .*
-// CHECK:      checking split 2/12 .*
-// CHECK:      checking split 3/12 .*
-// CHECK:      checking split 4/12 .*
-// CHECK:      --> split #4 done,  \[.* s\] Invalid
-// CHECK:      checking split 5/12 .*
-// CHECK:      checking split 6/12 .*
-// CHECK:      checking split 7/12 .*
-// CHECK:      checking split 8/12 .*
-// CHECK:      checking split 9/12 .*
-// CHECK:      checking split 10/12 .*
-// CHECK:      checking split 11/12 .*
-// CHECK:      checking split 12/12 .*
-// CHECK-L: SplitOnEveryAssert.bpl(32,5): Error: this assertion could not be proved
->>>>>>> 00ef3994
 
 procedure Ex() returns (y: int)
   ensures y >= 0;
