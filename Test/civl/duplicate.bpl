function {:builtin "MapConst"} MapConstBool(bool) : [int]bool;

type{:datatype} Addr;
function{:constructor} Addr(i:int, left:bool, right:bool):Addr;
function {:inline} {:linear "addr"} AddrCollector(x: Addr) : [int]bool
{
    MapConstBool(false)[-i#Addr(x) := left#Addr(x)][i#Addr(x) := right#Addr(x)]
}
function {:inline} {:linear "addr"} AddrSetCollector(x: [int]bool) : [int]bool
{
    x
}

function {:inline} isAddrWhole(i: int, l: Addr) : bool { i > 0 && l == Addr(i, true, true) }
function {:inline} isAddrLeft(i: int, l: Addr) : bool { i > 0 && l == Addr(i, true, false) }
function {:inline} isAddrRight(i: int, l: Addr) : bool { i > 0 && l == Addr(i, false, true) }

var {:layer 0,3} {:linear "addr"} Addrs:[int]bool;  // ghost
var {:layer 0,3} done: [int]int;
var {:layer 0,4} x:[int]int;

const IncrementPhase: int;
const MultiplyPhase: int;
axiom 1 < IncrementPhase;
axiom IncrementPhase + 1 < MultiplyPhase;

procedure {:yields} {:layer 0} {:refines "AtomicDoneUpdate"} DoneUpdate(i: int, {:linear_in "addr"} l: Addr, phase: int) returns ({:linear "addr"} l': Addr, b: bool);
procedure {:atomic} {:layer 1} AtomicDoneUpdate(i: int,  {:linear_in "addr"} l: Addr, phase: int) returns ({:linear "addr"} l': Addr, b: bool)
modifies done, Addrs;
{
    assert done[i] >= phase || (Addrs[i] && isAddrLeft(i, l));
    if (done[i] >= phase) {
        l' := l;
        b := false;
    } else {
        done[i] := phase;
        Addrs[i] := false;
        l' := Addr(i, true, true);
        b := true;
    }
}

procedure {:yields} {:layer 0} {:refines "AtomicAddAddr"} AddAddr(i: int, {:linear_in "addr"} l: Addr, phase: int) returns ({:linear "addr"} l': Addr);
procedure {:atomic} {:layer 1,3} AtomicAddAddr(i: int, {:linear_in "addr"} l: Addr, phase: int) returns ({:linear "addr"} l': Addr)
modifies Addrs;
{
    assert done[i] < phase && isAddrWhole(i, l);
    Addrs[i] := true;
    l' := Addr(i, true, false);
}

procedure {:yields} {:layer 0} {:refines "AtomicEmptyAddr"} EmptyAddr(i: int) returns ({:linear "addr"} l': Addr);
procedure {:both} {:layer 1,3} AtomicEmptyAddr(i: int) returns ({:linear "addr"} l': Addr)
{
    l' := Addr(i, false, false);
}

procedure {:yields} {:layer 0} {:refines "AtomicIncrement"} Increment(i: int, {:linear "addr"} l: Addr);
procedure {:left} {:layer 1} AtomicIncrement(i: int, {:linear "addr"} l: Addr)
modifies x;
{
    assert isAddrWhole(i, l);
    x[i] := x[i] + 1;
}

procedure {:yields} {:layer 0} {:refines "AtomicMultiply"} Multiply(i: int, {:linear "addr"} l: Addr);
procedure {:left} {:layer 1} AtomicMultiply(i: int, {:linear "addr"} l: Addr)
modifies x;
{
    assert isAddrWhole(i, l);
    x[i] := 2*x[i];
}

procedure {:yields} {:layer 1} {:refines "AtomicRemoteIncrementBody"} RemoteIncrementBody(i: int, {:linear_in "addr"} l: Addr)
{
    var {:linear "addr"} l': Addr;
    var b: bool;
    yield;
    call l', b := DoneUpdate(i, l, IncrementPhase);
    if (b) {
        call Increment(i, l');
        // linear l' is available for making a async call to IncrementCallback
    }
    yield;
}
procedure {:atomic} {:layer 2} AtomicRemoteIncrementBody(i: int, {:linear_in "addr"} l: Addr)
modifies done, x, Addrs;
{
<<<<<<< HEAD
    assert done[i] >= IncrementPhase || (Addrs[i] && isAddrLeft(i, l));
    if (done[i] < IncrementPhase) {
        done[i] := IncrementPhase;
	x[i] := x[i] + 1;
	Addrs[i] := false;
=======
    assert done[i] >= phase || (Addrs[i] && isAddrLeft(i, l));
    if (done[i] < phase) {
        done[i] := phase;
        x[i] := x[i] + 1;
        Addrs[i] := false;
>>>>>>> 002236aa
    }
}

procedure {:yields} {:layer 1} {:refines "AtomicRemoteMultiplyBody"} RemoteMultiplyBody(i: int, {:linear_in "addr"} l: Addr)
{
    var {:linear "addr"} l': Addr;
    var b: bool;
    yield;
    call l', b := DoneUpdate(i, l, MultiplyPhase);
    if (b) {
        call Multiply(i, l');
        // linear l' is available for making a async call to MultiplyCallback
    }
    yield;
}
procedure {:atomic} {:layer 2} AtomicRemoteMultiplyBody(i: int, {:linear_in "addr"} l: Addr)
modifies done, x, Addrs;
{
<<<<<<< HEAD
    assert done[i] >= MultiplyPhase || (Addrs[i] && isAddrLeft(i, l));
    if (done[i] < MultiplyPhase) {
        done[i] := MultiplyPhase;
	x[i] := 2*x[i];
	Addrs[i] := false;
=======
    assert done[i] >= phase || (Addrs[i] && isAddrLeft(i, l));
    if (done[i] < phase) {
        done[i] := phase;
        x[i] := 2*x[i];
        Addrs[i] := false;
>>>>>>> 002236aa
    }
}

type Op;
const unique INCREMENT: Op;
const unique MULTIPLY: Op;

procedure {:yields} {:layer 2} DuplicateIncrementRemote(i: int)
requires {:layer 2} done[i] >= IncrementPhase;
{
    var {:linear "addr"} l: Addr;
    yield;
    assert {:layer 2} done[i] >= IncrementPhase;
    call l := EmptyAddr(i);
    call RemoteIncrementBody(i, l);
    yield;
}

procedure {:yields} {:layer 2} DuplicateMultiplyRemote(i: int)
requires {:layer 2} done[i] >= MultiplyPhase;
{
    var {:linear "addr"} l: Addr;
    yield;
    assert {:layer 2} done[i] >= MultiplyPhase;
    call l := EmptyAddr(i);
    call RemoteMultiplyBody(i, l);
    yield;
}

procedure {:yields} {:layer 2} {:refines "AtomicRemoteIncrement"} RemoteIncrement(i: int, {:linear_in "addr"} l: Addr)
{
    yield;
    call RemoteIncrementBody(i, l);
    while (*)
    invariant {:terminates} {:layer 0,1,2} true;
    {
        async call DuplicateIncrementRemote(i);
    }
    yield;
}
procedure {:left} {:layer 3} AtomicRemoteIncrement(i: int, {:linear_in "addr"} l: Addr)
modifies done, x, Addrs;
{
    assert done[i] < IncrementPhase && Addrs[i] && isAddrLeft(i, l);
    done[i] := IncrementPhase;
    x[i] := x[i] + 1;
    Addrs[i] := false;
}

procedure {:yields} {:layer 2} {:refines "AtomicRemoteMultiply"} RemoteMultiply(i: int, {:linear_in "addr"} l: Addr)
{
    yield;
    call RemoteMultiplyBody(i, l);
    while (*)
    invariant {:terminates} {:layer 0,1,2} true;
    {
        async call DuplicateMultiplyRemote(i);
    }
    yield;
}
procedure {:left} {:layer 3} AtomicRemoteMultiply(i: int, {:linear_in "addr"} l: Addr)
modifies done, x, Addrs;
{
    assert done[i] < MultiplyPhase && Addrs[i] && isAddrLeft(i, l);
    done[i] :=  MultiplyPhase;
    x[i] := 2*x[i];
    Addrs[i] := false;
}

procedure {:yields} {:layer 3} {:refines "AtomicLocalIncrement"} LocalIncrement(i: int, {:linear_in "addr"} l: Addr)
requires {:layer 3} done[i] < IncrementPhase && isAddrWhole(i, l);
{
    var {:linear "addr"} l': Addr;
    yield;
    assert {:layer 3} done[i] < IncrementPhase && isAddrWhole(i, l);
    call l' := AddAddr(i, l, IncrementPhase);
    async call RemoteIncrement(i, l');
    yield;
}
procedure {:atomic} {:layer 4} AtomicLocalIncrement(i: int, {:linear_in "addr"} l: Addr)
modifies x;
{
    assert isAddrWhole(i, l);
    x[i] := x[i] + 1;
}

procedure {:yields} {:layer 3} {:refines "AtomicLocalMultiply"} LocalMultiply(i: int, {:linear_in "addr"} l: Addr)
requires {:layer 3} done[i] < MultiplyPhase && isAddrWhole(i, l);
{
    var {:linear "addr"} l': Addr;
    yield;
    assert {:layer 3} done[i] < MultiplyPhase && isAddrWhole(i, l);
    call l' := AddAddr(i, l, MultiplyPhase);
    async call RemoteMultiply(i, l');
    yield;
}
procedure {:atomic} {:layer 4} AtomicLocalMultiply(i: int, {:linear_in "addr"} l: Addr)
modifies x;
{
    assert isAddrWhole(i, l);
    x[i] := 2*x[i];
}<|MERGE_RESOLUTION|>--- conflicted
+++ resolved
@@ -86,19 +86,11 @@
 procedure {:atomic} {:layer 2} AtomicRemoteIncrementBody(i: int, {:linear_in "addr"} l: Addr)
 modifies done, x, Addrs;
 {
-<<<<<<< HEAD
     assert done[i] >= IncrementPhase || (Addrs[i] && isAddrLeft(i, l));
     if (done[i] < IncrementPhase) {
         done[i] := IncrementPhase;
 	x[i] := x[i] + 1;
 	Addrs[i] := false;
-=======
-    assert done[i] >= phase || (Addrs[i] && isAddrLeft(i, l));
-    if (done[i] < phase) {
-        done[i] := phase;
-        x[i] := x[i] + 1;
-        Addrs[i] := false;
->>>>>>> 002236aa
     }
 }
 
@@ -117,19 +109,11 @@
 procedure {:atomic} {:layer 2} AtomicRemoteMultiplyBody(i: int, {:linear_in "addr"} l: Addr)
 modifies done, x, Addrs;
 {
-<<<<<<< HEAD
     assert done[i] >= MultiplyPhase || (Addrs[i] && isAddrLeft(i, l));
     if (done[i] < MultiplyPhase) {
         done[i] := MultiplyPhase;
 	x[i] := 2*x[i];
 	Addrs[i] := false;
-=======
-    assert done[i] >= phase || (Addrs[i] && isAddrLeft(i, l));
-    if (done[i] < phase) {
-        done[i] := phase;
-        x[i] := 2*x[i];
-        Addrs[i] := false;
->>>>>>> 002236aa
     }
 }
 
