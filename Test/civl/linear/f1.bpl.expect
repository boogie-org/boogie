--- conflicted
+++ resolved
@@ -1,8 +1,4 @@
-<<<<<<< HEAD
-f1.bpl(40,4): Error: this assertion could not be proven
-=======
-f1.bpl(35,4): Error: This assertion might not hold.
->>>>>>> 88cd4314
+f1.bpl(45,4): Error: this assertion could not be proven
 Execution trace:
     f1.bpl(29,6): anon0
 
