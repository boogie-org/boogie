--- conflicted
+++ resolved
@@ -3,35 +3,19 @@
 // RUN: %OutputCheck --file-to-check "%t" "%s"
 
 // CHECK: Verifying DoTheSplitting ...
-<<<<<<< HEAD
-// CHECK:      checking split 1/11, .*
-// CHECK:      checking split 2/11, .*
-// CHECK:      checking split 3/11, .*
+// CHECK:      checking split 1/11.*
+// CHECK:      checking split 2/11.*
+// CHECK:      checking split 3/11.*
 // CHECK:      --> split #3 done,  \[.* s\] Invalid
-// CHECK:      checking split 5/11, .*
-// CHECK:      checking split 6/11, .*
-// CHECK:      checking split 7/11, .*
-// CHECK:      checking split 8/11, .*
-// CHECK:      checking split 9/11, .*
-// CHECK:      checking split 10/11, .*
-// CHECK:      checking split 11/11, .*
-// CHECK-L: SplitOnEveryAssert.bpl(35,5): Error: this assertion could not be proved
-=======
-// CHECK:      checking split 1/12.*
-// CHECK:      checking split 2/12.*
-// CHECK:      checking split 3/12.*
-// CHECK:      checking split 4/12.*
-// CHECK:      --> split #4 done,  \[.* s\] Invalid
-// CHECK:      checking split 5/12.*
-// CHECK:      checking split 6/12.*
-// CHECK:      checking split 7/12.*
-// CHECK:      checking split 8/12.*
-// CHECK:      checking split 9/12.*
-// CHECK:      checking split 10/12.*
-// CHECK:      checking split 11/12.*
-// CHECK:      checking split 12/12.*
-// CHECK-L: SplitOnEveryAssert.bpl(37,5): Error: this assertion could not be proved
->>>>>>> 00ef3994
+// CHECK:      checking split 4/11.*
+// CHECK:      checking split 5/11.*
+// CHECK:      checking split 6/11.*
+// CHECK:      checking split 7/11.*
+// CHECK:      checking split 8/11.*
+// CHECK:      checking split 9/11.*
+// CHECK:      checking split 10/11.*
+// CHECK:      checking split 11/11.*
+// CHECK-L: SplitOnEveryAssert.bpl(36,5): Error: this assertion could not be proved
 
 // Verify the second procedure is NOT split. .* is necessary to match the blank line in-between.
 // CHECK-NEXT: .*
