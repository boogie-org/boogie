--- conflicted
+++ resolved
@@ -1,9 +1,5 @@
-// We use sequential-boogie here because parallel Boogie doesn't work well with -proverLog
-<<<<<<< HEAD
-// RUN: %sequential-boogie -proverOpt:O:smt.random_seed=55 -proverLog:"%t.smt2" "%s"
-=======
+// We use boogie here because parallel-boogie doesn't work well with -proverLog
 // RUN: %boogie -proverOpt:O:smt.random_seed=55 -proverLog:"%t.smt2" "%s"
->>>>>>> 3fdeb1be
 // RUN: %OutputCheck --file-to-check "%t.smt2" "%s"
 // CHECK-L: (set-info :boogie-vc-id WithRandomSeed0)
 // CHECK-L: (set-option :smt.random_seed 100)
