--- conflicted
+++ resolved
@@ -1,8 +1,4 @@
-<<<<<<< HEAD
-// RUN: %parallel-boogie -monomorphize -discardNames:1 -enhancedErrorMessages:1 "%s" > "%t"
-=======
 // RUN: %parallel-boogie -monomorphize -normalizeNames:1 -enhancedErrorMessages:1 "%s" > "%t"
->>>>>>> 3c9007eb
 // RUN: %diff "%s.expect" "%t"
 // Issue #359
 
