--- conflicted
+++ resolved
@@ -1,8 +1,4 @@
-<<<<<<< HEAD
-// RUN: %parallel-boogie -discardNames:1 -printModel:1 "%s" > "%t"
-=======
 // RUN: %parallel-boogie -normalizeNames:1 -printModel:1 "%s" > "%t"
->>>>>>> 3c9007eb
 // RUN: %diff "%s.expect" "%t"
 procedure M (s: ref) {
   assert s != null;
