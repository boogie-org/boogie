<<<<<<< HEAD
// RUN: %parallel-boogie /printModel:1 /discardNames:1 "%s" > "%t"
=======
// RUN: %parallel-boogie /printModel:1 /normalizeNames:1 "%s" > "%t"
>>>>>>> 3c9007eb
// RUN: %diff "%s.expect" "%t"
procedure Exp2(a:[int]float24e8)
{
  assert a[0] > 0x0.0e0f24e8;
}<|MERGE_RESOLUTION|>--- conflicted
+++ resolved
@@ -1,8 +1,4 @@
-<<<<<<< HEAD
-// RUN: %parallel-boogie /printModel:1 /discardNames:1 "%s" > "%t"
-=======
 // RUN: %parallel-boogie /printModel:1 /normalizeNames:1 "%s" > "%t"
->>>>>>> 3c9007eb
 // RUN: %diff "%s.expect" "%t"
 procedure Exp2(a:[int]float24e8)
 {
